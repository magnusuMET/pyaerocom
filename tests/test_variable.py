from contextlib import nullcontext as does_not_raise_exception

import pytest

from pyaerocom.variable import Variable

<<<<<<< HEAD
from .conftest import does_not_raise_exception
=======
>>>>>>> ac997857


@pytest.mark.parametrize(
    "var_name,init,cfg,kwargs,raises",
    [
        (None, True, None, {}, does_not_raise_exception()),
        (None, True, "bla", {}, pytest.raises(ValueError)),
        ("bla_blub", True, None, {}, pytest.raises(ValueError)),
        ("od550aer", True, None, {"bla": 42}, does_not_raise_exception()),
        ("od550aer", True, None, {"map_vmin": 0, "map_vmax": 1}, does_not_raise_exception()),
        ("concpm10", False, None, {}, does_not_raise_exception()),
        ("concpm103d", False, None, {}, does_not_raise_exception()),
        ("concpm103D", False, None, {}, does_not_raise_exception()),
    ],
)
def test_Variable___init__(var_name, init, cfg, kwargs, raises):
    with raises:
        var = Variable(var_name=var_name, init=init, cfg=cfg, **kwargs)
        for key, val in kwargs.items():
            assert getattr(var, key) == val


@pytest.mark.parametrize(
    "var_name,var_name_aerocom",
    [
        ("od550aer3D", "od550aer"),
        ("od550aer", "od550aer"),
        ("od550du", "od550dust"),
        ("od550csaer", "od550aer"),
        ("latitude", "lat"),
        ("abs550oc", "abs550oa"),
        ("sconcss", "concss"),
    ],
)
def test_Variable_var_name_aerocom(var_name, var_name_aerocom):
    var = Variable(var_name)
    assert var.var_name_aerocom == var_name_aerocom


def test_Variable_alias_var():
    assert "od550csaer" == Variable("od550aer")


def test_Variable_alias_families():
    var = Variable("sconcso4")

    assert var.var_name_input == "sconcso4"
    assert var.var_name == "sconcso4"
    assert var.var_name_aerocom == "concso4"
    assert var.units == "ug m-3"


@pytest.mark.parametrize(
    "var,result",
    [
        ("od550aer", False),
        ("emiso4", True),
        ("depso4", False),
        ("pr", False),
        ("prmm", False),
        ("dryso4", False),
        ("wetso4", False),
    ],
)
def test_Variable_is_emission(var, result):
    assert Variable(var).is_emission == result


@pytest.mark.parametrize(
    "var,result",
    [
        ("od550aer", False),
        ("emiso4", False),
        ("depso4", True),
        ("pr", False),
        ("prmm", False),
        ("dryso4", True),
        ("wetso4", True),
    ],
)
def test_Variable_is_deposition(var, result):
    assert Variable(var).is_deposition == result


@pytest.mark.parametrize(
    "var,result",
    [
        ("od550aer", False),
        ("emiso4", True),
        ("depso4", True),
        ("pr", True),
        ("prmm", True),
        ("dryso4", True),
        ("wetso4", True),
    ],
)
def test_Variable_is_rate(var, result):
    var = Variable(var)
    assert var.is_rate == result


def test_Variable___str__():
    var = Variable("od550aer")
    s = str(var)
    assert isinstance(s, str)<|MERGE_RESOLUTION|>--- conflicted
+++ resolved
@@ -3,11 +3,6 @@
 import pytest
 
 from pyaerocom.variable import Variable
-
-<<<<<<< HEAD
-from .conftest import does_not_raise_exception
-=======
->>>>>>> ac997857
 
 
 @pytest.mark.parametrize(
