import pytest

from pyaerocom.aeroval.modelmaps_engine import ModelMapsEngine
from pyaerocom.aeroval import EvalSetup
from pyaerocom.exceptions import ModelVarNotAvailable
from tests.fixtures.aeroval.cfg_test_exp1 import CFG


def test__process_map_var():
    stp = EvalSetup(**CFG)
    engine = ModelMapsEngine(stp)
    with pytest.raises(ModelVarNotAvailable) as excinfo:
<<<<<<< HEAD
        engine._process_map_var("LOTOS", "concco", False)
    assert "Cannot read data for model LOTOS" in str(excinfo.value)
=======
        engine._process_contour_map_var("LOTOS", "concco", False)
    assert "no such entry LOTOS" in str(excinfo.value)
>>>>>>> dcdcc3f3


def test__run(caplog):
    stp = EvalSetup(**CFG)
    engine = ModelMapsEngine(stp)
    engine.run(model_list=["TM5-AP3-CTRL"], var_list=["conco"])
    assert "no data for model TM5-AP3-CTRL, skipping" in caplog.text


@pytest.mark.parametrize(
    "maps_freq, result",
    [("monthly", "monthly"), ("yearly", "yearly"), ("coarsest", "yearly")],
)
def test__get_maps_freq(maps_freq, result):
    CFG2 = CFG.copy()
    CFG2["maps_freq"] = maps_freq
    stp = EvalSetup(**CFG2)
    engine = ModelMapsEngine(stp)
    freq = engine._get_maps_freq()

    assert freq == result


@pytest.mark.parametrize(
    "maps_freq,result,ts_types",
    [
        ("monthly", "monthly", ["daily", "monthly", "yearly"]),
        ("yearly", "yearly", ["daily", "monthly", "yearly"]),
        ("coarsest", "yearly", ["daily", "monthly", "yearly"]),
        ("coarsest", "monthly", ["hourly", "daily", "monthly"]),
        ("coarsest", "daily", ["weekly", "daily"]),
    ],
)
def test__get_read_model_freq(maps_freq, result, ts_types):
    CFG2 = CFG.copy()
    CFG2["maps_freq"] = maps_freq
    stp = EvalSetup(**CFG2)
    engine = ModelMapsEngine(stp)
    freq = engine._get_read_model_freq(ts_types)

    assert freq == result


@pytest.mark.parametrize(
    "maps_freq,ts_types,errormsg",
    [
        (
            "daily",
            ["monthly", "yearly"],
            "Could not find any model data for given maps_freq.*",
        ),
        (
            "coarsest",
            ["hourly", "weekly"],
            "Could not find any TS type to read maps",
        ),
    ],
)
def test__get_read_model_freq_error(maps_freq, ts_types, errormsg):
    CFG2 = CFG.copy()
    CFG2["maps_freq"] = maps_freq
    stp = EvalSetup(**CFG2)
    engine = ModelMapsEngine(stp)

    with pytest.raises(ValueError, match=errormsg):
        engine._get_read_model_freq(ts_types)<|MERGE_RESOLUTION|>--- conflicted
+++ resolved
@@ -10,13 +10,9 @@
     stp = EvalSetup(**CFG)
     engine = ModelMapsEngine(stp)
     with pytest.raises(ModelVarNotAvailable) as excinfo:
-<<<<<<< HEAD
-        engine._process_map_var("LOTOS", "concco", False)
+        engine._process_contour_map_var("LOTOS", "concco", False)
+
     assert "Cannot read data for model LOTOS" in str(excinfo.value)
-=======
-        engine._process_contour_map_var("LOTOS", "concco", False)
-    assert "no such entry LOTOS" in str(excinfo.value)
->>>>>>> dcdcc3f3
 
 
 def test__run(caplog):
