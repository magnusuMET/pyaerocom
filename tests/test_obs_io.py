<<<<<<< HEAD
#!/usr/bin/env python3
"""
Created on Fri Oct 23 10:13:58 2020

@author: jonasg
"""
=======
from contextlib import nullcontext as does_not_raise_exception
>>>>>>> ac997857

import pytest

from pyaerocom import obs_io as testmod

AuxInfoUngriddedTypes = dict(
    data_id=str,
    vars_supported=list,
    aux_merge_how=dict,
    aux_requires=dict,
    aux_funs=dict,
    aux_units=dict,
)

AUX_EXAMPLE = dict(
    data_id="AERONET",
    vars_supported=["fmf550aer", "od550lt1aer"],
    aux_merge_how={"fmf550aer": "eval", "od550lt1aer": "combine"},
    aux_requires={
        "fmf550aer": {
            "AeronetSDAV3Lev2.daily": "od550lt1aer",
            "AeronetSunV3Lev2.daily": "od550aer",
        },
        "od550lt1aer": {
            "AeronetSDAV3Lev2.daily": "od550lt1aer",
            "AeronetSunV3Lev2.daily": "od550aer",
        },
    },
    aux_funs={
        "fmf550aer": "(AeronetSDAV3Lev2.daily;od550lt1aer/AeronetSunV3Lev2.daily;od550aer)*100"
    },
    aux_units={"fmf550aer": "%"},
)


def test_OBS_WAVELENGTH_TOL_NM():
    assert testmod.OBS_WAVELENGTH_TOL_NM == 10.0


def test_OBS_ALLOW_ALT_WAVELENGTHS():
    assert testmod.OBS_ALLOW_ALT_WAVELENGTHS == True


def test_ObsVarCombi():
    assert str(testmod.ObsVarCombi("bla", "blub")) == "bla;blub"


def test_AuxInfoUngridded_MAX_VARS_PER_METHOD():
    assert testmod.AuxInfoUngridded.MAX_VARS_PER_METHOD == 2


def test_AuxInfoUngridded_to_dict():
    info = testmod.AuxInfoUngridded(**AUX_EXAMPLE)
    assert info.to_dict() == AUX_EXAMPLE


from copy import deepcopy

EX_WRONG1 = deepcopy(AUX_EXAMPLE)
EX_WRONG1["aux_funs"] = None

EX_WRONG2 = deepcopy(AUX_EXAMPLE)
EX_WRONG2["vars_supported"] = dict(a=1)

EX_WRONG3 = deepcopy(AUX_EXAMPLE)
EX_WRONG3["vars_supported"].append("blablub")

EX_WRONG3p5 = deepcopy(EX_WRONG3)
EX_WRONG3p5["aux_merge_how"]["blablub"] = "eval"

EX_WRONG4 = deepcopy(EX_WRONG3p5)
EX_WRONG4["aux_requires"]["blablub"] = 42

EX_WRONG5 = deepcopy(EX_WRONG4)
EX_WRONG5["aux_requires"]["blablub"] = {"abc": "42"}

EX_WRONG6 = deepcopy(EX_WRONG5)
EX_WRONG6["aux_requires"]["blablub"]["def"] = "43"

EX_NOTWRONG1 = deepcopy(EX_WRONG6)
EX_NOTWRONG1["aux_funs"]["blablub"] = "abc;42+def;43"

EX_NOTWRONG2 = deepcopy(EX_NOTWRONG1)
EX_NOTWRONG2["aux_units"]["blablub"] = "1"


@pytest.mark.parametrize(
    "argdict,expectation",
    [
        (AUX_EXAMPLE, does_not_raise_exception()),
        (EX_WRONG1, pytest.raises(ValueError)),
        (EX_WRONG2, pytest.raises(ValueError)),
        (EX_WRONG3, pytest.raises(ValueError)),
        (EX_WRONG3p5, pytest.raises(ValueError)),
        (EX_WRONG4, pytest.raises(ValueError)),
        (EX_WRONG5, pytest.raises(ValueError)),
        (EX_WRONG6, pytest.raises(ValueError)),
        (EX_NOTWRONG1, does_not_raise_exception()),
        (EX_NOTWRONG2, does_not_raise_exception()),
    ],
)
def test_AuxInfoUngridded___init__(argdict, expectation):
    with expectation:
        info = testmod.AuxInfoUngridded(**argdict)
        for key, dtype in AuxInfoUngriddedTypes.items():
<<<<<<< HEAD
            assert isinstance(info.__dict__[key], dtype)


if __name__ == "__main__":
    import sys

    pytest.main(sys.argv)
=======
            assert isinstance(info.__dict__[key], dtype)
>>>>>>> ac997857
<|MERGE_RESOLUTION|>--- conflicted
+++ resolved
@@ -1,13 +1,4 @@
-<<<<<<< HEAD
-#!/usr/bin/env python3
-"""
-Created on Fri Oct 23 10:13:58 2020
-
-@author: jonasg
-"""
-=======
 from contextlib import nullcontext as does_not_raise_exception
->>>>>>> ac997857
 
 import pytest
 
@@ -113,14 +104,4 @@
     with expectation:
         info = testmod.AuxInfoUngridded(**argdict)
         for key, dtype in AuxInfoUngriddedTypes.items():
-<<<<<<< HEAD
-            assert isinstance(info.__dict__[key], dtype)
-
-
-if __name__ == "__main__":
-    import sys
-
-    pytest.main(sys.argv)
-=======
-            assert isinstance(info.__dict__[key], dtype)
->>>>>>> ac997857
+            assert isinstance(info.__dict__[key], dtype)