--- conflicted
+++ resolved
@@ -233,7 +233,6 @@
     assert isinstance(coldata, ColocatedData)
     assert coldata.ndim == 4
 
-<<<<<<< HEAD
 
 @pytest.mark.parametrize(
     "update_col,chk_mvar,chk_ovar,sh,mean_obs,mean_mod,raises",
@@ -298,48 +297,6 @@
         ),
     ],
 )
-=======
-@pytest.mark.parametrize('update_col,chk_mvar,chk_ovar,sh,mean_obs,mean_mod,raises', [
-    (dict(),
-         'od550aer', 'od550aer',
-         (2,12,11),0.272,0.244,
-         does_not_raise_exception()),
-    (dict(regrid_res_deg=10),
-         'od550aer', 'od550aer',
-         (2,12,11),0.272,0.229,
-         does_not_raise_exception()),
-    (dict(),
-         'od550aer', 'od550aer',
-         (2,12,11),0.272,0.244,
-         does_not_raise_exception()),
-    (dict(obs_vars=[]),
-         None,None,None,None,None,
-         pytest.raises(ColocationSetupError)),
-    (dict(model_use_vars={'od550aer':'abs550aer'},
-          model_use_climatology=True,
-          obs_use_climatology=True),
-         'abs550aer', 'od550aer',
-         (2,12,1),0.123,0.002,
-         does_not_raise_exception()),
-    (dict(model_use_vars={'od550aer':'abs550aer'},
-          model_use_climatology=True),
-         'abs550aer', 'od550aer',
-         (2,12,1),0.159,0.002,
-         does_not_raise_exception()),
-    (dict(model_use_vars={'od550aer':'abs550aer'},
-          obs_use_climatology=True),
-         'abs550aer', 'od550aer',
-         (2,12,16),0.259, 0.014,
-         does_not_raise_exception()),
-    (dict(model_use_vars={'od550aer':'abs550aer'},
-          model_use_climatology=True,
-          obs_use_climatology=True, start=2008, stop=2012),
-         'abs550aer', 'od550aer',
-         None,None,None,
-         pytest.raises(ColocationSetupError))
-
-    ])
->>>>>>> ac997857
 def test_Colocator_run_gridded_ungridded(
     tm5_aero_stp, update_col, chk_mvar, chk_ovar, sh, mean_obs, mean_mod, raises
 ):
@@ -514,18 +471,6 @@
     assert len(data) == 1
     cd = data["od550aer"]["od550aer"]
     assert isinstance(cd, ColocatedData)
-<<<<<<< HEAD
     assert cd.ts_type == "monthly"
     assert str(cd.start) == "2010-01-15T12:00:00.000000000"
-    assert str(cd.stop) == "2010-12-15T12:00:00.000000000"
-
-
-if __name__ == "__main__":
-    import sys
-
-    pytest.main(sys.argv)
-=======
-    assert cd.ts_type=='monthly'
-    assert str(cd.start) == '2010-01-15T12:00:00.000000000'
-    assert str(cd.stop) == '2010-12-15T12:00:00.000000000'
->>>>>>> ac997857
+    assert str(cd.stop) == "2010-12-15T12:00:00.000000000"