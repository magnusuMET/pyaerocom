--- conflicted
+++ resolved
@@ -3,15 +3,11 @@
 import pandas as pd
 import xarray as xr
 
-<<<<<<< HEAD
-=======
-from pyaerocom import const
 from pyaerocom import StationData, ColocatedData, Filter
 
 TMPDIR = os.path.join(os.path.expanduser('~'), 'tmp')
 os.makedirs(TMPDIR, exist_ok=True)
 
->>>>>>> 941d3db1
 def _load_coldata_tm5_aeronet_from_scratch(file_path):
     from xarray import open_dataarray
     from pyaerocom import ColocatedData
