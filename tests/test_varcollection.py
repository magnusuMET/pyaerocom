import os
from contextlib import nullcontext as does_not_raise_exception

import pytest

import pyaerocom.varcollection as mod
from pyaerocom import __dir__ as pyadir
from pyaerocom.exceptions import VariableDefinitionError
from pyaerocom.variable import Variable

VAR_INI = os.path.join(pyadir, "data", "variables.ini")


def test_invalid_entries():
    col = mod.VarCollection(VAR_INI)
    invalid = []
    for var in col.all_vars:
        if "_" in var:
            invalid.append(var)

    assert len(invalid) == 0


def test_VAR_INI_exists():
    assert os.path.exists(VAR_INI)


def test_VARS_is_VarCollection():
    from pyaerocom import const

    assert isinstance(const.VARS, mod.VarCollection)


@pytest.mark.parametrize(
    "var_ini,raises",
    [
        (None, pytest.raises(ValueError)),
        ("/bla/blub", pytest.raises(FileNotFoundError)),
        (VAR_INI, does_not_raise_exception()),
    ],
)
def test_VarCollection___init__(var_ini, raises):
    with raises:
        col = mod.VarCollection(var_ini)


@pytest.mark.parametrize(
    "var_name,raises",
    [
        ("concpm10gt1", does_not_raise_exception()),
        ("concpm10", pytest.raises(VariableDefinitionError)),
    ],
)
def test_VarCollection_add_var(var_name, raises):
    var = Variable(var_name=var_name, units="ug m-3")
    col = mod.VarCollection(VAR_INI)
    with raises:
        col.add_var(var)
        all_vars = col.all_vars
        assert var.var_name in all_vars


@pytest.mark.parametrize(
    "var_name,raises",
    [
        ("concpm10gt1", pytest.raises(VariableDefinitionError)),
        ("concpm10", does_not_raise_exception()),
    ],
)
def test_VarCollection_delete_var(var_name, raises):
    var = Variable(var_name=var_name, units="ug m-3")
    col = mod.VarCollection(VAR_INI)
    with raises:
        col.delete_variable(var.var_name)
        assert var.var_name not in col.all_vars


@pytest.mark.parametrize(
    "var,raises",
    [
        ("bla", pytest.raises(VariableDefinitionError)),
        ("blablub42", does_not_raise_exception()),
        ("od550aer", does_not_raise_exception()),
    ],
)
def test_VarCollection_get_var(var, raises):
    col = mod.VarCollection(VAR_INI)
    add = Variable(var_name="blablub42")
    col.add_var(add)
    with raises:
        result = col.get_var(var)
        assert isinstance(result, Variable)

<<<<<<< HEAD

@pytest.mark.parametrize(
    "search_pattern,num,raises",
    [
        ("*blaaaaaaa*", 0, does_not_raise_exception()),
        ("dep*", 0, does_not_raise_exception()),
        ("od*", 25, does_not_raise_exception()),
        ("conc*", 70, does_not_raise_exception()),
    ],
)
def test_VarCollection_find(search_pattern, num, raises):
=======
@pytest.mark.parametrize('search_pattern,num,raises', [
    ('*blaaaaaaa*', 0, does_not_raise_exception()),
    ('dep*', 0, does_not_raise_exception()),
    ('od*', 25, does_not_raise_exception()),
    ('conc*', 71, does_not_raise_exception()),
])
def test_VarCollection_find(search_pattern,num,raises):
>>>>>>> a483626c
    col = mod.VarCollection(VAR_INI)
    with raises:
        result = col.find(search_pattern)
        assert len(result) == num


def test_VarCollection_delete_var_MULTIDEF():
    var = Variable(var_name="concpm10", units="ug m-3")
    col = mod.VarCollection(VAR_INI)
    col.all_vars.append("concpm10")
    with pytest.raises(VariableDefinitionError):
        col.delete_variable(var.var_name)


def test_VarCollection___dir__():
    col = mod.VarCollection(VAR_INI)
    result = dir(col)
    all_vars = col.all_vars

    assert len(result) == len(all_vars)
    assert result == sorted(all_vars)


@pytest.mark.parametrize("var,result", [("blablub", False), ("od550aer", True)])
def test_VarCollection___contains__(var, result):
    col = mod.VarCollection(VAR_INI)
    val = var in col
    assert val == result


def test_VarCollection___len__():
    col = mod.VarCollection(VAR_INI)
    assert len(col) > 0


def test_VarCollection___getitem__():
    col = mod.VarCollection(VAR_INI)
    assert isinstance(col["od550aer"], Variable)
    with pytest.raises(VariableDefinitionError):
        col["blaaaa"]


def test_VarCollection___repr__():
    assert repr(mod.VarCollection(VAR_INI)).startswith("VarCollection")


def test_VarCollection___str__():
    assert str(mod.VarCollection(VAR_INI)).startswith("VarCollection")<|MERGE_RESOLUTION|>--- conflicted
+++ resolved
@@ -91,7 +91,6 @@
         result = col.get_var(var)
         assert isinstance(result, Variable)
 
-<<<<<<< HEAD
 
 @pytest.mark.parametrize(
     "search_pattern,num,raises",
@@ -99,19 +98,10 @@
         ("*blaaaaaaa*", 0, does_not_raise_exception()),
         ("dep*", 0, does_not_raise_exception()),
         ("od*", 25, does_not_raise_exception()),
-        ("conc*", 70, does_not_raise_exception()),
+        ("conc*", 71, does_not_raise_exception()),
     ],
 )
 def test_VarCollection_find(search_pattern, num, raises):
-=======
-@pytest.mark.parametrize('search_pattern,num,raises', [
-    ('*blaaaaaaa*', 0, does_not_raise_exception()),
-    ('dep*', 0, does_not_raise_exception()),
-    ('od*', 25, does_not_raise_exception()),
-    ('conc*', 71, does_not_raise_exception()),
-])
-def test_VarCollection_find(search_pattern,num,raises):
->>>>>>> a483626c
     col = mod.VarCollection(VAR_INI)
     with raises:
         result = col.find(search_pattern)
