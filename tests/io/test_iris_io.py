<<<<<<< HEAD
#!/usr/bin/env python3
"""
Created on Mon Mar 22 14:53:00 2021
=======
from contextlib import nullcontext as does_not_raise_exception
>>>>>>> ac997857

import iris.cube
import numpy as np
import pytest
from iris import load
from iris.cube import Cube
from iris.exceptions import TranslationError

from pyaerocom.exceptions import (
    FileConventionError,
    NetcdfError,
    TemporalResolutionError,
    UnresolvableTimeDefinitionError,
)
from pyaerocom.io import FileConventionRead
from pyaerocom.io import iris_io as mod

from ..conftest import TESTDATADIR

tm5fname1 = "aerocom3_TM5_AP3-CTRL2016_od550aer_Column_2010_monthly.nc"
TM5_DIR = TESTDATADIR.joinpath("modeldata/TM5-met2010_CTRL-TEST/renamed")
TM5_FILE1 = TM5_DIR.joinpath(tm5fname1)
TM5_FILE2 = TM5_DIR.joinpath("aerocom3_TM5-met2010_AP3-CTRL2019_od550aer_Column_2010_daily.nc")

EMEP_FILE = TESTDATADIR.joinpath("modeldata/EMEP_2017/Base_month.nc")

aod_cube = load(str(TM5_FILE1))[0]

aod_cube_notime = aod_cube.copy()
aod_cube_notime.remove_coord("time")

aod_cube_wrongtime = aod_cube.copy()
tc = aod_cube_wrongtime.coord("time")
pts = list(tc._values_dm._real_array)
pts.append(70000)
tc._values_dm._real_array = np.asarray(pts)

aod_cube_wrongtime2 = aod_cube.copy()
tc = aod_cube_wrongtime2.coord("time")
pts = list(tc._values_dm._real_array)
pts[-1] = 70000
tc._values_dm._real_array = np.asarray(pts)

aod_cube_wrongtime3 = aod_cube.copy()
tc = aod_cube_wrongtime3.coord("time")
aod_cube_wrongtime3.remove_coord("time")


aod_cube_only_longname_dims = aod_cube.copy()
aod_cube_only_longname_dims.coord("longitude").standard_name = None
aod_cube_only_longname_dims.coord("longitude").var_name = None
aod_cube_only_longname_dims.coord("longitude").long_name = "lon"

aod_cube_only_longname_dims.coord("latitude").standard_name = None
aod_cube_only_longname_dims.coord("latitude").var_name = None
aod_cube_only_longname_dims.coord("latitude").long_name = "lat"

aod_cube_only_longname_dims.coord("time").standard_name = None
aod_cube_only_longname_dims.coord("time").var_name = None
aod_cube_only_longname_dims.coord("time").long_name = "time"

aod_cube_nounit = aod_cube.copy()
aod_cube_nounit.units = ""

import tempfile
from pathlib import Path

<<<<<<< HEAD
tmpdirnc = Path(tempfile.gettempdir()).joinpath("test_iris_io")
=======
tmpdirnc = Path(tempfile.gettempdir()).joinpath('test_iris_io')
>>>>>>> ac997857
if not tmpdirnc.exists():
    tmpdirnc.mkdir()

FAKE_FILE = str(tmpdirnc.joinpath("invalid.nc"))
open(FAKE_FILE, "w").close()


@pytest.mark.parametrize(
    "cube,ts_type,year,raises",
    [
        (aod_cube, "monthly", 2010, does_not_raise_exception()),
        (aod_cube_notime, "monthly", 2010, pytest.raises(AttributeError)),
        (aod_cube, "blaa", 2010, pytest.raises(TemporalResolutionError)),
        (aod_cube, "daily", 2010, pytest.raises(UnresolvableTimeDefinitionError)),
        (aod_cube, "daily", 2012, pytest.raises(UnresolvableTimeDefinitionError)),
        (aod_cube, "monthly", 2008, pytest.raises(ValueError)),
    ],
)
def test_check_time_coord(cube, ts_type, year, raises):
    with raises:
        mod.check_time_coord(cube, ts_type, year)


def test_get_dim_names_cube():
    assert mod.get_dim_names_cube(aod_cube) == ["time", "latitude", "longitude"]


def test_get_dimnames_cube():
    assert mod.get_coord_names_cube(aod_cube) == ["time", "latitude", "longitude"]


@pytest.mark.parametrize(
    "cube,file,file_convention,raises,dimnames",
    [
        (
            aod_cube_notime,
            "aerocom3_TM5_AP3-CTRL2016_od550aer_Column_2010_monthly.nc",
            None,
            does_not_raise_exception(),
            ["time", "latitude", "longitude"],
        ),
        (
            aod_cube_wrongtime2,
            "aerocom3_TM5_AP3-CTRL2016_od550aer_Column_2010_monthly.nc",
            None,
            does_not_raise_exception(),
            ["time", "latitude", "longitude"],
        ),
        (
            aod_cube,
            "aerocom3_TM5_AP3-CTRL2016_od550aer_Column_2010_monthly.nc",
            None,
            does_not_raise_exception(),
            ["time", "latitude", "longitude"],
        ),
        (
            aod_cube,
            "aerocom3_TM5_AP3-CTRL2016_od550aer_Column_2010_monthly.nc",
            FileConventionRead("aerocom2"),
            does_not_raise_exception(),
            ["time", "latitude", "longitude"],
        ),
        (
            aod_cube_nounit,
            "aerocom3_TM5_AP3-CTRL2016_od550aer_Column_2010_monthly.nc",
            None,
            does_not_raise_exception(),
            ["time", "latitude", "longitude"],
        ),
        (
            aod_cube_notime,
            "aerocom3_TM5_AP3-CTRL2016_od550aer_Column_2010_monthly.nc",
            FileConventionRead("aerocom2"),
            does_not_raise_exception(),
            ["time", "latitude", "longitude"],
        ),
        (
            aod_cube_wrongtime,
            "aerocom3_TM5_AP3-CTRL2016_od550aer_Column_2010_monthly.nc",
            None,
            pytest.raises(UnresolvableTimeDefinitionError),
            None,
        ),
    ],
)
def test__cube_quality_check(cube, file, file_convention, raises, dimnames):
    with raises:
        cube = mod._cube_quality_check(cube, file, file_convention)
        _dimnames = [c.name() for c in cube.dim_coords]
        assert _dimnames == dimnames


@pytest.mark.parametrize(
    "file,var_name,file_convention,perform_fmt_checks,raises",
    [
        (FAKE_FILE, None, None, None, pytest.raises(TranslationError)),
        (TM5_FILE1, None, None, None, does_not_raise_exception()),
        (EMEP_FILE, None, None, None, pytest.raises(NetcdfError)),
        (EMEP_FILE, "SURF_ug_NO2", None, None, does_not_raise_exception()),
        (EMEP_FILE, "od550aer", None, None, pytest.raises(NetcdfError)),
    ],
)
def test_load_cube_custom(file, var_name, file_convention, perform_fmt_checks, raises):
    with raises:
        result = mod.load_cube_custom(file, var_name, file_convention, perform_fmt_checks)
        assert isinstance(result, Cube)


@pytest.mark.parametrize(
    "files,var_name,file_convention,perform_fmt_checks,raises,num_loaded",
    [
        ([TM5_FILE1], None, None, None, does_not_raise_exception(), 1),
        ([EMEP_FILE], None, None, None, does_not_raise_exception(), 0),
    ],
)
def test_load_cubes_custom(
    files, var_name, file_convention, perform_fmt_checks, raises, num_loaded
):
    with raises:
        result = mod.load_cubes_custom(files, var_name, file_convention, perform_fmt_checks)
        assert isinstance(result, tuple) and len(result) == 2
        assert isinstance(result[0], list)
        assert isinstance(result[1], list)
        assert len(result[0]) == len(result[1]) == num_loaded


@pytest.mark.parametrize(
    "cube,raises", [(aod_cube_only_longname_dims, does_not_raise_exception())]
)
def test_check_dim_coord_names_cube(cube, raises):
    with raises:
        mod.check_dim_coord_names_cube(cube)


@pytest.mark.parametrize(
    "cube,file,raises",
    [
        (
            aod_cube_wrongtime3,
            "aerocom3_TM5_AP3-CTRL2016_od550aer_Column_2010_daily.nc",
            does_not_raise_exception(),
        ),
        (
            aod_cube,
            "aerocom3_TM5_AP3-CTRL2016_od550aer_Column_2010_monthly.nc",
            does_not_raise_exception(),
        ),
        (
            aod_cube,
            "aerocom3_TM5_AP3-CTRL2016_od550aer_Column_-1_monthly.nc",
            pytest.raises(FileConventionError),
        ),
        (
            aod_cube,
            "aerocom3_TM5_AP3-CTRL2016_od550aer_Column_20001_monthly.nc",
            pytest.raises(FileConventionError),
        ),
    ],
)
def test__check_correct_time_dim(cube, file, raises):
    with raises:
        cube = mod._check_correct_time_dim(cube, file)
        assert isinstance(cube, Cube)


from .._conftest_helpers import make_dummy_cube_3D_daily


def make_cubelist(dtype):
    return iris.cube.CubeList(
        [make_dummy_cube_3D_daily(2010, dtype=dtype), make_dummy_cube_3D_daily(2011, dtype=dtype)]
    )


@pytest.mark.parametrize(
    "cubes,val",
    [
        (iris.cube.CubeList([iris.cube.Cube([1]), iris.cube.Cube([1])]), False),
        (iris.cube.CubeList([make_cubelist(int)[0], make_cubelist(float)[0]]), True),
        (make_cubelist(float), False),
        (make_cubelist(int), False),
    ],
)
def test__check_correct_dtypes_timedim_cube_list(cubes, val):
    result = mod._check_correct_dtypes_timedim_cube_list(cubes)
    assert result == val


@pytest.mark.parametrize(
    "cubes,sh,raises",
    [
        (make_cubelist(int), (730, 12, 4), does_not_raise_exception()),  # see
        # https://github.com/metno/pyaerocom/issues/432
        (make_cubelist(float), (730, 12, 4), does_not_raise_exception()),
    ],
)
def test_concatenate_iris_cubes(cubes, sh, raises):
    result = mod.concatenate_iris_cubes(cubes)

    assert isinstance(result, iris.cube.Cube)
<<<<<<< HEAD
    assert result.shape == sh


if __name__ == "__main__":
    import sys

    pytest.main(sys.argv)
=======
    assert result.shape == sh
>>>>>>> ac997857
<|MERGE_RESOLUTION|>--- conflicted
+++ resolved
@@ -1,10 +1,4 @@
-<<<<<<< HEAD
-#!/usr/bin/env python3
-"""
-Created on Mon Mar 22 14:53:00 2021
-=======
 from contextlib import nullcontext as does_not_raise_exception
->>>>>>> ac997857
 
 import iris.cube
 import numpy as np
@@ -72,11 +66,7 @@
 import tempfile
 from pathlib import Path
 
-<<<<<<< HEAD
 tmpdirnc = Path(tempfile.gettempdir()).joinpath("test_iris_io")
-=======
-tmpdirnc = Path(tempfile.gettempdir()).joinpath('test_iris_io')
->>>>>>> ac997857
 if not tmpdirnc.exists():
     tmpdirnc.mkdir()
 
@@ -277,14 +267,4 @@
     result = mod.concatenate_iris_cubes(cubes)
 
     assert isinstance(result, iris.cube.Cube)
-<<<<<<< HEAD
-    assert result.shape == sh
-
-
-if __name__ == "__main__":
-    import sys
-
-    pytest.main(sys.argv)
-=======
-    assert result.shape == sh
->>>>>>> ac997857
+    assert result.shape == sh