<<<<<<< HEAD
=======
from contextlib import nullcontext as does_not_raise_exception

>>>>>>> ac997857
import pytest

from pyaerocom import const
from pyaerocom.io.readungriddedbase import ReadUngriddedBase


class DummyReader(ReadUngriddedBase):
    _FILEMASK = ".txt"
    DATA_ID = "Blaaa"
    __version__ = "0.01"
    PROVIDES_VARIABLES = ["od550aer"]
    REVISION_FILE = const.REVISION_FILE

    def __init__(self, data_id=None, data_dir=None):
        super().__init__(data_id, data_dir)

    @property
    def DEFAULT_VARS(self):
        return self.PROVIDES_VARIABLES

    @property
    def SUPPORTED_DATASETS(self):
        return [self.DATA_ID]

    @property
    def TS_TYPE(self):
        raise NotImplementedError

    def read(self):
        raise NotImplementedError

    def read_file(self):
        raise NotImplementedError


@pytest.fixture(scope="module")
def dummy_reader():
    return DummyReader()


def test___init__template():
    with pytest.raises(TypeError):
        ReadUngriddedBase()


def test___init__dummy():
    dummy = DummyReader()
    assert dummy.data_id == "Blaaa"


@pytest.mark.parametrize(
    "key,val,raises",
    [
        ("_FILEMASK", ".txt", does_not_raise_exception()),
        ("TS_TYPE", None, pytest.raises(NotImplementedError)),
        ("__version__", "0.01", does_not_raise_exception()),
        ("DATA_ID", "Blaaa", does_not_raise_exception()),
        ("SUPPORTED_DATASETS", ["Blaaa"], does_not_raise_exception()),
        ("PROVIDES_VARIABLES", ["od550aer"], does_not_raise_exception()),
        ("DEFAULT_VARS", ["od550aer"], does_not_raise_exception()),
        ("data_dir", None, pytest.raises(ValueError)),
        ("data_id", "Blaaa", does_not_raise_exception()),
        ("REVISION_FILE", "Revision.txt", does_not_raise_exception()),
        ("AUX_VARS", [], does_not_raise_exception()),
        ("data_id", "Blaaa", does_not_raise_exception()),
    ],
)
def test_DummyReader_attrs(dummy_reader, key, val, raises):
    with raises:
<<<<<<< HEAD
        assert getattr(dummy_reader, key) == val


if __name__ == "__main__":
    import sys

    pytest.main(sys.argv)
=======
        assert getattr(dummy_reader, key) == val
>>>>>>> ac997857
<|MERGE_RESOLUTION|>--- conflicted
+++ resolved
@@ -1,8 +1,5 @@
-<<<<<<< HEAD
-=======
 from contextlib import nullcontext as does_not_raise_exception
 
->>>>>>> ac997857
 import pytest
 
 from pyaerocom import const
@@ -72,14 +69,4 @@
 )
 def test_DummyReader_attrs(dummy_reader, key, val, raises):
     with raises:
-<<<<<<< HEAD
-        assert getattr(dummy_reader, key) == val
-
-
-if __name__ == "__main__":
-    import sys
-
-    pytest.main(sys.argv)
-=======
-        assert getattr(dummy_reader, key) == val
->>>>>>> ac997857
+        assert getattr(dummy_reader, key) == val