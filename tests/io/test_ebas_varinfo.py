<<<<<<< HEAD
#!/usr/bin/env python3
"""
Created on Wed Feb 19 15:28:03 2020
=======
from contextlib import nullcontext as does_not_raise_exception
>>>>>>> ac997857

import pytest

from pyaerocom.io.ebas_file_index import EbasSQLRequest
from pyaerocom.io.ebas_varinfo import EbasVarInfo

<<<<<<< HEAD
from ..conftest import does_not_raise_exception

TESTDATA = [
    ("DEFAULT", None, None, None, None, None, 1),
    (
        "sc550aer",
        ["aerosol_light_scattering_coefficient"],
        ["aerosol", "pm10"],
        None,
        None,
        None,
        1.0,
    ),
    (
        "sc440aer",
        ["aerosol_light_scattering_coefficient"],
        ["aerosol", "pm10"],
        None,
        None,
        None,
        1.0,
    ),
    (
        "sc700aer",
        ["aerosol_light_scattering_coefficient"],
        ["aerosol", "pm10"],
        None,
        None,
        None,
        1.0,
    ),
    ("sc550dryaer", None, None, None, None, ["sc550aer", "scrh"], 1),
    ("sc440dryaer", None, None, None, None, ["sc440aer", "scrh"], 1),
    ("sc700dryaer", None, None, None, None, ["sc700aer", "scrh"], 1),
    (
        "sc550lt1aer",
        ["aerosol_light_scattering_coefficient"],
        ["pm25", "pm1"],
        None,
        None,
        None,
        1.0,
    ),
    (
        "bsc550aer",
        ["aerosol_light_backscattering_coefficient"],
        ["aerosol", "pm10", "pm25"],
        None,
        None,
        None,
        1.0,
    ),
    (
        "ac550aer",
        ["aerosol_absorption_coefficient"],
        ["aerosol", "pm10"],
        ["filter_absorption_photometer"],
        None,
        None,
        1.0,
    ),
    ("ac550dryaer", None, None, ["filter_absorption_photometer"], None, ["ac550aer", "acrh"], 1),
    (
        "ac550lt1aer",
        ["aerosol_absorption_coefficient"],
        ["pm25", "pm1"],
        ["filter_absorption_photometer"],
        None,
        None,
        1.0,
    ),
    (
        "bsc550dryaer",
        ["aerosol_light_backscattering_coefficient"],
        ["pm10", "pm25", "pm1", "aerosol"],
        ["nephelometer"],
        None,
        None,
        1.0,
    ),
    (
        "scrh",
        ["relative_humidity"],
        ["instrument", "aerosol", "met", "pm10", "pm25", "pm1"],
        None,
        None,
        None,
        1,
    ),
    (
        "acrh",
        ["relative_humidity"],
        ["instrument", "aerosol", "met", "pm10", "pm25", "pm1"],
        None,
        None,
        None,
        1,
    ),
    (
        "concso4",
        ["sulphate_corrected", "sulphate_total"],
        ["aerosol", "pm10", "pm25"],
        None,
        None,
        None,
        1,
    ),
    ("concso2", ["sulphur_dioxide"], ["air"], None, None, None, 1.0),
    ("concpm10", ["pm10_mass"], ["pm10"], None, None, None, 1.0),
    ("concpm25", ["pm25_mass"], ["pm25"], None, None, None, 1.0),
    ("concso4t", ["sulphate_total"], ["aerosol", "pm10", "pm25"], None, None, None, 1.0),
    ("concso4c", ["sulphate_corrected"], ["aerosol", "pm10", "pm25"], None, None, None, 1.0),
    (
        "concbc",
        ["elemental_carbon"],
        ["pm25", "pm10", "pm1", "aerosol"],
        [
            "denuder",
            "ecoc_monitor",
            "filter_1pack",
            "filter_2pack",
            "high_vol_sampler",
            "impactor",
            "low_vol_sampler",
            "lvs_denuder_single",
            "lvs_denuder_tandem",
            "lvs_QBQ",
            "lvs_single",
            "lvs_single_twin",
            "lvs_teflon",
        ],
        None,
        None,
        1.0,
    ),
    (
        "conceqbc",
        ["equivalent_black_carbon"],
        ["aerosol", "pm1", "pm10", "pm25"],
        ["filter_absorption_photometer"],
        None,
        None,
        1,
    ),
    ("conctc", ["total_carbon"], ["pm25", "pm10", "aerosol"], None, None, None, 1.0),
    ("concoa", ["organic_carbon"], ["pm25", "pm10", "aerosol", "pm1"], None, None, None, 1.4),
    ("concoc", ["organic_carbon"], ["pm25", "pm10", "aerosol", "pm1"], None, None, None, 1),
    ("concss", ["sodium"], ["pm10", "aerosol", "pm25", "pm1", "air"], None, None, None, 3.27),
    ("concnh3", ["ammonia"], ["air"], None, None, None, 1.0),
    ("concno3", ["nitrate"], ["pm10", "aerosol", "pm25"], None, None, None, 1.0),
    ("concnh4", ["ammonium"], ["pm10", "aerosol", "pm25"], None, None, None, 1.0),
    ("concNhno3", ["nitric_acid"], ["air"], None, None, None, 1.0),
    ("concNtno3", ["sum_nitric_acid_and_nitrate"], ["air+aerosol"], None, None, None, 1.0),
    ("concno2", ["nitrogen_dioxide"], ["air"], None, None, None, 1.0),
    ("conco3", ["ozone"], ["air"], None, None, None, 1),
    ("concco", ["carbon_monoxide"], ["air"], None, None, None, 1.0),
    ("concprcpoxs", ["sulphate_corrected", "sulphate_total"], ["precip"], None, None, None, 1.0),
    ("concprcpoxn", ["nitrate"], ["precip"], None, None, None, 1.0),
    ("concprcprdn", ["ammonium"], ["precip"], None, None, None, 1.0),
    ("wetoxs", None, None, None, None, ["concprcpoxs"], 1),
    ("wetoxn", None, None, None, None, ["concprcpoxn"], 1),
    ("wetrdn", None, None, None, None, ["concprcprdn"], 1),
    (
        "prmm",
        ["precipitation_amount_off", "precipitation_amount"],
        ["precip"],
        None,
        None,
        None,
        1.0,
    ),
]

=======
TESTDATA = [('DEFAULT', None, None, None, None, None, 1),
            ('sc550aer', ['aerosol_light_scattering_coefficient'],
             ['aerosol', 'pm10'], None, None, None, 1.0),
            ('sc440aer', ['aerosol_light_scattering_coefficient'],
             ['aerosol', 'pm10'], None, None, None, 1.0),
            ('sc700aer', ['aerosol_light_scattering_coefficient'],
             ['aerosol', 'pm10'], None, None, None, 1.0),
            ('sc550dryaer', None, None, None, None, ['sc550aer', 'scrh'], 1),
            ('sc440dryaer', None, None, None, None, ['sc440aer', 'scrh'], 1),
            ('sc700dryaer', None, None, None, None, ['sc700aer', 'scrh'], 1),
            ('sc550lt1aer', ['aerosol_light_scattering_coefficient'],
             ['pm25', 'pm1'], None, None, None, 1.0),
            ('bsc550aer', ['aerosol_light_backscattering_coefficient'],
             ['aerosol', 'pm10', 'pm25'], None, None, None, 1.0),
            ('ac550aer', ['aerosol_absorption_coefficient'], ['aerosol', 'pm10'],
             ['filter_absorption_photometer'], None, None, 1.0),
            ('ac550dryaer', None, None, ['filter_absorption_photometer'], None,
             ['ac550aer', 'acrh'], 1),
            ('ac550lt1aer', ['aerosol_absorption_coefficient'], ['pm25', 'pm1'],
             ['filter_absorption_photometer'], None, None, 1.0),
            ('bsc550dryaer', ['aerosol_light_backscattering_coefficient'],
             ['pm10', 'pm25', 'pm1', 'aerosol'], ['nephelometer'], None, None, 1.0),
            ('scrh', ['relative_humidity'], ['instrument', 'aerosol', 'met', 'pm10', 'pm25', 'pm1'],
             None, None, None, 1),
            ('acrh', ['relative_humidity'],
             ['instrument', 'aerosol', 'met', 'pm10', 'pm25', 'pm1'],
             None, None, None, 1),
            ('concso4', ['sulphate_corrected', 'sulphate_total'],
             ['aerosol', 'pm10', 'pm25'], None, None, None, 1),
            ('concso2', ['sulphur_dioxide'], ['air'], None, None, None, 1.0),
            ('concpm10', ['pm10_mass'], ['pm10'], None, None, None, 1.0),
            ('concpm25', ['pm25_mass'], ['pm25'], None, None, None, 1.0),
            ('concso4t', ['sulphate_total'], ['aerosol', 'pm10', 'pm25'], None, None,
             None, 1.0),
            ('concso4c', ['sulphate_corrected'], ['aerosol', 'pm10', 'pm25'], None,
             None, None, 1.0),
            ('concbc', ['elemental_carbon'], ['pm25', 'pm10', 'pm1', 'aerosol'],
             ['denuder', 'ecoc_monitor', 'filter_1pack', 'filter_2pack',
              'high_vol_sampler', 'impactor', 'low_vol_sampler',
              'lvs_denuder_single', 'lvs_denuder_tandem',
              'lvs_QBQ', 'lvs_single', 'lvs_single_twin', 'lvs_teflon'],
             None, None, 1.0),
            ('conceqbc', ['equivalent_black_carbon'],
             ['aerosol', 'pm1', 'pm10', 'pm25'],
             ['filter_absorption_photometer'], None, None, 1),
            ('conctc', ['total_carbon'],
             ['pm25', 'pm10','aerosol'], None, None, None, 1.0),
            ('concoa', ['organic_carbon'], ['pm25', 'pm10', 'aerosol', 'pm1'],
             None, None, None, 1.4),
            ('concoc', ['organic_carbon'], ['pm25', 'pm10', 'aerosol', 'pm1'],
             None, None, None, 1),
            ('concss', ['sodium'], ['pm10', 'aerosol', 'pm25', 'pm1', 'air'],
             None, None, None, 3.27),
            ('concnh3', ['ammonia'], ['air'], None, None, None, 1.0),
            ('concno3', ['nitrate'], ['pm10','aerosol','pm25'],
             None, None, None, 1.0),
            ('concnh4', ['ammonium'], ['pm10','aerosol','pm25'],
             None, None, None, 1.0),
            ('concNhno3', ['nitric_acid'], ['air'], None, None, None, 1.0),
            ('concNtno3', ['sum_nitric_acid_and_nitrate'], ['air+aerosol'],
             None, None, None, 1.0),
            ('concno2', ['nitrogen_dioxide'], ['air'], None, None, None, 1.0),
            ('conco3', ['ozone'], ['air'], None, None, None, 1),
            ('concco', ['carbon_monoxide'], ['air'], None, None, None, 1.0),
            ('concprcpoxs', ['sulphate_corrected', 'sulphate_total'],
             ['precip'], None, None, None, 1.0),
            ('concprcpoxn', ['nitrate'], ['precip'], None, None, None, 1.0),
            ('concprcprdn', ['ammonium'], ['precip'], None, None, None, 1.0),
            ('wetoxs', None, None, None, None, ['concprcpoxs'], 1),
            ('wetoxn', None, None, None, None, ['concprcpoxn'], 1),
            ('wetrdn', None, None, None, None, ['concprcprdn'], 1),
            ('prmm', ['precipitation_amount_off', 'precipitation_amount'],
             ['precip'], None, None, None, 1.0)
            ]
>>>>>>> ac997857

def test_init_empty():
    try:
        EbasVarInfo()
    except Exception as e:
        assert type(e) == TypeError


def test_open_config():
    from configparser import ConfigParser

    assert isinstance(EbasVarInfo.open_config(), ConfigParser)


def test_var_name_aerocom():
    assert EbasVarInfo("sconcno3").var_name_aerocom == "concno3"


@pytest.mark.parametrize(
    ("var_name, component, matrix, instrument, " "statistics, requires, scale_factor"), TESTDATA
)
def test_varinfo(var_name, component, matrix, instrument, statistics, requires, scale_factor):

    var = EbasVarInfo(var_name)

    assert var.component == component
    assert var.matrix == matrix
    assert var.instrument == instrument
    assert var.statistics == statistics
    assert var.requires == requires
    assert var.scale_factor == scale_factor


def test_to_dict():
    info = EbasVarInfo("concpm10")
    dic = info.to_dict()
    assert isinstance(dic, dict)
    for key, val in dic.items():
        assert getattr(info, key) == val


@pytest.mark.parametrize(
    "var,constraints,raises",
    [
        (None, {}, pytest.raises(AttributeError)),
        ("sc700dryaer", {}, pytest.raises(ValueError)),
        ("sc550dryaer", {}, pytest.raises(ValueError)),
        ("concpm10", {}, does_not_raise_exception()),
        ("concpm10", {"bla": 42}, does_not_raise_exception()),
        # ToDo: the following example should actually be checked and maybe raise an Exception already here
        # (i.e. start_date is a valid constraint but 42 is not allowed as input)
        ("concpm10", {"start_date": 42}, does_not_raise_exception()),
    ],
)
def test_make_sql_request(var, constraints, raises):
    if var is None:
        info = EbasVarInfo("concpm10")
        info.component = None
    else:
        info = EbasVarInfo(var)
    with raises:
        req = info.make_sql_request(**constraints)
        from pyaerocom.io import EbasSQLRequest

        assert isinstance(req, EbasSQLRequest)


@pytest.mark.parametrize(
    "var,constraints,raises,num",
    [
        ("concpm10", {}, does_not_raise_exception(), 1),
        ("sc700dryaer", {}, does_not_raise_exception(), 2),
        ("sc550dryaer", {}, does_not_raise_exception(), 2),
        ("sc440dryaer", {}, does_not_raise_exception(), 2),
    ],
)
def test_make_sql_requests(var, constraints, raises, num):
    info = EbasVarInfo(var)
    with raises:
        reqs = info.make_sql_requests(**constraints)
        assert isinstance(reqs, dict)
        assert len(reqs) == num
        for key, req in reqs.items():
            assert isinstance(req, EbasSQLRequest)


def test___str__():
<<<<<<< HEAD
    s = EbasVarInfo("concpm10").__str__()
    assert isinstance(s, str)


if __name__ == "__main__":

    # info = EbasVarInfo()
    def to_tuple(var_name):
        var = EbasVarInfo(var_name)
        return (
            var_name,
            var.component,
            var.matrix,
            var.instrument,
            var.statistics,
            var.requires,
            var.scale_factor,
        )

    import sys
    from time import time

    t0 = time()
    pytest.main(sys.argv)
    print(time() - t0)

    ok = []
    notok = []
    for var in EbasVarInfo.open_config():
        if var in const.VARS:
            ok.append(var)
        else:
            notok.append(var)

    print("OK")
    print(ok)

    print()
    print("NOT OK")
    print(notok)
=======
    s = EbasVarInfo('concpm10').__str__()
    assert isinstance(s, str)
>>>>>>> ac997857
<|MERGE_RESOLUTION|>--- conflicted
+++ resolved
@@ -1,18 +1,9 @@
-<<<<<<< HEAD
-#!/usr/bin/env python3
-"""
-Created on Wed Feb 19 15:28:03 2020
-=======
 from contextlib import nullcontext as does_not_raise_exception
->>>>>>> ac997857
 
 import pytest
 
 from pyaerocom.io.ebas_file_index import EbasSQLRequest
 from pyaerocom.io.ebas_varinfo import EbasVarInfo
-
-<<<<<<< HEAD
-from ..conftest import does_not_raise_exception
 
 TESTDATA = [
     ("DEFAULT", None, None, None, None, None, 1),
@@ -185,82 +176,6 @@
     ),
 ]
 
-=======
-TESTDATA = [('DEFAULT', None, None, None, None, None, 1),
-            ('sc550aer', ['aerosol_light_scattering_coefficient'],
-             ['aerosol', 'pm10'], None, None, None, 1.0),
-            ('sc440aer', ['aerosol_light_scattering_coefficient'],
-             ['aerosol', 'pm10'], None, None, None, 1.0),
-            ('sc700aer', ['aerosol_light_scattering_coefficient'],
-             ['aerosol', 'pm10'], None, None, None, 1.0),
-            ('sc550dryaer', None, None, None, None, ['sc550aer', 'scrh'], 1),
-            ('sc440dryaer', None, None, None, None, ['sc440aer', 'scrh'], 1),
-            ('sc700dryaer', None, None, None, None, ['sc700aer', 'scrh'], 1),
-            ('sc550lt1aer', ['aerosol_light_scattering_coefficient'],
-             ['pm25', 'pm1'], None, None, None, 1.0),
-            ('bsc550aer', ['aerosol_light_backscattering_coefficient'],
-             ['aerosol', 'pm10', 'pm25'], None, None, None, 1.0),
-            ('ac550aer', ['aerosol_absorption_coefficient'], ['aerosol', 'pm10'],
-             ['filter_absorption_photometer'], None, None, 1.0),
-            ('ac550dryaer', None, None, ['filter_absorption_photometer'], None,
-             ['ac550aer', 'acrh'], 1),
-            ('ac550lt1aer', ['aerosol_absorption_coefficient'], ['pm25', 'pm1'],
-             ['filter_absorption_photometer'], None, None, 1.0),
-            ('bsc550dryaer', ['aerosol_light_backscattering_coefficient'],
-             ['pm10', 'pm25', 'pm1', 'aerosol'], ['nephelometer'], None, None, 1.0),
-            ('scrh', ['relative_humidity'], ['instrument', 'aerosol', 'met', 'pm10', 'pm25', 'pm1'],
-             None, None, None, 1),
-            ('acrh', ['relative_humidity'],
-             ['instrument', 'aerosol', 'met', 'pm10', 'pm25', 'pm1'],
-             None, None, None, 1),
-            ('concso4', ['sulphate_corrected', 'sulphate_total'],
-             ['aerosol', 'pm10', 'pm25'], None, None, None, 1),
-            ('concso2', ['sulphur_dioxide'], ['air'], None, None, None, 1.0),
-            ('concpm10', ['pm10_mass'], ['pm10'], None, None, None, 1.0),
-            ('concpm25', ['pm25_mass'], ['pm25'], None, None, None, 1.0),
-            ('concso4t', ['sulphate_total'], ['aerosol', 'pm10', 'pm25'], None, None,
-             None, 1.0),
-            ('concso4c', ['sulphate_corrected'], ['aerosol', 'pm10', 'pm25'], None,
-             None, None, 1.0),
-            ('concbc', ['elemental_carbon'], ['pm25', 'pm10', 'pm1', 'aerosol'],
-             ['denuder', 'ecoc_monitor', 'filter_1pack', 'filter_2pack',
-              'high_vol_sampler', 'impactor', 'low_vol_sampler',
-              'lvs_denuder_single', 'lvs_denuder_tandem',
-              'lvs_QBQ', 'lvs_single', 'lvs_single_twin', 'lvs_teflon'],
-             None, None, 1.0),
-            ('conceqbc', ['equivalent_black_carbon'],
-             ['aerosol', 'pm1', 'pm10', 'pm25'],
-             ['filter_absorption_photometer'], None, None, 1),
-            ('conctc', ['total_carbon'],
-             ['pm25', 'pm10','aerosol'], None, None, None, 1.0),
-            ('concoa', ['organic_carbon'], ['pm25', 'pm10', 'aerosol', 'pm1'],
-             None, None, None, 1.4),
-            ('concoc', ['organic_carbon'], ['pm25', 'pm10', 'aerosol', 'pm1'],
-             None, None, None, 1),
-            ('concss', ['sodium'], ['pm10', 'aerosol', 'pm25', 'pm1', 'air'],
-             None, None, None, 3.27),
-            ('concnh3', ['ammonia'], ['air'], None, None, None, 1.0),
-            ('concno3', ['nitrate'], ['pm10','aerosol','pm25'],
-             None, None, None, 1.0),
-            ('concnh4', ['ammonium'], ['pm10','aerosol','pm25'],
-             None, None, None, 1.0),
-            ('concNhno3', ['nitric_acid'], ['air'], None, None, None, 1.0),
-            ('concNtno3', ['sum_nitric_acid_and_nitrate'], ['air+aerosol'],
-             None, None, None, 1.0),
-            ('concno2', ['nitrogen_dioxide'], ['air'], None, None, None, 1.0),
-            ('conco3', ['ozone'], ['air'], None, None, None, 1),
-            ('concco', ['carbon_monoxide'], ['air'], None, None, None, 1.0),
-            ('concprcpoxs', ['sulphate_corrected', 'sulphate_total'],
-             ['precip'], None, None, None, 1.0),
-            ('concprcpoxn', ['nitrate'], ['precip'], None, None, None, 1.0),
-            ('concprcprdn', ['ammonium'], ['precip'], None, None, None, 1.0),
-            ('wetoxs', None, None, None, None, ['concprcpoxs'], 1),
-            ('wetoxn', None, None, None, None, ['concprcpoxn'], 1),
-            ('wetrdn', None, None, None, None, ['concprcprdn'], 1),
-            ('prmm', ['precipitation_amount_off', 'precipitation_amount'],
-             ['precip'], None, None, None, 1.0)
-            ]
->>>>>>> ac997857
 
 def test_init_empty():
     try:
@@ -280,7 +195,7 @@
 
 
 @pytest.mark.parametrize(
-    ("var_name, component, matrix, instrument, " "statistics, requires, scale_factor"), TESTDATA
+    "var_name, component, matrix, instrument, statistics, requires, scale_factor", TESTDATA
 )
 def test_varinfo(var_name, component, matrix, instrument, statistics, requires, scale_factor):
 
@@ -348,48 +263,5 @@
 
 
 def test___str__():
-<<<<<<< HEAD
     s = EbasVarInfo("concpm10").__str__()
-    assert isinstance(s, str)
-
-
-if __name__ == "__main__":
-
-    # info = EbasVarInfo()
-    def to_tuple(var_name):
-        var = EbasVarInfo(var_name)
-        return (
-            var_name,
-            var.component,
-            var.matrix,
-            var.instrument,
-            var.statistics,
-            var.requires,
-            var.scale_factor,
-        )
-
-    import sys
-    from time import time
-
-    t0 = time()
-    pytest.main(sys.argv)
-    print(time() - t0)
-
-    ok = []
-    notok = []
-    for var in EbasVarInfo.open_config():
-        if var in const.VARS:
-            ok.append(var)
-        else:
-            notok.append(var)
-
-    print("OK")
-    print(ok)
-
-    print()
-    print("NOT OK")
-    print(notok)
-=======
-    s = EbasVarInfo('concpm10').__str__()
-    assert isinstance(s, str)
->>>>>>> ac997857
+    assert isinstance(s, str)