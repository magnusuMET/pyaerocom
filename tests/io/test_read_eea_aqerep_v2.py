import pytest

from pyaerocom.io import ReadUngridded


<<<<<<< HEAD
=======
# although the following is not explicitly referenced, it registers the
# Subset data ids used for testing.

DATA_ID = "EEA_AQeRep.v2.Subset"


@data_unavail
>>>>>>> ca21bae1
@pytest.fixture(scope="module")
def reader():
    return ReadUngridded(DATA_ID)


def test_get_file_list(reader):
    # at this point that is the base directory without recursive search
    # so this returns only Revision.txt and metadata.csv
    # don't be too restrictive since we might have additional files in the subdirectory
    lowlevel_reader = reader.get_lowlevel_reader(DATA_ID)
    assert len(lowlevel_reader.get_file_list()) >= 2


def test_read(reader):
    from pyaerocom.stationdata import StationData
    from pyaerocom.ungriddeddata import UngriddedData

    # special station codes to test
    # not sure if these are really needed
    # station ids to test
    station_id = {}
    # respective mean for a station; index has to be the same as station_id
    station_means = {}
    # list of tested variables will be extended
    var_name = "concpm10"
    station_id[var_name] = ["AT10002", "AT52000"]
    station_means[var_name] = [17.128, 15.1]

    var_names_to_test = station_id.keys()
    for var_name in var_names_to_test:
        data = None
        data = reader.read(vars_to_retrieve=[var_name])
        assert isinstance(data, UngriddedData)

        for stat_idx, statid in enumerate(station_id[var_name]):
            try:
                stat_data = data[statid]
                # It makes no sense to test this for every station
                if stat_idx == 1:
                    assert isinstance(stat_data, StationData)

                assert stat_data[var_name].mean() == pytest.approx(
                    station_means[var_name][stat_idx], 0.01
                )
            except:
                print(f"failed test var {var_name}")
                pass<|MERGE_RESOLUTION|>--- conflicted
+++ resolved
@@ -1,18 +1,15 @@
 import pytest
 
 from pyaerocom.io import ReadUngridded
+from pyaerocom.stationdata import StationData
+from pyaerocom.ungriddeddata import UngriddedData
 
-
-<<<<<<< HEAD
-=======
 # although the following is not explicitly referenced, it registers the
 # Subset data ids used for testing.
 
 DATA_ID = "EEA_AQeRep.v2.Subset"
 
 
-@data_unavail
->>>>>>> ca21bae1
 @pytest.fixture(scope="module")
 def reader():
     return ReadUngridded(DATA_ID)
@@ -27,9 +24,6 @@
 
 
 def test_read(reader):
-    from pyaerocom.stationdata import StationData
-    from pyaerocom.ungriddeddata import UngriddedData
-
     # special station codes to test
     # not sure if these are really needed
     # station ids to test
