import os
<<<<<<< HEAD
=======
from contextlib import nullcontext as does_not_raise_exception
>>>>>>> ac997857

import cf_units
import numpy as np
import pytest
import xarray as xr

import pyaerocom.exceptions as exc
from pyaerocom import get_variable
from pyaerocom.griddeddata import GriddedData
from pyaerocom.io.read_mscw_ctm import ReadEMEP, ReadMscwCtm

from .._conftest_helpers import _create_fake_MSCWCtm_data
<<<<<<< HEAD
from ..conftest import EMEP_DIR, data_unavail, does_not_raise_exception

VAR_MAP = {
    "abs550aer": "AAOD_550nm",
    "abs550bc": "AAOD_EC_550nm",
    "absc550aer": "AbsCoeff",
    "absc550dryaer": "AbsCoeff",
    "ac550aer": "AbsCoef_surf",
    "drybc": "DDEP_EC_m2Grid",
    "drydust": "DDEP_DUST_m2Grid",
    "drynh4": "DDEP_NH4_f_m2Grid",
    "dryno3": "DDEP_TNO3_m2Grid",
    "dryoa": "DDEP_OM25_m2Grid",
    "dryso2": "DDEP_SO2_m2Grid",
    "dryso4": "DDEP_SO4_m2Grid",
    "dryss": "DDEP_SS_m2Grid",
    "ec550aer": "EXT_550nm",
    "ec550dryaer": "EXTdry_550nm",
    "emidust": "DUST_flux",
    "emisnox": "Emis_mgm2_nox",
    "emisox": "Emis_mgm2_sox",
    "loadbc": "COLUMN_EC_kmax",
    "loaddust": "COLUMN_DUST_kmax",
    "loadnh4": "COLUMN_NH4_F_kmax",
    "loadno3": "COLUMN_TNO3_kmax",
    "loadoa": "COLUMN_OM25_kmax",
    "loadso2": "COLUMN_SO2_kmax",
    "loadso4": "COLUMN_SO4_kmax",
    "loadss": "COLUMN_SS_kmax",
    "mmrbc": "D3_mmr_EC",
    "mmrdust": "D3_mmr_DUST",
    "mmrnh4": "D3_mmr_NH4_F",
    "mmrno3": "D3_mmr_TNO3",
    "mmroa": "D3_mmr_OM25",
    "mmrso2": "D3_mmr_SO2",
    "mmrso4": "D3_mmr_SO4",
    "mmrss": "D3_mmr_SS",
    "od350aer": "AOD_350nm",
    "od440aer": "AOD_440nm",
    "od550aer": "AOD_550nm",
    "od550bc": "AOD_EC_550nm",
    "od550dust": "AOD_DUST_550nm",
    "od550lt1aer": "AOD_PMFINE_550nm",
    "od550nh4": "AOD_NH4_F_550nm",
    "od550no3": "AOD_TNO3_550nm",
    "od550oa": "AOD_OC_550nm",
    "od550so4": "AOD_SO4_550nm",
    "od550ss": "AOD_SS_550nm",
    "od870aer": "AOD_870nm",
    "concaeroh2o": "SURF_PM25water",
    "concbcc": "SURF_ug_ECCOARSE",
    "concbcf": "SURF_ug_ECFINE",
    "concdust": "SURF_ug_DUST",
    "conchno3": "SURF_ug_HNO3",
    "concnh3": "SURF_ug_NH3",
    "concnh4": "SURF_ug_NH4_F",
    "concno2": "SURF_ug_NO2",
    "concno3c": "SURF_ug_NO3_C",
    "concno3f": "SURF_ug_NO3_F",
    "concno": "SURF_ug_NO",
    "conco3": "SURF_ug_O3",
    "concoac": "SURF_ug_PM_OMCOARSE",
    "concoaf": "SURF_ug_PM_OM25",
    "concpm10": "SURF_ug_PM10_rh50",
    "concpm25": "SURF_ug_PM25_rh50",
    "concrdn": "SURF_ugN_RDN",
    "concso2": "SURF_ug_SO2",
    "concso4": "SURF_ug_SO4",
    "concss": "SURF_ug_SS",
    "concssf": "SURF_ug_SEASALT_F",
    "concCocpm25": "SURF_ugC_PM_OM25",
    "vmro32m": "SURF_2MO3",
    "vmro3max": "SURF_MAXO3",
    "vmro3": "SURF_ppb_O3",
    "vmrco": "SURF_ppb_CO",
    "vmrc2h6": "SURF_ppb_C2H6",
    "vmrc2h4": "SURF_ppb_C2H4",
    "vmrhcho": "SURF_ppb_HCHO",
    "vmrglyoxal": "SURF_ppb_GLYOX",
    "vmrisop": "SURF_ppb_C5H8",
    "wetbc": "WDEP_EC",
    "wetdust": "WDEP_DUST",
    "wetnh4": "WDEP_NH4_f",
    "wetno3": "WDEP_TNO3",
    "wetoa": "WDEP_OM25",
    "wetoxn": "WDEP_OXN",
    "wetrdn": "WDEP_RDN",
    "wetso2": "WDEP_SO2",
    "wetso4": "WDEP_SO4",
    "wetoxs": "WDEP_SOX",
    "wetss": "WDEP_SS",
    "z3d": "Z_MID",
    "prmm": "WDEP_PREC",
    "concecpm25": "SURF_ug_ECFINE",
    "concssc": "SURF_ug_SEASALT_C",
    "dryoxn": "DDEP_OXN_m2Grid",
    "dryoxs": "DDEP_SOX_m2Grid",
    "dryrdn": "DDEP_RDN_m2Grid",
}


@pytest.fixture(scope="module")
=======
from ..conftest import EMEP_DIR, data_unavail

VAR_MAP = {'abs550aer': 'AAOD_550nm', 'abs550bc': 'AAOD_EC_550nm', 
           'absc550aer': 'AbsCoeff', 'absc550dryaer': 'AbsCoeff', 
           'ac550aer': 'AbsCoef_surf', 'drybc': 'DDEP_EC_m2Grid', 
           'drydust': 'DDEP_DUST_m2Grid', 'drynh4': 'DDEP_NH4_f_m2Grid', 
           'dryno3': 'DDEP_TNO3_m2Grid', 'dryoa': 'DDEP_OM25_m2Grid', 
           'dryso2': 'DDEP_SO2_m2Grid', 'dryso4': 'DDEP_SO4_m2Grid', 
           'dryss': 'DDEP_SS_m2Grid', 'ec550aer': 'EXT_550nm', 
           'ec550dryaer': 'EXTdry_550nm', 'emidust': 'DUST_flux', 
           'emisnox': 'Emis_mgm2_nox', 'emisox': 'Emis_mgm2_sox', 
           'loadbc': 'COLUMN_EC_kmax', 'loaddust': 'COLUMN_DUST_kmax', 
           'loadnh4': 'COLUMN_NH4_F_kmax', 'loadno3': 'COLUMN_TNO3_kmax', 
           'loadoa': 'COLUMN_OM25_kmax', 'loadso2': 'COLUMN_SO2_kmax', 
           'loadso4': 'COLUMN_SO4_kmax', 'loadss': 'COLUMN_SS_kmax', 
           'mmrbc': 'D3_mmr_EC', 'mmrdust': 'D3_mmr_DUST', 
           'mmrnh4': 'D3_mmr_NH4_F', 'mmrno3': 'D3_mmr_TNO3', 
           'mmroa': 'D3_mmr_OM25', 'mmrso2': 'D3_mmr_SO2', 
           'mmrso4': 'D3_mmr_SO4', 'mmrss': 'D3_mmr_SS', 
           'od350aer': 'AOD_350nm', 'od440aer': 'AOD_440nm', 
           'od550aer': 'AOD_550nm', 'od550bc': 'AOD_EC_550nm', 
           'od550dust': 'AOD_DUST_550nm', 'od550lt1aer': 'AOD_PMFINE_550nm', 
           'od550nh4': 'AOD_NH4_F_550nm', 'od550no3': 'AOD_TNO3_550nm', 
           'od550oa': 'AOD_OC_550nm', 'od550so4': 'AOD_SO4_550nm', 
           'od550ss': 'AOD_SS_550nm', 'od870aer': 'AOD_870nm', 
           'concaeroh2o': 'SURF_PM25water', 'concbcc': 'SURF_ug_ECCOARSE', 
           'concbcf': 'SURF_ug_ECFINE', 'concdust': 'SURF_ug_DUST', 
           'conchno3': 'SURF_ug_HNO3', 'concnh3': 'SURF_ug_NH3', 
           'concnh4': 'SURF_ug_NH4_F', 'concno2': 'SURF_ug_NO2', 
           'concno3c': 'SURF_ug_NO3_C', 'concno3f': 'SURF_ug_NO3_F', 
           'concno': 'SURF_ug_NO', 'conco3': 'SURF_ug_O3', 
           'concoac': 'SURF_ug_PM_OMCOARSE', 'concoaf': 'SURF_ug_PM_OM25', 
           'concpm10': 'SURF_ug_PM10_rh50', 'concpm25': 'SURF_ug_PM25_rh50', 
           'concrdn': 'SURF_ugN_RDN', 'concso2': 'SURF_ug_SO2', 
           'concso4': 'SURF_ug_SO4', 'concss': 'SURF_ug_SS', 
           'concssf': 'SURF_ug_SEASALT_F', 
           'concCocpm25': 'SURF_ugC_PM_OM25', 'vmro32m': 'SURF_2MO3', 
           'vmro3max': 'SURF_MAXO3', 'vmro3': 'SURF_ppb_O3', 
           'vmrco': 'SURF_ppb_CO', 'vmrc2h6': 'SURF_ppb_C2H6', 
           'vmrc2h4': 'SURF_ppb_C2H4', 'vmrhcho': 'SURF_ppb_HCHO', 
           'vmrglyoxal': 'SURF_ppb_GLYOX', 'vmrisop': 'SURF_ppb_C5H8', 
           'wetbc': 'WDEP_EC', 'wetdust': 'WDEP_DUST', 'wetnh4': 'WDEP_NH4_f', 
           'wetno3': 'WDEP_TNO3', 'wetoa': 'WDEP_OM25', 'wetoxn': 'WDEP_OXN', 
           'wetrdn': 'WDEP_RDN', 'wetso2': 'WDEP_SO2', 'wetso4': 'WDEP_SO4', 
           'wetoxs': 'WDEP_SOX', 'wetss': 'WDEP_SS', 'z3d': 'Z_MID', 
           'prmm': 'WDEP_PREC', 'concecpm25':'SURF_ug_ECFINE',
           'concssc': 'SURF_ug_SEASALT_C','dryoxn': 'DDEP_OXN_m2Grid',
           'dryoxs': 'DDEP_SOX_m2Grid','dryrdn': 'DDEP_RDN_m2Grid'}

@pytest.fixture(scope='module')
>>>>>>> ac997857
def reader():
    return ReadMscwCtm()


@pytest.mark.parametrize(
    "filepath,data_id,data_dir,check,raises",
    [
        (
            EMEP_DIR + "/Base_month.nc",
            None,
            None,
            {"data_id": "EMEP_2017", "data_dir": EMEP_DIR},
            does_not_raise_exception(),
        ),
        (
            None,
            None,
            None,
            {
                "_data_dir": None,
                "_filename": "Base_day.nc",
                "_filedata": None,
                "_file_mask": None,
                "_files": None,
            },
            does_not_raise_exception(),
        ),
        ("blaaa", None, None, {}, pytest.raises(FileNotFoundError)),
        (EMEP_DIR, None, None, {}, pytest.raises(ValueError)),
        (None, None, "blaaaa", {}, pytest.raises(FileNotFoundError)),
        (None, None, EMEP_DIR + "/Base_month.nc", {}, pytest.raises(ValueError)),
    ],
)
def test_ReadMscwCtm__init__(filepath, data_id, data_dir, check, raises):
    with raises:
        reader = ReadMscwCtm(filepath, data_id, data_dir)
        for key, val in check.items():
            _val = getattr(reader, key)
            assert val == _val


@pytest.mark.parametrize(
    "value, raises",
    [
        (EMEP_DIR, does_not_raise_exception()),
        (None, pytest.raises(TypeError)),
        ("", pytest.raises(FileNotFoundError)),
    ],
)
def test_ReadMscwCtm_data_dir(value, raises):
    reader = ReadMscwCtm()
    with raises:
        reader.data_dir = value
        assert os.path.samefile(reader.data_dir, value)


@pytest.mark.parametrize(
    "value, raises",
    [
        ("", does_not_raise_exception()),
        (None, pytest.raises(ValueError)),
    ],
)
def test_ReadMscwCtm_filename(value, raises):
    reader = ReadMscwCtm()
    with raises:
        reader.filename = value
        assert reader.filename == value


@pytest.mark.parametrize(
    "value, raises, fmask, num_matches",
    [
        (EMEP_DIR, does_not_raise_exception(), "Base_*.nc", 3),
        ("/tmp", pytest.raises(FileNotFoundError), "", 0),
    ],
)
def test__ReadMscwCtm__check_files_in_data_dir(value, raises, fmask, num_matches):
    reader = ReadMscwCtm()
    with raises:
        mask, matches = reader._check_files_in_data_dir(value)
        assert mask == fmask
        assert len(matches) == num_matches


def test_ReadMscwCtm_ts_type():
    reader = ReadMscwCtm()
    assert reader.ts_type == "daily"


def test_ReadMscwCtm_var_map():
    var_map = ReadMscwCtm().var_map
    assert isinstance(var_map, dict)
    assert var_map == VAR_MAP


@data_unavail
@pytest.mark.parametrize(
    "var_name, ts_type, raises",
    [
        ("blaaa", "daily", pytest.raises(exc.VariableDefinitionError)),
        ("od550gt1aer", "daily", pytest.raises(exc.VarNotAvailableError)),
        ("vmro3", "daily", does_not_raise_exception()),
        ("vmro3", None, does_not_raise_exception()),
        ("concpmgt25", "daily", does_not_raise_exception()),
    ],
)
def test_ReadMscwCtm_read_var(path_emep, var_name, ts_type, raises):
    r = ReadMscwCtm(data_dir=path_emep["data_dir"])
    with raises:
        data = r.read_var(var_name, ts_type)
        assert isinstance(data, GriddedData)
        if ts_type is not None:
            assert data.ts_type == ts_type
        assert data.ts_type is not None
        assert data.ts_type == r.ts_type


@data_unavail
@pytest.mark.parametrize(
    "var_name, ts_type, raises",
    [
        ("blaaa", "daily", pytest.raises(KeyError)),
        ("concpmgt25", "daily", does_not_raise_exception()),
        ("concpmgt25", "monthly", does_not_raise_exception()),
    ],
)
def test_ReadMscwCtm__compute_var(path_emep, var_name, ts_type, raises):
    r = ReadMscwCtm(data_dir=path_emep["data_dir"])
    with raises:
        data = r._compute_var(var_name, ts_type)
        assert isinstance(data, xr.DataArray)


@data_unavail
def test_ReadMscwCtm_data(path_emep):
    path = path_emep["daily"]
    r = ReadMscwCtm(filepath=path)

    vars_provided = r.vars_provided
    assert isinstance(vars_provided, list)
    assert "vmro3" in vars_provided

    data = r.read_var("vmro3", ts_type="daily")
    assert isinstance(data, GriddedData)
    assert data.time.long_name == "time"
    assert data.time.standard_name == "time"
    assert data.ts_type == "daily"

    data = r.read_var("vmro3")
    assert isinstance(data, GriddedData)
    assert data.time.long_name == "time"
    assert data.time.standard_name == "time"
    assert data.ts_type == "daily"


@data_unavail
def test_ReadMscwCtm_directory(path_emep):
    data_dir = path_emep["data_dir"]
    r = ReadMscwCtm(data_dir=data_dir)
    assert r.data_dir == data_dir
    vars_provided = r.vars_provided
    assert "vmro3" in vars_provided
    assert "concpm10" in vars_provided
    assert "concno2" in vars_provided
    paths = r._files
    assert len(paths) == 3


@pytest.mark.parametrize(
    "files, ts_types, raises",
    [
        ([], [], pytest.raises(AttributeError)),
        (
            ["Base_hour.nc", "test.nc", "Base_month.nc", "Base_day.nc", "Base_fullrun.nc"],
            ["hourly", "monthly", "daily", "yearly"],
            does_not_raise_exception(),
        ),
    ],
)
def test_ReadMscwCtm_ts_types(files, ts_types, raises, tmpdir):
    ddir = None
    for filename in files:
        open(os.path.join(tmpdir, filename), "w").close()
        ddir = str(tmpdir)
    with raises:
        r = ReadMscwCtm(data_dir=ddir)
        assert sorted(r.ts_types) == sorted(ts_types)


@pytest.mark.parametrize(
    "filename,ts_type, raises",
    [
        ("Base_hour.nc", "hourly", does_not_raise_exception()),
        ("Base_month.nc", "monthly", does_not_raise_exception()),
        ("Base_day.nc", "daily", does_not_raise_exception()),
        ("Base_fullrun", "yearly", does_not_raise_exception()),
        ("blaaa", "yearly", pytest.raises(ValueError)),
    ],
)
def test_ReadMscwCtm_ts_type_from_filename(reader, filename, ts_type, raises):
    with raises:
        assert reader.ts_type_from_filename(filename) == ts_type


@pytest.mark.parametrize(
    "filename,ts_type, raises",
    [
        ("Base_hour.nc", "hourly", does_not_raise_exception()),
        ("Base_month.nc", "monthly", does_not_raise_exception()),
        ("Base_day.nc", "daily", does_not_raise_exception()),
        ("Base_fullrun.nc", "yearly", does_not_raise_exception()),
        ("", "blaaa", pytest.raises(ValueError)),
    ],
)
def test_ReadMscwCtm_filename_from_ts_type(reader, filename, ts_type, raises):
    reader._file_mask = reader.FILE_MASKS[0]
    with raises:
        assert reader.filename_from_ts_type(ts_type) == filename


def test_ReadMscwCtm_years_avail(path_emep):
    data_dir = path_emep["data_dir"]
    r = ReadMscwCtm(data_dir=data_dir)
    assert r.years_avail == [2017]


def test_ReadMscwCtm_preprocess_units():
    units = ""
    prefix = "AOD"
    assert ReadMscwCtm().preprocess_units(units, prefix) == "1"


def test_ReadMscwCtm_open_file(path_emep):
    reader = ReadMscwCtm()
    with pytest.raises(AttributeError):
        reader.open_file()
    reader.data_dir = path_emep["data_dir"]
    data = reader.open_file()
    assert isinstance(data, xr.Dataset)
    assert reader._filedata is data


@pytest.mark.parametrize(
    "var_name, value, raises",
    [
        ("blaa", True, pytest.raises(exc.VariableDefinitionError)),
        ("od550gt1aer", False, does_not_raise_exception()),
        ("absc550aer", True, does_not_raise_exception()),
        ("concpm10", True, does_not_raise_exception()),
        ("sconcpm10", True, does_not_raise_exception()),
    ],
)
def test_ReadMscwCtm_has_var(reader, var_name, value, raises):
    with raises:
        assert reader.has_var(var_name) == value


@pytest.mark.parametrize(
    "value, raises",
    [
        (None, pytest.raises(TypeError)),
        ("", pytest.raises(FileNotFoundError)),
        ("/tmp", pytest.raises(FileNotFoundError)),
        (EMEP_DIR, pytest.raises(FileNotFoundError)),
        (EMEP_DIR + "/Base_month.nc", does_not_raise_exception()),
    ],
)
def test_ReadMscwCtm_filepath(reader, value, raises):
    with raises:
        reader.filepath = value
        assert os.path.samefile(reader.filepath, value)


def test_ReadMscwCtm__str__():
    assert str(ReadMscwCtm()) == "ReadMscwCtm"


def test_ReadMscwCtm__repr__():
    assert repr(ReadMscwCtm()) == "ReadMscwCtm"


def test_ReadEMEP__init__():
    assert isinstance(ReadEMEP(), ReadMscwCtm)


def create_emep_dummy_data(tempdir, freq, vars_and_units):
    assert isinstance(vars_and_units, dict)
    reader = ReadMscwCtm()
    outdir = os.path.join(tempdir, "emep")
    os.makedirs(outdir, exist_ok=True)
    outfile = os.path.join(outdir, f"Base_{freq}.nc")
    tst = reader.FREQ_CODES[freq]
    varmap = reader.var_map
    ds = xr.Dataset()
    for var, unit in vars_and_units.items():
        emep_var = varmap[var]
        arr = _create_fake_MSCWCtm_data(tst=tst)
        arr.attrs["units"] = unit
        arr.attrs["var_name"] = emep_var
        ds[emep_var] = arr
    ds.to_netcdf(outfile)
    assert os.path.exists(outfile)
    return outdir


def test_ReadMscwCtm_aux_var_defs():
    req = ReadMscwCtm.AUX_REQUIRES
    funs = ReadMscwCtm.AUX_FUNS
    assert len(req) == len(funs)
    assert all([x in funs.keys() for x in req])


M_N = 14.006
M_O = 15.999
M_H = 1.007
M_HNO3 = M_H + M_N + M_O * 3
M_NO3 = M_N + M_O * 3


@pytest.mark.parametrize(
    "file_vars_and_units,freq,add_read,chk_mean,raises",
    [
        ({"wetoxs": "mg S m-2"}, "day", None, {"wetoxs": 1}, does_not_raise_exception()),
        ({"prmm": "mm"}, "hour", None, {"prmm": 24}, does_not_raise_exception()),
        ({"prmm": "mm d-1"}, "hour", None, {"prmm": 1}, does_not_raise_exception()),
        ({"concpm10": "ug m-3"}, "day", None, {"concpm10": 1}, does_not_raise_exception()),
        ({"concpm10": "ug m-3"}, "hour", None, None, does_not_raise_exception()),
        (
            {"concno3c": "ug m-3"},
            "day",
            ["concno3"],
            None,
            pytest.raises(exc.VarNotAvailableError),
        ),
        (
            {"concno3c": "ug m-3", "concno3f": "ug m-3"},
            "day",
            ["concno3"],
            {"concno3c": 1, "concno3f": 1, "concno3": 2},
            does_not_raise_exception(),
        ),
        (
            {"concno3c": "ug m-3", "concno3f": "ug m-3", "conchno3": "ug m-3"},
            "day",
            ["concNtno3"],
            {
                "concno3c": 1,
                "concno3f": 1,
                "conchno3": 1,
                "concNtno3": 2 * M_N / M_NO3 + M_N / M_HNO3,
            },
            does_not_raise_exception(),
        ),
        ({"wetoxs": "mg S m-2 d-1"}, "day", None, {"wetoxs": 1}, does_not_raise_exception()),
        ({"wetoxs": "Tg S m-2 d-1"}, "day", None, {"wetoxs": 1e15}, does_not_raise_exception()),
    ],
)
def test_read_emep_dummy_data(tmpdir, file_vars_and_units, freq, add_read, chk_mean, raises):

    data_dir = create_emep_dummy_data(tmpdir, freq, vars_and_units=file_vars_and_units)
    with raises:
        reader = ReadMscwCtm(data_dir=data_dir)
        tst = reader.FREQ_CODES[freq]
        objs = {}
        for var, unit in file_vars_and_units.items():
            data = reader.read_var(var, ts_type=tst)
            objs[var] = data
            assert isinstance(data, GriddedData)
            aerocom_unit = cf_units.Unit(get_variable(var).units)
            assert cf_units.Unit(data.units) == aerocom_unit
            assert data.ts_type == tst
        if isinstance(add_read, list):
            for var in add_read:
                data = reader.read_var(var, ts_type=tst)
                objs[var] = data
        if isinstance(chk_mean, dict):
            for var, mean in chk_mean.items():
<<<<<<< HEAD
                np.testing.assert_allclose(objs[var].cube.data.mean(), mean, atol=0.1)
=======
                np.testing.assert_allclose(objs[var].cube.data.mean(), mean,
                                           atol=0.1)
>>>>>>> ac997857
<|MERGE_RESOLUTION|>--- conflicted
+++ resolved
@@ -1,8 +1,5 @@
 import os
-<<<<<<< HEAD
-=======
 from contextlib import nullcontext as does_not_raise_exception
->>>>>>> ac997857
 
 import cf_units
 import numpy as np
@@ -15,8 +12,7 @@
 from pyaerocom.io.read_mscw_ctm import ReadEMEP, ReadMscwCtm
 
 from .._conftest_helpers import _create_fake_MSCWCtm_data
-<<<<<<< HEAD
-from ..conftest import EMEP_DIR, data_unavail, does_not_raise_exception
+from ..conftest import EMEP_DIR, data_unavail
 
 VAR_MAP = {
     "abs550aer": "AAOD_550nm",
@@ -118,58 +114,6 @@
 
 
 @pytest.fixture(scope="module")
-=======
-from ..conftest import EMEP_DIR, data_unavail
-
-VAR_MAP = {'abs550aer': 'AAOD_550nm', 'abs550bc': 'AAOD_EC_550nm', 
-           'absc550aer': 'AbsCoeff', 'absc550dryaer': 'AbsCoeff', 
-           'ac550aer': 'AbsCoef_surf', 'drybc': 'DDEP_EC_m2Grid', 
-           'drydust': 'DDEP_DUST_m2Grid', 'drynh4': 'DDEP_NH4_f_m2Grid', 
-           'dryno3': 'DDEP_TNO3_m2Grid', 'dryoa': 'DDEP_OM25_m2Grid', 
-           'dryso2': 'DDEP_SO2_m2Grid', 'dryso4': 'DDEP_SO4_m2Grid', 
-           'dryss': 'DDEP_SS_m2Grid', 'ec550aer': 'EXT_550nm', 
-           'ec550dryaer': 'EXTdry_550nm', 'emidust': 'DUST_flux', 
-           'emisnox': 'Emis_mgm2_nox', 'emisox': 'Emis_mgm2_sox', 
-           'loadbc': 'COLUMN_EC_kmax', 'loaddust': 'COLUMN_DUST_kmax', 
-           'loadnh4': 'COLUMN_NH4_F_kmax', 'loadno3': 'COLUMN_TNO3_kmax', 
-           'loadoa': 'COLUMN_OM25_kmax', 'loadso2': 'COLUMN_SO2_kmax', 
-           'loadso4': 'COLUMN_SO4_kmax', 'loadss': 'COLUMN_SS_kmax', 
-           'mmrbc': 'D3_mmr_EC', 'mmrdust': 'D3_mmr_DUST', 
-           'mmrnh4': 'D3_mmr_NH4_F', 'mmrno3': 'D3_mmr_TNO3', 
-           'mmroa': 'D3_mmr_OM25', 'mmrso2': 'D3_mmr_SO2', 
-           'mmrso4': 'D3_mmr_SO4', 'mmrss': 'D3_mmr_SS', 
-           'od350aer': 'AOD_350nm', 'od440aer': 'AOD_440nm', 
-           'od550aer': 'AOD_550nm', 'od550bc': 'AOD_EC_550nm', 
-           'od550dust': 'AOD_DUST_550nm', 'od550lt1aer': 'AOD_PMFINE_550nm', 
-           'od550nh4': 'AOD_NH4_F_550nm', 'od550no3': 'AOD_TNO3_550nm', 
-           'od550oa': 'AOD_OC_550nm', 'od550so4': 'AOD_SO4_550nm', 
-           'od550ss': 'AOD_SS_550nm', 'od870aer': 'AOD_870nm', 
-           'concaeroh2o': 'SURF_PM25water', 'concbcc': 'SURF_ug_ECCOARSE', 
-           'concbcf': 'SURF_ug_ECFINE', 'concdust': 'SURF_ug_DUST', 
-           'conchno3': 'SURF_ug_HNO3', 'concnh3': 'SURF_ug_NH3', 
-           'concnh4': 'SURF_ug_NH4_F', 'concno2': 'SURF_ug_NO2', 
-           'concno3c': 'SURF_ug_NO3_C', 'concno3f': 'SURF_ug_NO3_F', 
-           'concno': 'SURF_ug_NO', 'conco3': 'SURF_ug_O3', 
-           'concoac': 'SURF_ug_PM_OMCOARSE', 'concoaf': 'SURF_ug_PM_OM25', 
-           'concpm10': 'SURF_ug_PM10_rh50', 'concpm25': 'SURF_ug_PM25_rh50', 
-           'concrdn': 'SURF_ugN_RDN', 'concso2': 'SURF_ug_SO2', 
-           'concso4': 'SURF_ug_SO4', 'concss': 'SURF_ug_SS', 
-           'concssf': 'SURF_ug_SEASALT_F', 
-           'concCocpm25': 'SURF_ugC_PM_OM25', 'vmro32m': 'SURF_2MO3', 
-           'vmro3max': 'SURF_MAXO3', 'vmro3': 'SURF_ppb_O3', 
-           'vmrco': 'SURF_ppb_CO', 'vmrc2h6': 'SURF_ppb_C2H6', 
-           'vmrc2h4': 'SURF_ppb_C2H4', 'vmrhcho': 'SURF_ppb_HCHO', 
-           'vmrglyoxal': 'SURF_ppb_GLYOX', 'vmrisop': 'SURF_ppb_C5H8', 
-           'wetbc': 'WDEP_EC', 'wetdust': 'WDEP_DUST', 'wetnh4': 'WDEP_NH4_f', 
-           'wetno3': 'WDEP_TNO3', 'wetoa': 'WDEP_OM25', 'wetoxn': 'WDEP_OXN', 
-           'wetrdn': 'WDEP_RDN', 'wetso2': 'WDEP_SO2', 'wetso4': 'WDEP_SO4', 
-           'wetoxs': 'WDEP_SOX', 'wetss': 'WDEP_SS', 'z3d': 'Z_MID', 
-           'prmm': 'WDEP_PREC', 'concecpm25':'SURF_ug_ECFINE',
-           'concssc': 'SURF_ug_SEASALT_C','dryoxn': 'DDEP_OXN_m2Grid',
-           'dryoxs': 'DDEP_SOX_m2Grid','dryrdn': 'DDEP_RDN_m2Grid'}
-
-@pytest.fixture(scope='module')
->>>>>>> ac997857
 def reader():
     return ReadMscwCtm()
 
@@ -548,9 +492,4 @@
                 objs[var] = data
         if isinstance(chk_mean, dict):
             for var, mean in chk_mean.items():
-<<<<<<< HEAD
-                np.testing.assert_allclose(objs[var].cube.data.mean(), mean, atol=0.1)
-=======
-                np.testing.assert_allclose(objs[var].cube.data.mean(), mean,
-                                           atol=0.1)
->>>>>>> ac997857
+                np.testing.assert_allclose(objs[var].cube.data.mean(), mean, atol=0.1)