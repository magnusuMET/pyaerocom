from pathlib import Path

import numpy as np
import pytest

from pyaerocom.io.read_aeronet_invv3 import ReadAeronetInvV3
from tests.conftest import TEST_RTOL, lustre_unavail


@lustre_unavail
def test_load_berlin():
    dataset = ReadAeronetInvV3()
    files = dataset.find_in_file_list("*Berlin*")
<<<<<<< HEAD
    assert len(files) == 4  # previously 2
=======
    assert len(files) == 4
>>>>>>> 2de33c6d
    assert Path(files[1]).name == "19930101_20230708_Berlin_FUB.all"
    data = dataset.read_file(files[1], vars_to_retrieve=["abs550aer"])

    test_vars = ["abs440aer", "angabs4487aer", "abs550aer"]
    assert all(x in data for x in test_vars)

    # more than 100 timestamps
    assert all(len(data[x]) > 100 for x in test_vars)

    assert isinstance(data["dtime"][0], np.datetime64)
    t0 = data["dtime"][0]

    assert t0 == np.datetime64("2014-07-07T12:00:00")

    first_vals = [np.nanmean(data[var]) for var in test_vars]

    nominal = [0.015538, 0.915505, 0.012879]
    assert first_vals == pytest.approx(nominal, rel=TEST_RTOL)<|MERGE_RESOLUTION|>--- conflicted
+++ resolved
@@ -11,11 +11,7 @@
 def test_load_berlin():
     dataset = ReadAeronetInvV3()
     files = dataset.find_in_file_list("*Berlin*")
-<<<<<<< HEAD
-    assert len(files) == 4  # previously 2
-=======
     assert len(files) == 4
->>>>>>> 2de33c6d
     assert Path(files[1]).name == "19930101_20230708_Berlin_FUB.all"
     data = dataset.read_file(files[1], vars_to_retrieve=["abs550aer"])
 
