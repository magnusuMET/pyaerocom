--- conflicted
+++ resolved
@@ -1,12 +1,5 @@
-<<<<<<< HEAD
-#!/usr/bin/env python3
-"""
-Created on Mon Jul  9 14:14:29 2018
-"""
-=======
 from contextlib import nullcontext as does_not_raise_exception
 
->>>>>>> ac997857
 import pytest
 
 from pyaerocom import const
@@ -200,14 +193,4 @@
     with pytest.raises(ValueError):
         reader.get_lowlevel_reader()
     with pytest.raises(AttributeError):
-<<<<<<< HEAD
-        reader.dataset_provides_variables()
-
-
-if __name__ == "__main__":
-    import sys
-
-    pytest.main(sys.argv)
-=======
-        reader.dataset_provides_variables()
->>>>>>> ac997857
+        reader.dataset_provides_variables()