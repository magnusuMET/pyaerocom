--- conflicted
+++ resolved
@@ -1,8 +1,5 @@
-<<<<<<< HEAD
-=======
 from contextlib import nullcontext as does_not_raise_exception
 
->>>>>>> ac997857
 import pytest
 
 from pyaerocom.io import ebas_file_index as mod
@@ -203,14 +200,4 @@
 )
 def test_EbasFileIndex_get_column_names(table, names):
     val = mod.EbasFileIndex(EBAS_SQLite_DB).get_table_columns(table)
-<<<<<<< HEAD
-    assert val == names
-
-
-if __name__ == "__main__":
-    import sys
-
-    pytest.main(sys.argv)
-=======
-    assert val == names
->>>>>>> ac997857
+    assert val == names