from __future__ import annotations

from pathlib import Path

import numpy as np
import pandas as pd
import pytest

from pyaerocom.io import PyaroConfig, ReadPyaro


def make_csv_test_file(tmp_path: Path) -> Path:
    d = tmp_path / "pyaro"
    file = d / "test_data.csv"

    if not d.exists():
        d.mkdir()
    if file.exists():
        return file

    start = pd.to_datetime("01.01.2015", dayfirst=True)
    end = pd.to_datetime("31.12.2015", dayfirst=True)
    dates = pd.date_range(start, end, freq="D")
    stations = ["NO0002", "GB0881"]
    countries = ["NO", "GB"]
    coords = [(58, 8), (60, -1)]
    species = ["NOx", "SOx"]

    with open(file, "w") as f:
        for s in species:
            for i, station in enumerate(stations):
                for j, date in enumerate(dates):
                    delta_t = ["1h", "3D", "2D", "2h"][
                        j % 4
                    ]  # Rotates over the freqs in a deterministic fashion
                    f.write(
<<<<<<< HEAD
                        f"{s}, {station}, {coords[i][1]}, {coords[i][0]}, {np.random.normal(10, 5)}, Gg, {date}, {date+pd.Timedelta(delta_t)} \n"
=======
                        f"{s}, {station}, {coords[i][1]}, {coords[i][0]}, {np.random.normal(10, 5)}, Gg, {date}, {date+pd.Timedelta('1D')}, {countries[i]} \n"
>>>>>>> 6740f40b
                    )

    return file


def testconfig(tmp_path: Path) -> PyaroConfig:
    data_id = "csv_timeseries"

    config1 = PyaroConfig(
        name="test",
        data_id=data_id,
        filename_or_obj_or_url=str(make_csv_test_file(tmp_path)),
        filters={},
        name_map={"SOx": "concso4"},
    )

    config2 = PyaroConfig(
        name="test2",
        data_id=data_id,
        filename_or_obj_or_url=str(make_csv_test_file(tmp_path)),
        filters={},
        name_map={"SOx": "concso4"},
    )
    return [config1, config2]


def testconfig_kwargs(tmp_path: Path) -> PyaroConfig:
    data_id = "csv_timeseries"
    columns = {
        "variable": 0,
        "station": 1,
        "longitude": 2,
        "latitude": 3,
        "value": 4,
        "units": 5,
        "start_time": 6,
        "end_time": 7,
        "altitude": "0",
        "country": 8,
        "standard_deviation": "NaN",
        "flag": "0",
    }

    config = PyaroConfig(
        name="test",
        data_id=data_id,
        filename_or_obj_or_url=str(make_csv_test_file(tmp_path)),
        filters={},
        name_map={"SOx": "concso4"},
        columns=columns,
    )

    return config


@pytest.fixture
def pyaro_kwargs() -> dict:
    columns = {
        "variable": 0,
        "station": 1,
        "longitude": 2,
        "latitude": 3,
        "value": 4,
        "units": 5,
        "start_time": 6,
        "end_time": 7,
        "altitude": "0",
        "country": 8,
        "standard_deviation": "NaN",
        "flag": "0",
    }
    return columns


@pytest.fixture
def pyaro_test_data_file(tmp_path) -> Path:
    return make_csv_test_file(tmp_path)


@pytest.fixture
def pyaro_testconfig(tmp_path) -> PyaroConfig:
    return testconfig(tmp_path=tmp_path)


@pytest.fixture
def pyaro_testconfig_kwargs(tmp_path) -> PyaroConfig:
    return testconfig_kwargs(tmp_path=tmp_path)


@pytest.fixture
def pyaro_testdata(tmp_path) -> ReadPyaro:
    config = testconfig(tmp_path=tmp_path)[0]
    rp = ReadPyaro(config=config)

    return rp


@pytest.fixture
def pyaro_testdata_kwargs(tmp_path) -> ReadPyaro:
    config = testconfig_kwargs(tmp_path=tmp_path)
    rp = ReadPyaro(config=config)

    return rp<|MERGE_RESOLUTION|>--- conflicted
+++ resolved
@@ -34,11 +34,7 @@
                         j % 4
                     ]  # Rotates over the freqs in a deterministic fashion
                     f.write(
-<<<<<<< HEAD
-                        f"{s}, {station}, {coords[i][1]}, {coords[i][0]}, {np.random.normal(10, 5)}, Gg, {date}, {date+pd.Timedelta(delta_t)} \n"
-=======
-                        f"{s}, {station}, {coords[i][1]}, {coords[i][0]}, {np.random.normal(10, 5)}, Gg, {date}, {date+pd.Timedelta('1D')}, {countries[i]} \n"
->>>>>>> 6740f40b
+                        f"{s}, {station}, {coords[i][1]}, {coords[i][0]}, {np.random.normal(10, 5)}, Gg, {date}, {date+pd.Timedelta(delta_t)}, {countries[i]} \n"
                     )
 
     return file
