--- conflicted
+++ resolved
@@ -24,12 +24,8 @@
     stations = ["NO0002", "GB0881"]
     countries = ["NO", "GB"]
     coords = [(58, 8), (60, -1)]
-<<<<<<< HEAD
     species = ["NOx", "SOx", "AOD"]
-=======
-    species = ["NOx", "SOx"]
     area_type = ["Rural", "Urban"]
->>>>>>> b9c3b6cf
 
     with open(file, "w") as f:
         for s in species:
