--- conflicted
+++ resolved
@@ -1,19 +1,11 @@
 import os
-<<<<<<< HEAD
-=======
 from contextlib import nullcontext as does_not_raise_exception
->>>>>>> ac997857
 
 import numpy as np
 import pytest
 import simplejson
 
 from pyaerocom import _lowlevel_helpers as mod
-<<<<<<< HEAD
-
-from .conftest import does_not_raise_exception
-=======
->>>>>>> ac997857
 
 
 def test_round_floats():
@@ -170,7 +162,6 @@
                 if isinstance(val, dict) and key in val:
                     assert val[key] == value
 
-<<<<<<< HEAD
 
 @pytest.mark.parametrize(
     "input,pref_list,output_keys,raises",
@@ -184,15 +175,4 @@
 def test_sort_dict_by_name(input, pref_list, output_keys, raises):
     with raises:
         sorted = mod.sort_dict_by_name(input, pref_list)
-=======
-@pytest.mark.parametrize('input,pref_list,output_keys,raises', [
-    ({'b':1, 'a':2, 'kl':42}, [], ['a', 'b', 'kl'],does_not_raise_exception()),
-    ({'b':1, 'a':2, 'kl':42}, ['blaaa'], ['a', 'b', 'kl'],does_not_raise_exception()),
-    ({'b':1, 'a':2, 'kl':42}, ['kl'], ['kl', 'a', 'b'],does_not_raise_exception()),
-    ({'b':1, 'a':2, 'kl':42}, ['kl', 'b'], ['kl', 'b', 'a'],does_not_raise_exception()),
-])
-def test_sort_dict_by_name(input,pref_list,output_keys,raises):
-    with raises:
-        sorted = mod.sort_dict_by_name(input,pref_list)
->>>>>>> ac997857
         assert list(sorted.keys()) == output_keys