--- conflicted
+++ resolved
@@ -1,12 +1,3 @@
-<<<<<<< HEAD
-#!/usr/bin/env python3
-"""
-Created on Thu Apr 12 14:45:43 2018
-
-@author: jonasg
-"""
-=======
->>>>>>> ac997857
 import os
 from contextlib import nullcontext as does_not_raise_exception
 from datetime import datetime
@@ -426,7 +417,6 @@
     return ds
 
 
-<<<<<<< HEAD
 @pytest.mark.parametrize(
     "var_name,units,data_unit",
     [
@@ -436,9 +426,6 @@
         ("concco", "ugC/m3", "ug C m-3"),
     ],
 )
-=======
-])
->>>>>>> ac997857
 def test_GriddedData__check_invalid_unit_alias(tmpdir, var_name, units, data_unit):
 
     ds = _make_fake_dataset(var_name, units)
