--- conflicted
+++ resolved
@@ -3,11 +3,6 @@
 import pytest
 
 import pyaerocom.vertical_profile as mod
-
-<<<<<<< HEAD
-from .conftest import does_not_raise_exception
-=======
->>>>>>> ac997857
 
 
 @pytest.mark.parametrize(
