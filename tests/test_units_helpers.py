--- conflicted
+++ resolved
@@ -14,11 +14,7 @@
 from pyaerocom.griddeddata import GriddedData
 from pyaerocom import units_helpers as mod
 
-<<<<<<< HEAD
-from .conftest import testdata_unavail, does_not_raise_exception
-=======
-from .conftest import data_unavail
->>>>>>> daeb309e
+from .conftest import data_unavail, does_not_raise_exception
 
 @pytest.mark.parametrize('unit,val', [
     ('ug min-1', True),('ug/min', True),('ug', False),
@@ -81,7 +77,6 @@
     npt.assert_allclose(result,
                         val, rtol=1e-2)
 
-<<<<<<< HEAD
 @pytest.mark.parametrize('from_unit,to_unit,var_name,ts_type,result,raises', [
     ('kg (2m)-2', 'kg/m2', None, None, 0.25, does_not_raise_exception()),
     ('kg m-2', 'mm', 'pr', None, 1, pytest.raises(
@@ -105,36 +100,4 @@
     with raises:
         val = mod.get_unit_conversion_fac(from_unit,to_unit,var_name,ts_type)
         npt.assert_allclose(val, result, rtol=1e-3)
-=======
 
-@data_unavail
-@pytest.mark.parametrize('units', [
-    's-1', '1/s'
-])
-def test_implicit_to_explicit_rates_already_rate(data_tm5, units):
-    # Function should not convert data that is already a rate
-    data = data_tm5
-    data.units = units
-    new_data = uh.implicit_to_explicit_rates(data, 'monthly')
-    new_data_values = new_data.to_xarray().values
-    data_values = data.to_xarray().values
-    assert (new_data_values == data_values).all()
-
-
-@data_unavail
-def test_implicit_to_explicit_rates_convert_data(data_tm5):
-    data = data_tm5
-    data.units = 'kg m-2'
-    new_data = uh.implicit_to_explicit_rates(data, 'monthly')
-    assert isinstance(new_data, GriddedData)
-    assert new_data.units == 'kg m-2 s-1'
-    new_data_values = new_data.to_xarray().values
-    data_values = data.to_xarray().values
-    assert (new_data_values != data_values).all()
-    factors = uh.seconds_in_periods(data.time_stamps(), 'monthly')
-    ratio = data_values / new_data_values
-    for i, factor in enumerate(factors):
-        assert (ratio)[i].mean() == factor
-
->>>>>>> daeb309e
-
