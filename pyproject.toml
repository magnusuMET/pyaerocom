[build-system]
requires = ["flit_core >=3.2,<4"]
build-backend = "flit_core.buildapi"

[project]
name = "pyaerocom"
version = "0.14.0"
authors = [{ name = "MET Norway" }]
description = "pyaerocom model evaluation software"
classifiers = [
    "Programming Language :: Python :: 3 :: Only",
    "Programming Language :: Python :: 3.9",
    "Programming Language :: Python :: 3.10",
    "Programming Language :: Python :: 3.11",
    "License :: OSI Approved :: GNU Lesser General Public License v3 (LGPLv3)",
    "Operating System :: OS Independent",
    "Development Status :: 3 - Alpha",
    "Intended Audience :: Science/Research",
    "Intended Audience :: Education",
    "Topic :: Scientific/Engineering :: Atmospheric Science",
]
requires-python = ">=3.9"
dependencies = [
    "cartopy>=0.20",
    "scitools-iris>=3.2,!=3.5.0",
    "matplotlib>=3.6.0",
    'importlib-metadata>=3.6; python_version < "3.10"',
    'importlib-resources>=5.10; python_version < "3.11"',
    'tomli>=2.0.1; python_version < "3.11"',
    "xarray>=0.16.0,<2022.11.0",
    "scipy>=1.1.0",
    "pandas>=0.23.0,<2",
    "seaborn>=0.8.0",
    "geonum",
    "LatLon23",                                           # required by geonum
    "SRTM.py",                                            # required by geonum
    "numpy>=0.12.0",
    "simplejson",
    "requests",
    "reverse-geocode",
    "tqdm",
    "openpyxl",
    "geojsoncontour",
    'cf-units>=3.1; python_version >= "3.10"',            # https://github.com/SciTools/cf-units/issues/218
    "typer>=0.4.0",
]

[project.readme]
file = "README.rst"
content-type = "text/x-rst"

[project.urls]
Homepage = "https://github.com/metno/pyaerocom"
"Bug Tracker" = "https://github.com/metno/pyaerocom/issues"
Documentation = "https://pyaerocom.readthedocs.io"
"Source Code" = "https://github.com/metno/pyaerocom"

[project.optional-dependencies]
docs = [
    "sphinx>=4.2.0",
    "sphinxcontrib-napoleon",
    "sphinx_rtd_theme",
    "sphinx-argparse",
    "nbsphinx",
]
test = ["pytest>=6.0", "pytest-dependency", "pytest-cov", "packaging"]
lint = ["mypy>=0.931", "types-requests", "types-setuptools", "types-simplejson"]
dev = ["pytest-sugar", "pytest-xdist", "pre-commit"]

[project.scripts]
pya = "pyaerocom.scripts.cli:main"

[project.entry-points."pyaerocom.gridded"]
ReadMscwCtm = "pyaerocom.plugins.mscw_ctm.reader:ReadMscwCtm"

[project.entry-points."pyaerocom.ungridded"]
ReadGAW = "pyaerocom.plugins.gaw.reader:ReadGAW"
ReadGhost = "pyaerocom.plugins.ghost.reader:ReadGhost"
ReadMEP = "pyaerocom.plugins.mep.reader:ReadMEP"

[tool.flit.sdist]
include = ["LICENSE", "README.*", "pyaerocom_env.yml", "tests"]
exclude = [
    ".git*",
    ".pre-commit-config.yaml",
    ".readthedocs.yaml",
    "changelog",
    "docs",
    "release_checklist.md",
    "scripts",
    "suppl",
]

[tool.pytest.ini_options]
minversion = "6.0"
log_cli = false
log_cli_level = "WARNING"
addopts = "--failed-first"
xfail_strict = true
testpaths = ["tests"]
filterwarnings = [
    # all warnings are errors
    "error",
    "ignore::pytest.PytestUnraisableExceptionWarning",
    # except deprecation and future warnings ouside this packege
    'ignore::PendingDeprecationWarning:^(?!pyaerocom|tests).*:',
    'ignore::DeprecationWarning:^(?!pyaerocom|tests).*:',
    'ignore::FutureWarning:^(?!pyaerocom|tests).*:',
    # and not on this list
    "ignore:.*please install Basemap:UserWarning:geonum.*:",
    "ignore:Using DEFAULT_SPHERICAL_EARTH_RADIUS:UserWarning:iris.*:",
]

[tool.coverage.run]
source = ["pyaerocom"]
omit = [
    # not used
    "pyaerocom/aeroval/utils.py",
    "pyaerocom/io/read_aeronet_invv2.py",
    "pyaerocom/io/read_aeronet_sdav2.py",
    "pyaerocom/io/read_aeronet_sunv2.py",
    "pyaerocom/plugins/gaw/*",
    "pyaerocom/extras/satellite_l2/*",
    "pyaerocom/vert_coords.py",
]

[tool.coverage.report]
fail_under = 75
skip_covered = true
exclude_lines = [
    "pragma: no cover",
    "NotImplementedError",
    "abc.ABC",
    'if __name__ == "__main__":',
]

[tool.black]
<<<<<<< HEAD
target-version = ["py39", "py310"]
=======
target-version = ['py39']
>>>>>>> 74f6fbaf
extend_skip = ["pyaerocom-tutorials"]
line-length = 99

[tool.isort]
py_version = "39"
profile = "black"
src_paths = ["pyaerocom", "tests"]
extend_skip = ["pyaerocom-tutorials"]
line_length = 99

[tool.mypy]
python_version = "3.9"
warn_unused_configs = true
warn_unused_ignores = true
warn_no_return = true
warn_return_any = false
warn_unreachable = true
show_error_codes = true
pretty = true
sqlite_cache = true
exclude = "pyaerocom-tutorials|_build"

[[tool.mypy.overrides]]
module = [
    "cartopy.*",
    "iris.*",
    "matplotlib.*",
    "geonum.*",
    "geopy.*",
    "scipy.*",
    "mpl_toolkits.*",
    "cf_units",
    "geojsoncontour",
    "pandas",
    "dask",
    "reverse_geocode",
    "seaborn",
    "openpyxl",
    "tqdm",
    "coda",
]
ignore_missing_imports = true

[tool.pylint.messages_control]
disable = "C0330, C0326"

[tool.pylint.format]
max-line-length = 99

[tool.tox]
legacy_tox_ini = """
[tox]
envlist = py39, py310, py311, format, lint, docs
skip_missing_interpreters = True
isolated_build = True
requires =
    setuptools >=40.6.0,<=60.9.3
    cython > 0.29.15 

[testenv]
commands_pre =
    python --version
commands =
    pytest -ra -q {posargs:--cov --no-cov-on-fail}
extras = 
    test
setenv =
    UDUNITS2_XML_PATH=/usr/share/xml/udunits/udunits2-common.xml

[testenv:format]
commands =
    pre-commit run --all-files --show-diff-on-failure
deps =
    pre-commit

[testenv:lint]
ignore_outcome = True
commands =
    mypy pyaerocom/
extras = 
    lint

[testenv:docs]
commands =
    sphinx-build {posargs:-T} docs/ docs/_build/html
extras = 
    docs
"""<|MERGE_RESOLUTION|>--- conflicted
+++ resolved
@@ -135,11 +135,7 @@
 ]
 
 [tool.black]
-<<<<<<< HEAD
-target-version = ["py39", "py310"]
-=======
 target-version = ['py39']
->>>>>>> 74f6fbaf
 extend_skip = ["pyaerocom-tutorials"]
 line-length = 99
 
