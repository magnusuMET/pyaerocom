--- conflicted
+++ resolved
@@ -23,11 +23,7 @@
 dependencies = [
     "aerovaldb@git+https://github.com/metno/aerovaldb.git@v0.0.14",
     "scitools-iris>=3.8.1",
-<<<<<<< HEAD
-    "xarray>=2022.10.0,<2024.7.0",
-=======
     "xarray>=2022.10.0, <2024.7.0",
->>>>>>> 0dd1f8e0
     "cartopy>=0.21.1",
     "matplotlib>=3.7.1",
     "scipy>=1.10.1",
