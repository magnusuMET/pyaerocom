[build-system]
requires = ["flit_core >=3.2,<4"]
build-backend = "flit_core.buildapi"

[project]
name = "pyaerocom"
version = "0.14.0"
authors = [{ name = "MET Norway" }]
description = "pyaerocom model evaluation software"
classifiers = [
    "Programming Language :: Python :: 3 :: Only",
    "Programming Language :: Python :: 3.9",
    "Programming Language :: Python :: 3.10",
    "Programming Language :: Python :: 3.11",
    "License :: OSI Approved :: GNU Lesser General Public License v3 (LGPLv3)",
    "Operating System :: OS Independent",
    "Development Status :: 3 - Alpha",
    "Intended Audience :: Science/Research",
    "Intended Audience :: Education",
    "Topic :: Scientific/Engineering :: Atmospheric Science",
]
requires-python = ">=3.9"
dependencies = [
    "scitools-iris>=3.6.0",
    "xarray<=2022.10.0",
    "cartopy>=0.21.1",
    "matplotlib>=3.7.1",
    "scipy>=1.10.1",
    "pandas<=1.5.3",
    "numpy>=1.24.3",
    "seaborn>=0.12.2",
    "dask",
    "geonum",
    "LatLon23",             # required by geonum
    "SRTM.py",              # required by geonum
    "simplejson",
    "requests",
    "reverse-geocode",
    "tqdm",
    "openpyxl",
    "geojsoncontour",
<<<<<<< HEAD
    'cf-units>=3.1; python_version >= "3.10"',            # https://github.com/SciTools/cf-units/issues/218
    "typer>=0.4.0",
    "pyaro",
    "pydantic",
=======
    "typer>=0.7.0",
    # python < 3.10
    'importlib-metadata>=3.6; python_version < "3.10"',
    # python < 3.11
    'tomli>=2.0.1; python_version < "3.11"',
    'importlib-resources>=5.10; python_version < "3.11"',
    # https://github.com/SciTools/cf-units/issues/218
    'cf-units>=3.1; python_version >= "3.10"',
>>>>>>> 89501477
]

[project.readme]
file = "README.rst"
content-type = "text/x-rst"

[project.urls]
Homepage = "https://github.com/metno/pyaerocom"
"Bug Tracker" = "https://github.com/metno/pyaerocom/issues"
Documentation = "https://pyaerocom.readthedocs.io"
"Source Code" = "https://github.com/metno/pyaerocom"

[project.optional-dependencies]
docs = [
    "sphinx>=7.2.6",
    "sphinxcontrib-napoleon",
    "sphinx_rtd_theme",
    "sphinx-argparse",
    "nbsphinx",
]
test = [
    "pytest>=7.4",
    "pytest-dependency",
    "pytest-cov",
    "packaging",
    "pooch>=1.7.0",
]
lint = ["mypy>=1.5.1", "types-requests", "types-setuptools", "types-simplejson"]
dev = ["pytest-sugar", "pytest-xdist", "pre-commit"]

[project.scripts]
pya = "pyaerocom.scripts.cli:main"

[project.entry-points."pyaerocom.gridded"]
ReadMscwCtm = "pyaerocom.plugins.mscw_ctm.reader:ReadMscwCtm"

[project.entry-points."pyaerocom.ungridded"]
ReadGAW = "pyaerocom.plugins.gaw.reader:ReadGAW"
ReadGhost = "pyaerocom.plugins.ghost.reader:ReadGhost"
ReadMEP = "pyaerocom.plugins.mep.reader:ReadMEP"
ReadICOS = "pyaerocom.plugins.icos.reader:ReadICOS"
ReadIPCForest = "pyaerocom.plugins.ipcforests.reader:ReadIPCForest"

[tool.flit.sdist]
include = ["LICENSE", "README.*", "pyaerocom_env.yml", "tests"]
exclude = [
    ".git*",
    ".pre-commit-config.yaml",
    ".readthedocs.yaml",
    "changelog",
    "docs",
    "release_checklist.md",
    "scripts",
    "suppl",
]

[tool.pytest.ini_options]
minversion = "7.4"
log_cli = false
log_cli_level = "WARNING"
addopts = "--failed-first"
xfail_strict = true
testpaths = ["tests"]
filterwarnings = [
    # all warnings are errors
    "error",
    "ignore::pytest.PytestUnraisableExceptionWarning",
    # except deprecation and future warnings ouside this packege
    'ignore::PendingDeprecationWarning:^(?!pyaerocom|tests).*:',
    'ignore::DeprecationWarning:^(?!pyaerocom|tests).*:',
    'ignore::FutureWarning:^(?!pyaerocom|tests).*:',
    # and not on this list
    "ignore:.*please install Basemap:UserWarning:geonum.*:",
    "ignore:Using DEFAULT_SPHERICAL_EARTH_RADIUS:UserWarning:iris.*:",
]

[tool.coverage.run]
source = ["pyaerocom"]
omit = [
    # not used
    "pyaerocom/aeroval/utils.py",
    "pyaerocom/io/read_aeronet_invv2.py",
    "pyaerocom/io/read_aeronet_sdav2.py",
    "pyaerocom/io/read_aeronet_sunv2.py",
    "pyaerocom/plugins/gaw/*",
    "pyaerocom/extras/satellite_l2/*",
    "pyaerocom/vert_coords.py",
]

[tool.coverage.report]
fail_under = 75
skip_covered = true
exclude_lines = [
    "pragma: no cover",
    "NotImplementedError",
    "abc.ABC",
    'if __name__ == "__main__":',
]

[tool.black]
target-version = ['py39']
extend_skip = ["pyaerocom-tutorials"]
line-length = 99

[tool.isort]
py_version = "39"
profile = "black"
src_paths = ["pyaerocom", "tests"]
extend_skip = ["pyaerocom-tutorials"]
line_length = 99

[tool.mypy]
python_version = "3.9"
warn_unused_configs = true
warn_unused_ignores = true
warn_no_return = true
warn_return_any = false
warn_unreachable = true
show_error_codes = true
pretty = true
sqlite_cache = true
exclude = "pyaerocom-tutorials|_build"

[[tool.mypy.overrides]]
module = [
    "cartopy.*",
    "iris.*",
    "matplotlib.*",
    "geonum.*",
    "geopy.*",
    "scipy.*",
    "mpl_toolkits.*",
    "cf_units",
    "geojsoncontour",
    "pandas",
    "dask",
    "reverse_geocode",
    "seaborn",
    "openpyxl",
    "tqdm",
    "coda",
]
ignore_missing_imports = true

[tool.pylint.messages_control]
disable = "C0330, C0326"

[tool.pylint.format]
max-line-length = 99

[tool.tox]
legacy_tox_ini = """
[tox]
envlist = py39, py310, py311, py312, format, lint, docs
skip_missing_interpreters = True
isolated_build = True
requires =
    setuptools >=40.6.0,<=60.9.3
    cython > 0.29.15 

[testenv]
commands_pre =
    python --version
commands =
    pytest -ra -q {posargs:--cov --no-cov-on-fail}
extras = 
    test
setenv =
    UDUNITS2_XML_PATH=/usr/share/xml/udunits/udunits2-common.xml

[testenv:format]
commands =
    pre-commit run --all-files --show-diff-on-failure
deps =
    pre-commit

[testenv:lint]
ignore_outcome = True
commands =
    mypy pyaerocom/
extras = 
    lint

[testenv:docs]
commands =
    sphinx-build {posargs:-T} docs/ docs/_build/html
extras = 
    docs
"""<|MERGE_RESOLUTION|>--- conflicted
+++ resolved
@@ -39,12 +39,6 @@
     "tqdm",
     "openpyxl",
     "geojsoncontour",
-<<<<<<< HEAD
-    'cf-units>=3.1; python_version >= "3.10"',            # https://github.com/SciTools/cf-units/issues/218
-    "typer>=0.4.0",
-    "pyaro",
-    "pydantic",
-=======
     "typer>=0.7.0",
     # python < 3.10
     'importlib-metadata>=3.6; python_version < "3.10"',
@@ -53,7 +47,9 @@
     'importlib-resources>=5.10; python_version < "3.11"',
     # https://github.com/SciTools/cf-units/issues/218
     'cf-units>=3.1; python_version >= "3.10"',
->>>>>>> 89501477
+    "pyaro",
+    "pydantic",
+
 ]
 
 [project.readme]
