# Byte-compiled / optimized / DLL files
__pycache__/
_cache/
*.py[cod]
*$py.class

# C extensions
*.so

# Distribution / packaging
.Python
env/
build/
develop-eggs/
dist/
downloads/
eggs/
.eggs/
lib/
lib64/
parts/
sdist/
var/
*.egg-info/
.installed.cfg
*.egg

# pycharm directory
.idea/

# PyInstaller
#  Usually these files are written by a python script from a template
#  before PyInstaller builds the exe, so as to inject date/other infos into it.
*.manifest
*.spec

# Installer logs
pip-log.txt
pip-delete-this-directory.txt

# Unit test / coverage reports
htmlcov/
.tox/
.coverage
.coverage.*
.cache
nosetests.xml
coverage.xml
*,cover
.hypothesis/

# Translations
*.mo
*.pot

# Django stuff:
*.log
local_settings.py

# Flask stuff:
instance/
.webassets-cache

# Scrapy stuff:
.scrapy

# Sphinx documentation
#docs/_build/

# PyBuilder
target/

# IPython Notebook
.ipynb_checkpoints

# pyenv
.python-version

# celery beat schedule file
celerybeat-schedule

# dotenv
.env

# virtualenv
venv/
ENV/

# Spyder project settings
.spyderproject
.spyproject

# Visual studio code project
.vscode
<<<<<<< HEAD
 
=======

>>>>>>> bd63ae53
# Rope project settings
.ropeproject

# .bak files
*.bak

# Output from test / development directory
test_dev/out

# Private and development folders
test_dev/private
notebooks/dev


# Private and output folders
private
_dev
dev_input_others
pyaerocom/io/TEMP
dev_scripts/out/
pyaerocom.egg-info

# test cache
.pytest_cache/

# development modules
pyaerocom/helpers_DEV.py

# development notebooks
notebooks/_*.ipynb

# files that include OLD in their filename
*OLD*

# Documentation HTML pages
docs/_build

# Sorted out directory
pyaerocom/_sorted_out

# Issues directory
issues/

# Tutorials output for docs
docs/**/*.png
docs/tut0*.rst
docs/add*.rst
docs/tut1*.rst


# Issues directory
issues/

# broken docs (updated in Jan 2020)
docs_BROKEN
sorted_out

# save pycharm run configs, but nothing else from pycharm
!.idea/runConfigurations

# Vim temp files
*.swp<|MERGE_RESOLUTION|>--- conflicted
+++ resolved
@@ -92,11 +92,7 @@
 
 # Visual studio code project
 .vscode
-<<<<<<< HEAD
- 
-=======
 
->>>>>>> bd63ae53
 # Rope project settings
 .ropeproject
 
