--- conflicted
+++ resolved
@@ -90,15 +90,9 @@
 .spyderproject
 .spyproject
 
-<<<<<<< HEAD
-# Visual Studio Code
+# Visual studio code project
 .vscode
 
-=======
-# Visual studio code project
-.vscode
- 
->>>>>>> 5b928696
 # Rope project settings
 .ropeproject
 
