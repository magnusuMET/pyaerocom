--- conflicted
+++ resolved
@@ -1,10 +1,6 @@
 repos:
 - repo: https://github.com/psf/black
-<<<<<<< HEAD
-  rev: 22.12.0
-=======
   rev: 23.9.1
->>>>>>> 53d93871
   hooks:
   - id: black
 - repo: https://github.com/pycqa/isort
