#!/usr/bin/env python3
import fnmatch
import os
from collections import OrderedDict as od
from datetime import datetime

import matplotlib.pyplot as plt
import numpy as np
import pandas as pd

from pyaerocom import const

logger = const.logger
print_log = const.print_log
from pyaerocom._lowlevel_helpers import merge_dicts
from pyaerocom.combine_vardata_ungridded import combine_vardata_ungridded
from pyaerocom.exceptions import (
    DataCoverageError,
    DataExtractionError,
    MetaDataError,
    StationNotFoundError,
    TimeMatchError,
    VarNotAvailableError,
)
from pyaerocom.geodesy import get_country_info_coords
from pyaerocom.helpers import (
    isnumeric,
    merge_station_data,
    same_meta_dict,
    start_stop,
    start_stop_str,
)
from pyaerocom.helpers_landsea_masks import get_mask_value, load_region_mask_xr
from pyaerocom.mathutils import in_range
from pyaerocom.metastandards import STANDARD_META_KEYS
from pyaerocom.region import Region
from pyaerocom.stationdata import StationData
from pyaerocom.units_helpers import get_unit_conversion_fac


class UngriddedData:
    """Class representing point-cloud data (ungridded)

    The data is organised in a 2-dimensional numpy array where the first index
    (rows) axis corresponds to individual measurements (i.e. one timestamp of
    one variable) and along the second dimension (containing 11 columns) the
    actual values are stored (in column 6) along with additional information,
    such as metadata index (can be used as key in :attr:`metadata` to access
    additional information related to this measurement), timestamp, latitude,
    longitude, altitude of instrument, variable index and, in case of 3D
    data (e.g. LIDAR profiles), also the altitude corresponding to the data
    value.

    Note
    ----

    That said, let's look at two examples.

    **Example 1**: Suppose you load 3 variables from 5 files, each of which
    contains 30 timestamps. This corresponds to a total of 3*5*30=450 data
    points and hence, the shape of the underlying numpy array will be 450x11.

    **Example 2**: 3 variables, 5 files, 30 timestamps, but each variable
    is height resolved, containing 100 altitudes => 3*5*30*100=4500 data points,
    thus, the final shape will be 4500x11.

    TODO
    ----
    Include unit attribute for each variable (in pyaerocom.io package: make
    sure to include units during ungridded read, if available)

    Attributes
    ----------
    metadata : dict
        dictionary containing meta information about the data. Keys are
        floating point numbers corresponding to each station, values are
        corresponding dictionaries containing station information.
    meta_idx : dict
        dictionary containing index mapping for each station and variable. Keys
        correspond to metadata key (float -> station, see :attr:`metadata`) and
        values are dictionaries containing keys specifying variable name and
        corresponding values are arrays or lists, specifying indices (rows) of
        these station / variable information in :attr:`_data`. Note: this
        information is redunant and is there to accelarate station data
        extraction since the data index matches for a given metadata block
        do not need to be searched in the underlying numpy array.
    var_idx : dict
        mapping of variable name (keys, e.g. od550aer) to numerical variable
        index of this variable in data numpy array (in column specified by
        :attr:`_VARINDEX`)

    Parameters
    ----------
    num_points : :obj:`int`, optional
        inital number of total datapoints (number of rows in 2D dataarray)
    add_cols : :obj:`list`, optional
        list of additional index column names of 2D datarray.

    """

    #: version of class (for caching)
    __version__ = "0.21"

    #: default number of rows that are dynamically added if total number of
    #: data rows is reached.
    _CHUNKSIZE = 1000000

    #: The following indices specify what the individual rows of the datarray
    #: are reserved for. These may be expanded when creating an instance of
    #: this class by providing a list of additional index names.
    _METADATAKEYINDEX = 0
    _TIMEINDEX = 1
    _LATINDEX = 2
    _LONINDEX = 3
    _ALTITUDEINDEX = 4  # altitude of measurement device
    _VARINDEX = 5
    _DATAINDEX = 6
    _DATAHEIGHTINDEX = 7
    _DATAERRINDEX = 8  # col where errors can be stored
    _DATAFLAGINDEX = 9  # can be used to store flags
    _STOPTIMEINDEX = 10  # can be used to store stop time of acq.
    _TRASHINDEX = 11  # index where invalid data can be moved to (e.g. when outliers are removed)

    # The following number denotes the kept precision after the decimal dot of
    # the location (e.g denotes lat = 300.12345)
    # used to code lat and long in a single number for a uniqueness test
    _LOCATION_PRECISION = 5
    _LAT_OFFSET = 90.0

    STANDARD_META_KEYS = STANDARD_META_KEYS

    @property
    def _ROWNO(self):
        return self._data.shape[0]

    def __init__(self, num_points=None, add_cols=None):

        if num_points is None:
            num_points = self._CHUNKSIZE

        self._chunksize = num_points
        self._index = self._init_index(add_cols)

<<<<<<< HEAD
        # keep private, this is not supposed to be used by the user
        self._data = np.empty([num_points, self._COLNO]) * np.nan
=======
        #keep private, this is not supposed to be used by the user
        self._data = np.full([num_points, self._COLNO], np.nan) 
>>>>>>> ac997857

        self.metadata = od()
        # single value data revision is deprecated
        self.data_revision = od()
        self.meta_idx = od()
        self.var_idx = od()

        self._idx = -1

        self.filter_hist = od()

    def _get_data_revision_helper(self, data_id):
        """
        Helper method to get last data revision

        Parameters
        ----------
        data_id : str
            ID of dataset for which revision is to be retrieved

        Raises
        ------
        MetaDataError
            If multiple revisions are found for this dataset.

        Returns
        -------
        latest revision (None if no revision is available).

        """
        rev = None
        for meta in self.metadata.values():
            if meta["data_id"] == data_id:
                if rev is None:
                    rev = meta["data_revision"]
                elif not meta["data_revision"] == rev:
                    raise MetaDataError(
                        "Found different data revisions for " "dataset {}".format(data_id)
                    )
        if data_id in self.data_revision:
            if not rev == self.data_revision[data_id]:
                raise MetaDataError(
                    "Found different data revisions for " "dataset {}".format(data_id)
                )
        self.data_revision[data_id] = rev
        return rev

    def _check_index(self):
        """Checks if all indices are assigned correctly"""
        assert len(self.meta_idx) == len(self.metadata), "Mismatch len(meta_idx) and len(metadata)"

        assert sum(self.meta_idx.keys()) == sum(
            self.metadata.keys()
        ), "Mismatch between keys of metadata dict and meta_idx dict"

        _varnums = self._data[:, self._VARINDEX]
        var_indices = np.unique(_varnums[~np.isnan(_varnums)])

        assert len(var_indices) == len(
            self.var_idx
        ), "Mismatch between number of variables in data array and var_idx attr."

        assert sum(var_indices) == sum(
            self.var_idx.values()
        ), "Mismatch between variable indices in data array and var_idx attr."

        vars_avail = self.var_idx

        for idx, meta in self.metadata.items():
            if not "var_info" in meta:
                if not "variables" in meta:
                    raise AttributeError(
                        "Need either variables (list) or "
                        "var_info (dict) in meta block {}: {}".format(idx, meta)
                    )
                meta["var_info"] = {}
                for v in meta["variables"]:
                    meta["var_info"][v] = {}

            var_idx = self.meta_idx[idx]
            for var, indices in var_idx.items():
                if len(indices) == 0:
                    continue  # no data assigned for this metadata index

                assert (
                    var in meta["var_info"]
                ), "Var {} is indexed in meta_idx[{}] but not in metadata[{}]".format(
                    var, idx, idx
                )

                var_idx_data = np.unique(self._data[indices, self._VARINDEX])
                assert (
                    len(var_idx_data) == 1
                ), "Found multiple variable indices for " "var {}: {}".format(var, var_idx_data)
                assert var_idx_data[0] == vars_avail[var], (
                    f"Mismatch between {var} index assigned in data and "
                    f"var_idx for {idx} in meta-block"
                )

    @staticmethod
    def from_station_data(stats, add_meta_keys=None):
        """
        Create UngriddedData from input station data object(s)

        Parameters
        ----------
        stats : list or StationData
            input data object(s)
        add_meta_keys : list, optional
            list of metadata keys that are supposed to be imported from the
            input `StationData` objects, in addition to the default metadata
            retrieved via :func:`StationData.get_meta`.

        Raises
        ------
        ValueError
            if any of the input data objects is not an instance of
            :class:`StationData`.

        Returns
        -------
        UngriddedData
            ungridded data object created from input station data objects

        """
        if add_meta_keys is None:
            add_meta_keys = []
        elif isinstance(add_meta_keys, str):
            add_meta_keys = [add_meta_keys]
        elif not isinstance(add_meta_keys, list):
            raise ValueError(f"Invalid input for add_meta_keys {add_meta_keys}... need list")
        if isinstance(stats, StationData):
            stats = [StationData]
        data_obj = UngriddedData(num_points=1000000)

        meta_key = 0.0
        idx = 0

        metadata = data_obj.metadata
        meta_idx = data_obj.meta_idx

        var_count_glob = -1
        for stat in stats:
            if isinstance(stat, dict):
                stat = StationData(**stat)
            elif not isinstance(stat, StationData):
                raise ValueError("Need instances of StationData or dicts")
            metadata[meta_key] = od()
            metadata[meta_key].update(
                stat.get_meta(force_single_value=False, quality_check=False, add_none_vals=True)
            )
            for key in add_meta_keys:
                try:
                    val = stat[key]
                except KeyError:
                    val = "undefined"

                metadata[meta_key][key] = val

            metadata[meta_key]["var_info"] = od()

            meta_idx[meta_key] = {}

            append_vars = list(stat.var_info.keys())

            for var in append_vars:
                if not var in data_obj.var_idx:
                    var_count_glob += 1
                    var_idx = var_count_glob
                    data_obj.var_idx[var] = var_idx
                else:
                    var_idx = data_obj.var_idx[var]

                vardata = stat[var]

                if isinstance(vardata, pd.Series):
                    times = vardata.index
                    values = vardata.values
                else:
                    times = stat["dtime"]
                    values = vardata
                    if not len(times) == len(values):
                        raise ValueError

                times = np.asarray([np.datetime64(x, "s") for x in times])
                times = np.float64(times)

                num_times = len(times)
                # check if size of data object needs to be extended
                if (idx + num_times) >= data_obj._ROWNO:
                    # if totnum < data_obj._CHUNKSIZE, then the latter is used
                    data_obj.add_chunk(num_times)

                start = idx
                stop = start + num_times

                # write common meta info for this station (data lon, lat and
                # altitude are set to station locations)
                data_obj._data[start:stop, data_obj._LATINDEX] = stat["latitude"]
                data_obj._data[start:stop, data_obj._LONINDEX] = stat["longitude"]
                data_obj._data[start:stop, data_obj._ALTITUDEINDEX] = stat["altitude"]
                data_obj._data[start:stop, data_obj._METADATAKEYINDEX] = meta_key

                # write data to data object
                data_obj._data[start:stop, data_obj._TIMEINDEX] = times

                data_obj._data[start:stop, data_obj._DATAINDEX] = values

                data_obj._data[start:stop, data_obj._VARINDEX] = var_idx

                if var in stat.data_flagged:
                    invalid = stat.data_flagged[var]
                    data_obj._data[start:stop, data_obj._DATAFLAGINDEX] = invalid

                if var in stat.data_err:
                    errs = stat.data_err[var]
                    data_obj._data[start:stop, data_obj._DATAERRINDEX] = errs

                var_info = stat["var_info"][var]
                metadata[meta_key]["var_info"][var] = od()
                metadata[meta_key]["var_info"][var].update(var_info)
                meta_idx[meta_key][var] = np.arange(start, stop)

                idx += num_times

            meta_key += 1

        # shorten data_obj._data to the right number of points
        data_obj._data = data_obj._data[:idx]

        data_obj._check_index()

        return data_obj

    def add_station_data(self, stat, meta_idx=None, data_idx=None, check_index=False):
        raise NotImplementedError("Coming at some point")
        if meta_idx is None:
            meta_idx = self.last_meta_idx + 1
        elif meta_idx in self.meta_idx.keys():
            raise ValueError(
                "Cannot add data at meta block index {}, index " "already exists".format(meta_idx)
            )

        if data_idx is None:
            data_idx = self._data.shape[0]
        elif not np.all(np.isnan(self._data[data_idx, :])):
            raise ValueError(
                "Cannot add data at data index {}, index " "already exists".format(data_idx)
            )

    @property
    def last_meta_idx(self):
        """
        Index of last metadata block
        """
        return np.max(list(self.meta_idx.keys()))

    @property
    def index(self):
        return self._index

    @property
    def first_meta_idx(self):
        # First available metadata index
        return list(self.metadata.keys())[0]

    def _init_index(self, add_cols=None):
        """Init index mapping for columns in dataarray"""
        idx = od(
            meta=self._METADATAKEYINDEX,
            time=self._TIMEINDEX,
            stoptime=self._STOPTIMEINDEX,
            latitude=self._LATINDEX,
            longitude=self._LONINDEX,
            altitude=self._ALTITUDEINDEX,
            varidx=self._VARINDEX,
            data=self._DATAINDEX,
            dataerr=self._DATAERRINDEX,
            dataaltitude=self._DATAHEIGHTINDEX,
            dataflag=self._DATAFLAGINDEX,
            trash=self._TRASHINDEX,
        )

        next_idx = max(idx.values()) + 1
        if add_cols is not None:
            if not isinstance(add_cols, (list, tuple)):
                raise ValueError("Invalid input for add_cols. Need list or tuple")
            for name in add_cols:
                if name in idx:
                    raise ValueError(
                        "Cannot add new index with name {} since "
                        "this index already exists at column "
                        "position {}".format(name, idx[name])
                    )
                idx[name] = next_idx
                next_idx += 1
        return idx

    @property
    def _COLNO(self):
        return len(self._index)

    @property
    def has_flag_data(self):
        """Boolean specifying whether this object contains flag data"""
        return (~np.isnan(self._data[:, self._DATAFLAGINDEX])).any()

    def copy(self):
        """Make a copy of this object

        Returns
        -------
        UngriddedData
            copy of this object

        Raises
        ------
        MemoryError
            if copy is too big to fit into memory together with existing
            instance
        """
        from copy import deepcopy

        new = UngriddedData()
        new._data = np.copy(self._data)
        new.metadata = deepcopy(self.metadata)
        new.data_revision = self.data_revision
        new.meta_idx = deepcopy(self.meta_idx)
        new.var_idx = deepcopy(self.var_idx)
        new.filter_hist = deepcopy(self.filter_hist)
        return new

    @property
    def contains_vars(self):
        """List of all variables in this dataset"""
        return [k for k in self.var_idx.keys()]

    @property
    def contains_datasets(self):
        """List of all datasets in this object"""
        datasets = []
        for info in self.metadata.values():
            ds = info["data_id"]
            if not ds in datasets:
                datasets.append(ds)
        return datasets

    @property
    def contains_instruments(self):
        """List of all instruments in this object"""
        instruments = []
        for info in self.metadata.values():
            try:
                instr = info["instrument_name"]
                if instr is not None and not instr in instruments:
                    instruments.append(instr)
            except Exception:
                pass
        return instruments

    @property
    def shape(self):
        """Shape of data array"""
        return self._data.shape

    @property
    def is_empty(self):
        """Boolean specifying whether this object contains data or not"""
        return True if len(self.metadata) == 0 else False

    @property
    def is_filtered(self):
        """Boolean specifying whether this data object has been filtered

        Note
        ----
        Details about applied filtering can be found in :attr:`filter_hist`
        """
        if len(self.filter_hist) > 0:
            return True
        return False

    @property
    def longitude(self):
        """Longitudes of stations"""
        vals = []
        for v in self.metadata.values():
            try:
                vals.append(v["longitude"])
            except Exception:
                vals.append(np.nan)
        return vals

    @longitude.setter
    def longitude(self, value):
        raise AttributeError("Station longitudes cannot be changed")

    @property
    def latitude(self):
        """Latitudes of stations"""
        vals = []
        for v in self.metadata.values():
            try:
                vals.append(v["latitude"])
            except Exception:
                vals.append(np.nan)
        return vals

    @latitude.setter
    def latitude(self, value):
        raise AttributeError("Station latitudes cannot be changed")

    @property
    def altitude(self):
        """Altitudes of stations"""
        vals = []
        for v in self.metadata.values():
            try:
                vals.append(v["altitude"])
            except Exception:
                vals.append(np.nan)
        return vals

    @altitude.setter
    def altitude(self, value):
        raise AttributeError("Station altitudes cannot be changed")

    @property
    def station_name(self):
        """Latitudes of data"""
        vals = []
        for v in self.metadata.values():
            try:
                vals.append(v["station_name"])
            except Exception:
                vals.append(np.nan)
        return vals

    @station_name.setter
    def station_name(self, value):
        raise AttributeError("Station names cannot be changed")

    @property
    def unique_station_names(self):
        """List of unique station names"""
        return sorted(list(dict.fromkeys(self.station_name)))

    @property
    def available_meta_keys(self):
        """List of all available metadata keys

        Note
        ----
        This is a list of all metadata keys that exist in this dataset, but
        it does not mean that all of the keys are registered in all metadata
        blocks, especially if the data is merged from different sources with
        different metadata availability
        """
        metakeys = []
        for meta in self.metadata.values():
            for key in meta:
                if not key in metakeys:
                    metakeys.append(key)
        return metakeys

    @property
    def nonunique_station_names(self):
        """List of station names that occur more than once in metadata"""
        import collections

        lst = self.station_name
        return [item for item, count in collections.Counter(lst).items() if count > 1]

    @property
    def time(self):
        """Time dimension of data"""
        raise NotImplementedError

    @time.setter
    def time(self, value):
        raise AttributeError("Time array cannot be changed")

    def last_filter_applied(self):
        """Returns the last filter that was applied to this dataset

        To see all filters, check out :attr:`filter_hist`
        """
        if not self.is_filtered:
            raise AttributeError("No filters were applied so far")
        return self.filter_hist[max(self.filter_hist.keys())]

    def add_chunk(self, size=None):
        """Extend the size of the data array

        Parameters
        ----------
        size : :obj:`int`, optional
            number of additional rows. If None (default) or smaller than
            minimum chunksize specified in attribute ``_CHUNKSIZE``, then the
            latter is used.
        """
        if size is None or size < self._chunksize:
            size = self._chunksize
<<<<<<< HEAD
        chunk = np.empty([size, self._COLNO]) * np.nan
=======
        chunk = np.full([size, self._COLNO], np.nan)
>>>>>>> ac997857
        self._data = np.append(self._data, chunk, axis=0)
        logger.info(f"adding chunk, new array size ({self._data.shape})")

    def _find_station_indices_wildcards(self, station_str):
        """Find indices of all metadata blocks matching input station name

        Parameters
        ----------
        station_str : str
            station name or wildcard pattern

        Returns
        -------
        list
           list containing all metadata indices that match the input station
           name or pattern

        Raises
        ------
        StationNotFoundError
            if no such station exists in this data object
        """
        idx = []
        for i, meta in self.metadata.items():
            if fnmatch.fnmatch(meta["station_name"], station_str):
                idx.append(i)
        if len(idx) == 0:
            raise StationNotFoundError(
                "No station available in UngriddedData "
                "that matches pattern {}".format(station_str)
            )
        return idx

    def _find_station_indices(self, station_str):
        """Find indices of all metadata blocks matching input station name

        Parameters
        ----------
        station_str : str
            station name

        Returns
        -------
        list
           list containing all metadata indices that match the input station
           name or pattern

        Raises
        ------
        StationNotFoundError
            if no such station exists in this data object
        """
        idx = []
        for i, meta in self.metadata.items():
            if meta["station_name"] == station_str:
                idx.append(i)
        if len(idx) == 0:
            raise StationNotFoundError(
                "No station available in UngriddedData " "that matches name {}".format(station_str)
            )
        return idx

    def _get_stat_coords(self):
        meta_idx = []
        coords = []
        for idx, meta in self.metadata.items():
            try:
                lat, lon = meta["latitude"], meta["longitude"]
            except:
                const.print_log.warning(
                    "Could not retrieve lat lon coord " "at meta index {}".format(idx)
                )
                continue
            meta_idx.append(idx)
            coords.append((lat, lon))
        return (meta_idx, coords)

    def check_set_country(self):
        """CHecks all metadata entries for availability of country information

        Metadata blocks that are missing country entry will be updated based
        on country inferred from corresponding lat / lon coordinate. Uses
        :func:`pyaerocom.geodesy.get_country_info_coords` (library
        reverse-geocode) to retrieve countries. This may be errouneous
        close to country borders as it uses eucledian distance based on a list
        of known locations.

        Note
        ----
        Metadata blocks that do not contain latitude and longitude entries are
        skipped.

        Returns
        -------
        list
            metadata entries where country was added
        list
            corresponding countries that were inferred from lat / lon
        """
        meta_idx, coords = self._get_stat_coords()
        info = get_country_info_coords(coords)
        meta_idx_updated = []
        countries = []

        for i, idx in enumerate(meta_idx):
            meta = self.metadata[idx]
            if not "country" in meta or meta["country"] is None:
                country = info[i]["country"]
                meta["country"] = country
                meta["country_code"] = info[i]["country_code"]
                meta_idx_updated.append(idx)
                countries.append(country)
        return (meta_idx_updated, countries)

    @property
    def countries_available(self):
        """
        Alphabetically sorted list of country names available
        """
        # self.check_set_country()
        countries = []
        for idx, meta in self.metadata.items():
            try:
                countries.append(meta["country"])
            except:
                const.logger.warning("No country information in meta block", idx)
        if len(countries) == 0:
            const.print_log.warning(
                "None of the metadata blocks contains "
                "country information. You may want to "
                "run class method check_set_country first "
                "to automatically assign countries."
            )
        return sorted(dict.fromkeys(countries))

    def find_station_meta_indices(self, station_name_or_pattern, allow_wildcards=True):
        """Find indices of all metadata blocks matching input station name

        You may also use wildcard pattern as input (e.g. *Potenza*)

        Parameters
        ----------
        station_pattern : str
            station name or wildcard pattern
        allow_wildcards : bool
            if True, input station_pattern will be used as wildcard pattern and
            all matches are returned.

        Returns
        -------
        list
           list containing all metadata indices that match the input station
           name or pattern

        Raises
        ------
        StationNotFoundError
            if no such station exists in this data object
        """
        if not allow_wildcards:
            return self._find_station_indices(station_name_or_pattern)
        return self._find_station_indices_wildcards(station_name_or_pattern)

    # TODO: see docstring
    def to_station_data(
        self,
        meta_idx,
        vars_to_convert=None,
        start=None,
        stop=None,
        freq=None,
        merge_if_multi=True,
        merge_pref_attr=None,
        merge_sort_by_largest=True,
        insert_nans=False,
        allow_wildcards_station_name=True,
        add_meta_keys=None,
        resample_how=None,
        min_num_obs=None,
    ):
        """Convert data from one station to :class:`StationData`

        Todo
        ----
        - Review for retrieval of profile data (e.g. Lidar data)

        Parameters
        ----------
        meta_idx : float
            index of station or name of station.
        vars_to_convert : :obj:`list` or :obj:`str`, optional
            variables that are supposed to be converted. If None, use all
            variables that are available for this station
        start
            start time, optional (if not None, input must be convertible into
            pandas.Timestamp)
        stop
            stop time, optional (if not None, input must be convertible into
            pandas.Timestamp)
        freq : str
            pandas frequency string (e.g. 'D' for daily, 'M' for month end) or
            valid pyaerocom ts_type
        merge_if_multi : bool
            if True and if data request results in multiple instances of
            StationData objects, then these are attempted to be merged into one
            :class:`StationData` object using :func:`merge_station_data`
        merge_pref_attr
            only relevant for merging of multiple matches: preferred attribute
            that is used to sort the individual StationData objects by relevance.
            Needs to be available in each of the individual StationData objects.
            For details cf. :attr:`pref_attr` in docstring of
            :func:`merge_station_data`. Example could be `revision_date`. If
            None, then the stations will be sorted based on the number of
            available data points (if :attr:`merge_sort_by_largest` is True,
            which is default).
        merge_sort_by_largest : bool
            only relevant for merging of multiple matches: cf. prev. attr. and
            docstring of :func:`merge_station_data` method.
        insert_nans : bool
            if True, then the retrieved :class:`StationData` objects are filled
            with NaNs
        allow_wildcards_station_name : bool
            if True and if input `meta_idx` is a string (i.e. a station name or
            pattern), metadata matches will be identified applying wildcard
            matches between input `meta_idx` and all station names in this
            object.

        Returns
        -------
        StationData or list
            StationData object(s) containing results. list is only returned if
            input for meta_idx is station name and multiple matches are
            detected for that station (e.g. data from different instruments),
            else single instance of StationData. All variable time series are
            inserted as pandas Series
        """
        if isinstance(vars_to_convert, str):
            vars_to_convert = [vars_to_convert]
        elif vars_to_convert is None:
            vars_to_convert = self.contains_vars
            if len(vars_to_convert) == 0:
                raise DataCoverageError("UngriddedData object does not contain " "any variables")
        if start is None and stop is None:
            start = pd.Timestamp("1970")
            stop = pd.Timestamp("2200")
        else:
            start, stop = start_stop(start, stop)

        if isinstance(meta_idx, str):
            # user asks explicitely for station name, find all meta indices
            # that match this station
            meta_idx = self.find_station_meta_indices(meta_idx, allow_wildcards_station_name)
        if not isinstance(meta_idx, list):
            meta_idx = [meta_idx]

        stats = []
        # ToDo: check consistency, consider using methods in helpers.py
        # check also Hans' issue on the topic
        start, stop = np.datetime64(start), np.datetime64(stop)

        for idx in meta_idx:
            try:
                stat = self._metablock_to_stationdata(
                    idx, vars_to_convert, start, stop, add_meta_keys
                )
                stats.append(stat)
            except (VarNotAvailableError, DataCoverageError) as e:
                logger.info(f"Skipping meta index {idx}. Reason: {repr(e)}")
        if merge_if_multi and len(stats) > 1:
            if len(vars_to_convert) > 1:
                raise NotImplementedError(
                    "Cannot yet merge multiple stations " "with multiple variables."
                )
            if merge_pref_attr is None:
                merge_pref_attr = self._try_infer_stat_merge_pref_attr(stats)
            merged = merge_station_data(
                stats,
                vars_to_convert,
                pref_attr=merge_pref_attr,
                sort_by_largest=merge_sort_by_largest,
                fill_missing_nan=False,
                resample_how=resample_how,
                min_num_obs=min_num_obs,
            )
            stats = [merged]

        stats_ok = []
        for stat in stats:
            for var in vars_to_convert:
                if not var in stat:
                    continue
                if freq is not None:
                    stat.resample_time(
                        var, freq, how=resample_how, min_num_obs=min_num_obs, inplace=True
                    )
                elif insert_nans:
                    stat.insert_nans_timeseries(var)
                if np.all(np.isnan(stat[var].values)):
                    stat = stat.remove_variable(var)
            if any([x in stat for x in vars_to_convert]):
                stats_ok.append(stat)

        if len(stats_ok) == 0:
            raise DataCoverageError(
                "{} data could not be retrieved for meta "
                " index (or station name) {}".format(vars_to_convert, meta_idx)
            )
        elif len(stats_ok) == 1:
            # return StationData object and not list
            return stats_ok[0]
        return stats_ok

    def _try_infer_stat_merge_pref_attr(self, stats):
        """Checks if a preferred attribute for handling of overlaps can be inferred

        Parameters
        ----------
        stats : list
            list of :class:`StationData` objects

        Returns
        -------
        str
            preferred merge attribute parameter, if applicable, else None
        """
        data_id = None
        pref_attr = None
        for stat in stats:
            if not "data_id" in stat:
                return None
            elif data_id is None:
                data_id = stat["data_id"]
                from pyaerocom.metastandards import DataSource

                s = DataSource(
                    data_id=data_id
                )  # reads default data source info that may contain preferred meta attribute
                pref_attr = s.stat_merge_pref_attr
                if pref_attr is None:
                    return None
            elif (
                not stat["data_id"] == data_id
            ):  # station data objects contain different data sources
                return None
        return pref_attr

    ### TODO: check if both `variables` and `var_info` attrs are required in
    ### metdatda blocks
    def _metablock_to_stationdata(
        self, meta_idx, vars_to_convert, start=None, stop=None, add_meta_keys=None
    ):
        """Convert one metadata index to StationData (helper method)

        See :func:`to_station_data` for input parameters
        """
        if add_meta_keys is None:
            add_meta_keys = []
        elif isinstance(add_meta_keys, str):
            add_meta_keys = [add_meta_keys]

        sd = StationData()
        meta = self.metadata[meta_idx]

        # TODO: make sure in reading classes that data_revision is assigned
        # to each metadata block and not only in self.data_revision
        rev = None
        if "data_revision" in meta:
            rev = meta["data_revision"]
        else:
            try:
                rev = self.data_revision[meta["data_id"]]
            except Exception:
                logger.warning("Data revision could not be accessed")
        sd.data_revision = rev
        try:
            vars_avail = list(meta["var_info"].keys())
        except KeyError:
            if not "variables" in meta or meta["variables"] in (None, []):
                raise VarNotAvailableError("Metablock does not contain variable " "information")
            vars_avail = meta["variables"]

        for key in self.STANDARD_META_KEYS + add_meta_keys:
            if key in sd.PROTECTED_KEYS:
                logger.warning(f"skipping protected key: {key}")
                continue
            try:
                sd[key] = meta[key]
            except KeyError:
                pass

        try:
            sd["ts_type_src"] = meta["ts_type"]
        except KeyError:
            pass

        # assign station coordinates explicitely
        for ck in sd.STANDARD_COORD_KEYS:
            try:
                sd.station_coords[ck] = meta[ck]
            except KeyError:
                pass

        # if no input variables are provided, use the ones that are available
        # for this metadata block
        if vars_to_convert is None:
            vars_to_convert = vars_avail

        # find overlapping variables (ignore all other ones)
        vars_avail = np.intersect1d(vars_to_convert, vars_avail)
        if not len(vars_avail) >= 1:
            raise VarNotAvailableError(
                "None of the input variables matches, " "or station does not contain data."
            )
        # init helper boolean that is set to True if valid data can be found
        # for at least one of the input variables
        FOUND_ONE = False
        for var in vars_avail:

            # get indices of this variable
            var_idx = self.meta_idx[meta_idx][var]

            # vector of timestamps corresponding to this variable
            dtime = self._data[var_idx, self._TIMEINDEX].astype("datetime64[s]")

            # get subset
            subset = self._data[var_idx]

            # make sure to extract only valid timestamps
            if start is None:
                start = dtime.min()
            if stop is None:
                stop = dtime.max()

            # create access mask for valid time stamps
            tmask = np.logical_and(dtime >= start, dtime <= stop)

            # make sure there is some valid data
            if tmask.sum() == 0:
                logger.info(
                    "Ignoring station {}, var {} ({}): "
                    "no data available in specified time interval "
                    "{} - {}".format(sd["station_name"], var, sd["data_id"], start, stop)
                )
                continue

            dtime = dtime[tmask]
            subset = subset[tmask]

            vals = subset[:, self._DATAINDEX]
            if np.all(np.isnan(vals)):
                logger.warning(
                    "Ignoring station {}, var {} ({}):"
                    "All values are NaN".format(sd["station_name"], var, sd["data_id"])
                )
                continue
            vals_err = subset[:, self._DATAERRINDEX]
            flagged = subset[:, self._DATAFLAGINDEX]
            altitude = subset[:, self._DATAHEIGHTINDEX]

            data = pd.Series(vals, dtime)
            if not data.index.is_monotonic:
                data = data.sort_index()
            if any(~np.isnan(vals_err)):
                sd.data_err[var] = vals_err
            if any(~np.isnan(flagged)):
                sd.data_flagged[var] = flagged

            sd["dtime"] = data.index.values
            sd[var] = data
            sd["var_info"][var] = od()
            FOUND_ONE = True
            # check if there is information about altitude (then relevant 3D
            # variables and parameters are included too)
            if "var_info" in meta:
                vi = meta["var_info"]
            else:
                vi = {}
            if not np.isnan(altitude).all():
                if "altitude" in vi:
                    sd.var_info["altitude"] = vi["altitude"]
                sd.altitude = altitude
            if var in vi:
                sd.var_info[var].update(vi[var])

            if len(data.index) == len(data.index.unique()):
                sd.var_info[var]["overlap"] = False
            else:
                sd.var_info[var]["overlap"] = True
        if not FOUND_ONE:
            raise DataCoverageError(
                "Could not retrieve any valid data for "
                "station {} and input variables {}".format(sd["station_name"], vars_to_convert)
            )
        return sd

    def _generate_station_index(self, by_station_name=True, ignore_index=None):
        """Generates index to loop over station names or metadata block indices"""
        if ignore_index is None:
            if by_station_name:
                return self.unique_station_names  # all station names
            return list(range(len(self.metadata)))  # all meta indices

        if not by_station_name:
            from pyaerocom.helpers import isnumeric

            if isnumeric(ignore_index):
                ignore_index = [ignore_index]
            if not isinstance(ignore_index, list):
                raise ValueError("Invalid input for ignore_index, need number " "or list")
            return [i for i in range(len(self.metadata)) if not i in ignore_index]

        # by station name and ignore certation stations
        _iter = []
        if isinstance(ignore_index, str):
            ignore_index = [ignore_index]
        if not isinstance(ignore_index, list):
            raise ValueError("Invalid input for ignore_index, need str or " "list")
        for stat_name in self.unique_station_names:
            ok = True
            for name_or_pattern in ignore_index:
                if fnmatch.fnmatch(stat_name, name_or_pattern):
                    ok = False
            if ok:
                _iter.append(stat_name)
        return _iter

    def to_station_data_all(
        self,
        vars_to_convert=None,
        start=None,
        stop=None,
        freq=None,
        by_station_name=True,
        ignore_index=None,
        **kwargs,
    ):
        """Convert all data to :class:`StationData` objects

        Creates one instance of :class:`StationData` for each metadata block in
        this object.

        Parameters
        ----------
        vars_to_convert : :obj:`list` or :obj:`str`, optional
            variables that are supposed to be converted. If None, use all
            variables that are available for this station
        start
            start time, optional (if not None, input must be convertible into
            pandas.Timestamp)
        stop
            stop time, optional (if not None, input must be convertible into
            pandas.Timestamp)
        freq : str
            pandas frequency string (e.g. 'D' for daily, 'M' for month end)
            or valid pyaerocom ts_type (e.g. 'hourly', 'monthly').
        by_station_name : bool
            if True, then iter over unique_station_name (and merge multiple
            matches if applicable), else, iter over metadata index
        **kwargs
            additional keyword args passed to :func:`to_station_data` (e.g.
            `merge_if_multi, merge_pref_attr, merge_sort_by_largest,
            insert_nans`)

        Returns
        -------
        dict
            4-element dictionary containing following key / value pairs:

                - stats: list of :class:`StationData` objects
                - station_name: list of corresponding station names
                - latitude: list of latitude coordinates
                - longitude: list of longitude coordinates

        """
        out_data = {"stats": [], "station_name": [], "latitude": [], "failed": [], "longitude": []}

        _iter = self._generate_station_index(by_station_name, ignore_index)
        for idx in _iter:

            try:
                data = self.to_station_data(
                    idx,
                    vars_to_convert,
                    start,
                    stop,
                    freq,
                    merge_if_multi=True,
                    allow_wildcards_station_name=False,
                    **kwargs,
                )

                out_data["latitude"].append(data["latitude"])
                out_data["longitude"].append(data["longitude"])
                out_data["station_name"].append(data["station_name"])
                out_data["stats"].append(data)

            # catch the exceptions that are acceptable
            except (VarNotAvailableError, TimeMatchError, DataCoverageError) as e:
                logger.warning("Failed to convert to StationData " "Error: {}".format(repr(e)))
                out_data["failed"].append([idx, repr(e)])
        return out_data

    # TODO: check more general cases (i.e. no need to convert to StationData
    # if no time conversion is required)
    def get_variable_data(self, variables, start=None, stop=None, ts_type=None, **kwargs):
        """Extract all data points of a certain variable

        Parameters
        ----------
        vars_to_extract : :obj:`str` or :obj:`list`
            all variables that are supposed to be accessed
        """
        if isinstance(variables, str):
            variables = [variables]
        all_stations = self.to_station_data_all(variables, start, stop, freq=ts_type, **kwargs)
        result = {}
        num_stats = {}
        for var in variables:
            result[var] = []
            num_stats[var] = 0
        for stat_data in all_stations:
            if stat_data is not None:
                num_points = len(stat_data.dtime)
                for var in variables:
                    if var in stat_data:
                        num_stats[var] += 1
                        result[var].extend(stat_data[var])
                    else:
                        result[var].extend([np.nan] * num_points)
        result["num_stats"] = num_stats
        return result

    def _check_str_filter_match(self, meta, negate, str_f):
        # Check string equality for input meta data and filters. Supports
        # wildcard matching
        for metakey, filterval in str_f.items():
            # key does not exist in this specific meta_block
            if not metakey in meta:
                return False
            # check if this key is in negate list (then result will be True
            # for all that do not match the specified filter input value(s))
            neg = metakey in negate

            # actual value of this key in input metadata
            metaval = meta[metakey]

            # check equality of values
            match = metaval == filterval
            if match:  # direct match found
                if neg:  # key is flagged in negate -> no match
                    return False
            else:  # no direct match found
                # check wildcard match
                if "*" in filterval:  # no wildcard in
                    match = fnmatch.fnmatch(metaval, filterval)
                    if neg:
                        if match:
                            return False
                    else:
                        if not match:
                            return False
                elif not neg:  # no match, no wildcard match and not inverted
                    return False
        return True

    def _check_filter_match(self, meta, negate, str_f, list_f, range_f, val_f):
        """Helper method that checks if station meta item matches filters

        Note
        ----
        This method is used in :func:`apply_filter`
        """
        if not self._check_str_filter_match(meta, negate, str_f):
            return False

        for metakey, filterval in list_f.items():
            if not metakey in meta:
                return False
            neg = metakey in negate
            metaval = meta[metakey]
            match = metaval == filterval
            if match:  # lists are identical
                if neg:
                    return False
            else:
                # value in metadata block is different from filter value
                match = metaval in filterval
                if match:
                    if neg:
                        return False
                else:
                    # current metavalue is not equal the filterlist and is also
                    # not contained in the filterlist. However, one or more
                    # entries in the filterlist may be wildcard
                    if isinstance(metaval, str):
                        found = False
                        for entry in filterval:
                            if "*" in entry:
                                match = fnmatch.fnmatch(metaval, entry)
                                if match:
                                    found = True
                                    if neg:
                                        return False
                        if not found and not neg:
                            return False
        # range filter
        for metakey, filterval in range_f.items():
            if not metakey in meta:
                return False
            neg = metakey in negate
            match = in_range(meta[metakey], filterval[0], filterval[1])
            if (neg and match) or (not neg and not match):
                return False

        for metakey, filterval in val_f.items():
            if not metakey in meta:
                return False
            neg = metakey in negate
            match = meta[metakey] == filterval
            if (neg and match) or (not neg and not match):
                return False
        return True

    def _init_meta_filters(self, **filter_attributes):
        """Init filter dictionary for :func:`apply_filter_meta`

        Parameters
        ----------
        **filter_attributes
            valid meta keywords that are supposed to be filtered and the
            corresponding filter values (or value ranges)
            Only valid meta keywords are considered (e.g. data_id,
            longitude, latitude, altitude, ts_type)

        Returns
        -------
        tuple
            3-element tuple containing

            - dict: string match filters for metakeys \
              (e.g. dict['data_id'] = 'AeronetSunV2Lev2.daily')
            - dict: in-list match filters for metakeys \
              (e.g. dict['station_name'] = ['stat1', 'stat2', 'stat3'])
            - dict: in-range dictionary for metakeys \
              (e.g. dict['longitude'] = [-30, 30])

        """
        # initiate filters that are checked
        valid_keys = self.metadata[self.first_meta_idx].keys()
        str_f = {}
        list_f = {}
        range_f = {}
        val_f = {}
        for key, val in filter_attributes.items():
            if not key in valid_keys:
                raise OSError(
                    "Invalid input parameter for filtering: {}. "
                    "Please choose from {}".format(key, valid_keys)
                )

            if isinstance(val, str):
                str_f[key] = val
            elif isnumeric(val):
                val_f[key] = val
            elif isinstance(val, (list, np.ndarray, tuple)):
                if all([isinstance(x, str) for x in val]):
                    list_f[key] = val
                elif len(val) == 2 and all([isnumeric(x) for x in val]):
                    try:
                        low, high = float(val[0]), float(val[1])
                        if not low < high:
                            raise ValueError("First entry needs to be smaller " "than 2nd")
                        range_f[key] = [low, high]
                    except Exception as e:
                        list_f[key] = val
                else:
                    list_f[key] = val
        return (str_f, list_f, range_f, val_f)

    def check_convert_var_units(self, var_name, to_unit=None, inplace=True):
        obj = self if inplace else self.copy()

        # get the unit
        if to_unit is None:
            to_unit = const.VARS[var_name]["units"]

        for i, meta in obj.metadata.items():
            if var_name in meta["var_info"]:
                try:
                    unit = meta["var_info"][var_name]["units"]
                except KeyError:
                    add_str = ""
                    if "unit" in meta["var_info"][var_name]:
                        add_str = (
                            "Corresponding var_info dict contains "
                            'attr. "unit", which is deprecated, please '
                            "check corresponding reading routine. "
                        )
                    raise MetaDataError(
                        "Failed to access unit information for "
                        "variable {} in metadata block {}. {}".format(var_name, i, add_str)
                    )
                fac = get_unit_conversion_fac(unit, to_unit, var_name)
                if fac != 1:
                    meta_idx = obj.meta_idx[i][var_name]
                    current = obj._data[meta_idx, obj._DATAINDEX]
                    new = current * fac
                    obj._data[meta_idx, obj._DATAINDEX] = new
                    obj.metadata[i]["var_info"][var_name]["units"] = to_unit

        return obj

    def check_unit(self, var_name, unit=None):
        """Check if variable unit corresponds to AeroCom unit

        Parameters
        ----------
        var_name : str
            variable name for which unit is to be checked
        unit : :obj:`str`, optional
            unit to be checked, if None, AeroCom default unit is used

        Raises
        ------
        MetaDataError
            if unit information is not accessible for input variable name
        """
        if unit is None:
            unit = const.VARS[var_name]["units"]

        units = []
        for i, meta in self.metadata.items():
            if var_name in meta["var_info"]:
                try:
                    u = meta["var_info"][var_name]["units"]
                    if not u in units:
                        units.append(u)
                except KeyError:
                    add_str = ""
                    if "unit" in meta["var_info"][var_name]:
                        add_str = (
                            "Corresponding var_info dict contains "
                            'attr. "unit", which is deprecated, please '
                            "check corresponding reading routine. "
                        )
                    raise MetaDataError(
                        "Failed to access unit information for "
                        "variable {} in metadata block {}. {}".format(var_name, i, add_str)
                    )
        if len(units) == 0 and str(unit) != "1":
            raise MetaDataError(
                "Failed to access unit information for "
                "variable {}. Expected unit {}".format(var_name, unit)
            )
        for u in units:
            if not get_unit_conversion_fac(u, unit, var_name) == 1:
                raise MetaDataError(f"Invalid unit {u} detected (expected {unit})")

    def set_flags_nan(self, inplace=False):
        """Set all flagged datapoints to NaN

        Parameters
        ----------
        inplace : bool
            if True, the flagged datapoints will be set to NaN in this object,
            otherwise a new oject will be created and returned

        Returns
        -------
        UngriddedData
            data object that has all flagged data values set to NaN

        Raises
        ------
        AttributeError
            if no flags are assigned
        """

        if not self.has_flag_data:
            raise AttributeError("Ungridded data object does not contain " "flagged data points")
        if inplace:
            obj = self
        else:
            obj = self.copy()
        mask = obj._data[:, obj._DATAFLAGINDEX] == 1

        obj._data[mask, obj._DATAINDEX] = np.nan
        obj._add_to_filter_history("set_flags_nan")
        return obj

    # TODO: check, confirm and remove Beta version note in docstring
    def remove_outliers(
        self, var_name, inplace=False, low=None, high=None, unit_ref=None, move_to_trash=True
    ):
        """Method that can be used to remove outliers from data

        Parameters
        ----------
        var_name : str
            variable name
        inplace : bool
            if True, the outliers will be removed in this object, otherwise
            a new oject will be created and returned
        low : float
            lower end of valid range for input variable. If None, then the
            corresponding value from the default settings for this variable
            are used (cf. minimum attribute of `available variables
            <https://pyaerocom.met.no/config_files.html#variables>`__)
        high : float
            upper end of valid range for input variable. If None, then the
            corresponding value from the default settings for this variable
            are used (cf. maximum attribute of `available variables
            <https://pyaerocom.met.no/config_files.html#variables>`__)
        unit_ref : str
            reference unit for assessment of input outlier ranges: all data
            needs to be in that unit, else an Exception will be raised
        move_to_trash : bool
            if True, then all detected outliers will be moved to the trash
            column of this data object (i.e. column no. specified at
            :attr:`UngriddedData._TRASHINDEX`).

        Returns
        -------
        UngriddedData
            ungridded data object that has all outliers for this variable
            removed.

        Raises
        ------
        ValueError
            if input :attr:`move_to_trash` is True and in case for some of the
            measurements there is already data in the trash.
        """
        if inplace:
            new = self
        else:
            new = self.copy()

        new.check_convert_var_units(var_name, to_unit=unit_ref)

        if low is None:
            low = const.VARS[var_name].minimum
            logger.info(f"Setting {var_name} outlier lower lim: {low:.2f}")
        if high is None:
            high = const.VARS[var_name].maximum
            logger.info(f"Setting {var_name} outlier upper lim: {high:.2f}")
        var_idx = new.var_idx[var_name]
        var_mask = new._data[:, new._VARINDEX] == var_idx

        all_data = new._data[:, new._DATAINDEX]
        invalid_mask = np.logical_or(all_data < low, all_data > high)

        mask = invalid_mask * var_mask
        invalid_vals = new._data[mask, new._DATAINDEX]
        new._data[mask, new._DATAINDEX] = np.nan

        if move_to_trash:
            # check if trash is empty and put outliers into trash
            trash = new._data[mask, new._TRASHINDEX]
            if np.isnan(trash).sum() == len(trash):  # trash is empty
                new._data[mask, new._TRASHINDEX] = invalid_vals
            else:
                raise ValueError(
                    "Trash is not empty for some of the datapoints. "
                    "Please empty trash first using method "
                    ":func:`empty_trash` or deactivate input arg "
                    ":attr:`move_to_trash`"
                )

        info = "Removed {} outliers from {} data (range: {}-{}, in trash: {})".format(
            len(invalid_vals), var_name, low, high, move_to_trash
        )

        new._add_to_filter_history(info)
        return new

    def _add_to_filter_history(self, info):
        """Add info to :attr:`filter_hist`

        Key is current system time string

        Parameter
        ---------
        info
            information to be appended to filter history
        """
        time_str = datetime.now().strftime("%Y%m%d%H%M%S")
        self.filter_hist[int(time_str)] = info

    def empty_trash(self):
        """Set all values in trash column to NaN"""
        self._data[:, self._TRASHINDEX] = np.nan

    @property
    def station_coordinates(self):
        """dictionary with station coordinates

        Returns
        -------
        dict
            dictionary containing station coordinates (latitude, longitude,
            altitude -> values) for all stations (keys) where these parameters
            are accessible.
        """
        d = {"station_name": [], "latitude": [], "longitude": [], "altitude": []}

        for i, meta in self.metadata.items():
            if not "station_name" in meta:
                print_log.warning(
                    "Skipping meta-block {}: station_name is not " "defined".format(i)
                )
                continue
            elif not all(name in meta for name in const.STANDARD_COORD_NAMES):
                print_log.warning(
                    "Skipping meta-block {} (station {}): "
                    "one or more of the coordinates is not "
                    "defined".format(i, meta["station_name"])
                )
                continue

            stat = meta["station_name"]

            if stat in d["station_name"]:
                continue
            d["station_name"].append(stat)
            for k in const.STANDARD_COORD_NAMES:
                d[k].append(meta[k])
        return d

    def _find_meta_matches(self, negate=None, *filters):
        """Find meta matches for input attributes

        Parameters
        ----------
        negate : list or str, optional
            specified meta key(s) provided in `*filters` that are
            supposed to be treated as 'not valid'. E.g. if
            `station_name="bad_site"` is input in `filter_attributes` and if
            `station_name` is listed in `negate`, then all metadata blocks
            containing "bad_site" as station_name will be excluded in output
            data object.
        *filters
            list of filters to be applied

        Returns
        -------
        tuple
            list of metadata indices that match input filter
        """
        if negate is None:
            negate = []
        elif isinstance(negate, str):
            negate = [negate]
        elif not isinstance(negate, list):
            raise ValueError(f"Invalid input for negate {negate}, " f"need list or str or None")
        meta_matches = []
        totnum = 0
        for meta_idx, meta in self.metadata.items():
            if self._check_filter_match(meta, negate, *filters):
                meta_matches.append(meta_idx)
                for var in meta["var_info"]:
                    try:
                        totnum += len(self.meta_idx[meta_idx][var])
                    except KeyError:
                        const.print_log.warning(
                            "Ignoring variable {} in "
                            "meta block {} since no data "
                            "could be found".format(var, meta_idx)
                        )

        return (meta_matches, totnum)

    def filter_altitude(self, alt_range):
        """Filter altitude range

        Parameters
        ----------
        alt_range : list or tuple
            2-element list specifying altitude range to be filtered in m

        Returns
        -------
        UngriddedData
            filtered data object
        """
        return self.filter_by_meta(altitude=alt_range)

    def filter_region(self, region_id, check_mask=True, check_country_meta=False, **kwargs):
        """Filter object by a certain region

        Parameters
        ----------
        region_id : str
            name of region (must be valid AeroCom region name or HTAP region)
        check_mask : bool
            if True and region_id a valid name for a binary mask, then the
            filtering is done based on that binary mask.
        check_country_meta : bool
            if True, then the input region_id is first checked against
            available country names in metadata. If that fails, it is assumed
            that this regions is either a valid name for registered rectangular
            regions or for available binary masks.
        **kwargs
            currently not used in method (makes usage in higher level classes
            such as :class:`Filter` easier as other data objects have the
            same method with possibly other input possibilities)

        Returns
        -------
        UngriddedData
            filtered data object (containing only stations that fall into
            input region)
        """
        if check_country_meta:
            if region_id in self.countries_available:
                return self.filter_by_meta(country=region_id)

        if region_id in const.HTAP_REGIONS and check_mask:
            return self.apply_region_mask(region_id)

        region = Region(region_id)
        return self.filter_by_meta(longitude=region.lon_range, latitude=region.lat_range)

    def apply_region_mask(self, region_id=None):
        """
        TODO : Write documentations

        Parameters
        ----------
        region_id : str or list (of strings)
            ID of region or IDs of multiple regions to be combined
        """
        if not region_id in const.HTAP_REGIONS:
            raise ValueError(
                "Invalid input for region_id: {}, choose from: {}".format(
                    region_id, const.HTAP_REGIONS
                )
            )

        # 1. find matches -> list of meta indices that are in region
        # 2. Get total number of datapoints -> defines shape of output UngriddedData
        # 3. Create

        mask = load_region_mask_xr(region_id)

        meta_matches = []
        totnum = 0
        for meta_idx, meta in self.metadata.items():
            lon, lat = meta["longitude"], meta["latitude"]

            mask_val = get_mask_value(lat, lon, mask)
            if mask_val >= 1:  # coordinate is in mask
                meta_matches.append(meta_idx)
                for var in meta["var_info"]:
                    totnum += len(self.meta_idx[meta_idx][var])

        new = self._new_from_meta_blocks(meta_matches, totnum)
        time_str = datetime.now().strftime("%Y%m%d%H%M%S")
        new.filter_hist[int(time_str)] = f"Applied mask {region_id}"
        new._check_index()
        return new

    def apply_filters(self, var_outlier_ranges=None, **filter_attributes):
        """Extended filtering method

        Combines :func:`filter_by_meta` and adds option to also remove outliers
        (keyword `remove_outliers`), set flagged data points to NaN (keyword
        `set_flags_nan`) and to extract individual variables (keyword
        `var_name`).

        Parameters
        ----------
        var_outlier_ranges : dict, optional
            dictionary specifying custom outlier ranges for individual
            variables.
        **filter_attributes : dict
            filters that are supposed to be applied to the data.
            To remove outliers, use keyword `remove_outliers`, to set flagged
            values to NaN, use keyword `set_flags_nan`, to extract single or
            multiple variables, use keyword `var_name`. Further filter keys
            are assumed to be metadata specific and are passed to
            :func:`filter_by_meta`.

        Returns
        -------
        UngriddedData
            filtered data object
        """
        data = self

        remove_outliers = False
        set_flags_nan = False
        extract_vars = None
        region_id = None
        if "remove_outliers" in filter_attributes:
            remove_outliers = filter_attributes.pop("remove_outliers")
        if "set_flags_nan" in filter_attributes:
            set_flags_nan = filter_attributes.pop("set_flags_nan")
        if "var_name" in filter_attributes:
            extract_vars = filter_attributes.pop("var_name")
            if isinstance(extract_vars, str):
                extract_vars = [extract_vars]
            for var in extract_vars:
                if not var in data.contains_vars:
                    raise VarNotAvailableError(
                        "No such variable {} in "
                        "UngriddedData object. "
                        "Available vars: {}".format(var, self.contains_vars)
                    )
        if "region_id" in filter_attributes:
            region_id = filter_attributes.pop("region_id")

        if len(filter_attributes) > 0:
            data = data.filter_by_meta(**filter_attributes)

        if extract_vars is not None:
            data = data.extract_vars(extract_vars)

        if remove_outliers:
            if var_outlier_ranges is None:
                var_outlier_ranges = {}

            for var in data.contains_vars:
                lower, upper = None, None  # uses pyaerocom default specified in variables.ini
                if var in var_outlier_ranges:
                    lower, upper = var_outlier_ranges[var]
                data = data.remove_outliers(
                    var, inplace=True, low=lower, high=upper, move_to_trash=False
                )
        if set_flags_nan:
            if not data.has_flag_data:
                raise MetaDataError(
                    'Cannot apply filter "set_flags_nan" to '
                    "UngriddedData object, since it does not "
                    "contain flag information"
                )
            data = data.set_flags_nan(inplace=True)
        if region_id:
            data = data.filter_region(region_id)
        return data

    def filter_by_meta(self, negate=None, **filter_attributes):
        """Flexible method to filter these data based on input meta specs

        Parameters
        ----------
        negate : list or str, optional
            specified meta key(s) provided via `filter_attributes` that are
            supposed to be treated as 'not valid'. E.g. if
            `station_name="bad_site"` is input in `filter_attributes` and if
            `station_name` is listed in `negate`, then all metadata blocks
            containing "bad_site" as station_name will be excluded in output
            data object.
        **filter_attributes
            valid meta keywords that are supposed to be filtered and the
            corresponding filter values (or value ranges)
            Only valid meta keywords are considered (e.g. data_id,
            longitude, latitude, altitude, ts_type)

        Returns
        -------
        UngriddedData
            filtered ungridded data object

        Raises
        ------
        NotImplementedError
            if attempt variables are supposed to be filtered (not yet possible)
        IOError
            if any of the input keys are not valid meta key

        Example
        -------
        >>> import pyaerocom as pya
        >>> r = pya.io.ReadUngridded(['AeronetSunV2Lev2.daily',
                                      'AeronetSunV3Lev2.daily'], 'od550aer')
        >>> data = r.read()
        >>> data_filtered = data.filter_by_meta(data_id='AeronetSunV2Lev2.daily',
        ...                                     longitude=[-30, 30],
        ...                                     latitude=[20, 70],
        ...                                     altitude=[0, 1000])
        """

        if "variables" in filter_attributes:
            raise NotImplementedError("Cannot yet filter by variables")

        # separate filters by strin, list, etc.
        filters = self._init_meta_filters(**filter_attributes)

        # find all metadata blocks that match the filters
        meta_matches, totnum_new = self._find_meta_matches(
            negate,
            *filters,
        )
        if len(meta_matches) == len(self.metadata):
            const.logger.info(
                "Input filters {} result in unchanged data " "object".format(filter_attributes)
            )
            return self
        new = self._new_from_meta_blocks(meta_matches, totnum_new)
        time_str = datetime.now().strftime("%Y%m%d%H%M%S")
        new.filter_hist[int(time_str)] = filter_attributes
        return new

    def _new_from_meta_blocks(self, meta_indices, totnum_new):
        # make a new empty object with the right size (totnum_new)

        new = UngriddedData(num_points=totnum_new)

        meta_idx_new = 0.0
        data_idx_new = 0

        # loop over old meta_idx and extract data and create new meta_idx in
        # output data object
        for meta_idx in meta_indices:
            meta = self.metadata[meta_idx]
            new.metadata[meta_idx_new] = meta
            new.meta_idx[meta_idx_new] = od()
            for var in meta["var_info"]:
                indices = self.meta_idx[meta_idx][var]
                totnum = len(indices)

                stop = data_idx_new + totnum

                new._data[data_idx_new:stop, :] = self._data[indices, :]
                new.meta_idx[meta_idx_new][var] = np.arange(data_idx_new, stop)
                new.var_idx[var] = self.var_idx[var]
                data_idx_new += totnum

            meta_idx_new += 1

        if meta_idx_new == 0 or data_idx_new == 0:
            raise DataExtractionError("Filtering results in empty data object")
        new._data = new._data[:data_idx_new]

        # write history of filtering applied
        new.filter_hist.update(self.filter_hist)
        new.data_revision.update(self.data_revision)

        return new

    def clear_meta_no_data(self, inplace=True):
        """Remove all metadata blocks that do not have data associated with it

        Parameters
        ----------
        inplace : bool
            if True, the changes are applied to this instance directly, else
            to a copy

        Returns
        -------
        UngriddedData
            cleaned up data object

        Raises
        ------
        DataCoverageError
            if filtering results in empty data object
        """
        if inplace:
            obj = self
        else:
            obj = self.copy()
        meta_new = od()
        meta_idx_new = od()
        for idx, val in obj.meta_idx.items():
            meta = obj.metadata[idx]
            if not bool(val):  # no data assigned with this metadata block
                # sanity check
                if bool(meta["var_info"]):
                    raise AttributeError(
                        "meta_idx {} suggests empty data block "
                        "but metadata[{}] contains variable "
                        "information"
                    )
            else:
                meta_new[idx] = meta
                meta_idx_new[idx] = val
        num_removed = len(obj.metadata) - len(meta_new)
        if not bool(meta_new):
            raise DataCoverageError("UngriddedData object appears to be empty")
        elif num_removed > 0:  # some meta blocks are empty
            obj.metadata = meta_new
            obj.meta_idx = meta_idx_new

        obj._add_to_filter_history(
            "Removed {} metadata blocks that have no " "data assigned".format(num_removed)
        )
        obj._check_index()
        return obj

    def extract_dataset(self, data_id):
        """Extract single dataset into new instance of :class:`UngriddedData`

        Calls :func:`filter_by_meta`.

        Parameters
        -----------
        data_id : str
            ID of dataset

        Returns
        -------
        UngriddedData
            new instance of ungridded data containing only data from specified
            input network
        """
        logger.info(f"Extracting dataset {data_id} from data object")
        return self.filter_by_meta(data_id=data_id)

    def extract_var(self, var_name, check_index=True):
        """Split this object into single-var UngriddedData objects

        Parameters
        ----------
        var_name : str
            name of variable that is supposed to be extracted
        check_index : Bool
            Call :func:`_check_index` in the new data object.

        Returns
        -------
        UngriddedData
            new data object containing only input variable data
        """
        if not var_name in self.contains_vars:
            # try alias
            _var = const.VARS[var_name].var_name_aerocom
            if _var in self.contains_vars:
                var_name = _var
            else:
                raise VarNotAvailableError(f"No such variable {var_name} in data")
        elif len(self.contains_vars) == 1:
            const.print_log.info("Data object is already single variable. " "Returning copy")
            return self.copy()

        var_idx = self.var_idx[var_name]

        totnum = np.sum(self._data[:, self._VARINDEX] == var_idx)

        colnum, rownum = self.shape

        if rownum != len(self._init_index()):
            raise NotImplementedError(
                "Cannot split UngriddedData objects that have "
                "additional columns other than default columns"
            )

        subset = UngriddedData(totnum)

        subset.var_idx[var_name] = 0
        subset._index = self.index

        meta_idx = -1
        arr_idx = 0

        for midx, didx in self.meta_idx.items():
            if var_name in didx and len(didx[var_name]) > 0:
                meta_idx += 1
                meta = {}
                _meta = self.metadata[midx]
                meta.update(_meta)
                meta["var_info"] = od()
                meta["var_info"][var_name] = _meta["var_info"][var_name]
                meta["variables"] = [var_name]
                subset.metadata[meta_idx] = meta

                idx = didx[var_name]

                subset.meta_idx[meta_idx] = {}

                num_add = len(idx)
                start = arr_idx
                stop = arr_idx + num_add
                subset.meta_idx[meta_idx][var_name] = np.arange(start, stop)

                subset._data[start:stop] = self._data[idx]
                subset._data[start:stop, subset._METADATAKEYINDEX] = meta_idx
                subset._data[start:stop, subset._VARINDEX] = 0

                arr_idx += num_add

        if check_index:
            subset._check_index()
        subset.filter_hist.update(self.filter_hist)
        subset._add_to_filter_history(
            "Created {} single var object from " "multivar UngriddedData instance".format(var_name)
        )
        return subset

    def extract_vars(self, var_names, check_index=True):
        """Extract multiple variables from dataset

        Loops over input variable names and calls :func:`extract_var` to
        retrieve single variable UngriddedData objects for each variable and
        then merges all of these into one object

        Parameters
        ----------
        var_names : list or str
            list of variables to be extracted
        check_index : Bool
            Call :func:`_check_index` in the new data object.

        Returns
        -------
        UngriddedData
            new data object containing input variables

        Raises
        -------
        VarNotAvailableError
            if one of the input variables is not available in this data
            object
        """
        if isinstance(var_names, str):
            return self.extract_var(var_names)
        data = UngriddedData()

        for var in var_names:
            data.append(self.extract_var(var, check_index=False))
        if check_index:
            data._check_index()
        return data

    def code_lat_lon_in_float(self):
        """method to code lat and lon in a single number so that we can use np.unique to
        determine single locations"""

        # multiply lons with 10 ** (three times the needed) precision and add the lats muliplied with 1E(precision) to it
        self.coded_loc = self._data[:, self._LONINDEX] * 10 ** (3 * self._LOCATION_PRECISION) + (
            self._data[:, self._LATINDEX] + self._LAT_OFFSET
        ) * (10 ** self._LOCATION_PRECISION)
        return self.coded_loc

    def decode_lat_lon_from_float(self):
        """method to decode lat and lon from a single number calculated by code_lat_lon_in_float"""

        lons = (
            np.trunc(self.coded_loc / 10 ** (2 * self._LOCATION_PRECISION))
            / 10 ** self._LOCATION_PRECISION
        )
        lats = (
            self.coded_loc
            - np.trunc(self.coded_loc / 10 ** (2 * self._LOCATION_PRECISION))
            * 10 ** (2 * self._LOCATION_PRECISION)
        ) / (10 ** self._LOCATION_PRECISION) - self._LAT_OFFSET

        return lats, lons

    def _find_common_meta(self, ignore_keys=None):
        """Searches all metadata dictionaries that are the same

        Parameters
        ----------
        ignore_keys : list
            list containing meta keys that are supposed to be ignored

        Returns
        -------
        tuple
            2-element tuple containing

            - list containing lists with common meta indices
            - list containing corresponding meta dictionaries
        """
        if ignore_keys is None:
            ignore_keys = []
        meta_registered = []
        same_indices = []
        for meta_key, meta in self.metadata.items():
            found = False
            for idx, meta_reg in enumerate(meta_registered):

                if same_meta_dict(meta_reg, meta, ignore_keys=ignore_keys):
                    same_indices[idx].append(meta_key)
                    found = True

            if not found:
                meta_registered.append(meta)
                same_indices.append([meta_key])

        return same_indices

    def merge_common_meta(self, ignore_keys=None):
        """Merge all meta entries that are the same

        Note
        ----
        If there is an overlap in time between the data, the blocks are not
        merged

        Todo
        ----
        Keep mapping of ``var_info`` (if defined in ``metadata``) to data
        points (e.g. EBAS), since the data sources may be at different
        wavelengths.

        Parameters
        ----------
        ignore_keys : list
            list containing meta keys that are supposed to be ignored

        Returns
        -------
        UngriddedData
            merged data object
        """
        if ignore_keys is None:
            ignore_keys = []
        sh = self.shape
        lst_meta_idx = self._find_common_meta(ignore_keys)
        new = UngriddedData(num_points=self.shape[0])
        didx = 0
        for i, idx_lst in enumerate(lst_meta_idx):
            _meta_check = od()
            # write metadata of first index that matches
            _meta_check.update(self.metadata[idx_lst[0]])
            _meta_idx_new = od()
            for j, meta_idx in enumerate(idx_lst):
                if j > 0:  # don't check first against first
                    meta = self.metadata[meta_idx]
                    merged = merge_dicts(meta, _meta_check)
                    for key in ignore_keys:
                        _meta_check[key] = merged[key]

                data_var_idx = self.meta_idx[meta_idx]
                for var, data_idx in data_var_idx.items():
                    num = len(data_idx)
                    stop = didx + num
                    new._data[didx:stop, :] = self._data[data_idx]
                    new._data[didx:stop, 0] = i
                    if not var in _meta_idx_new:
                        _meta_idx_new[var] = np.arange(didx, stop)
                    else:
                        _idx = np.append(_meta_idx_new[var], np.arange(didx, stop))
                        _meta_idx_new[var] = _idx
                    didx += num

            new.meta_idx[i] = _meta_idx_new
            new.metadata[i] = _meta_check
        new.var_idx.update(self.var_idx)
        new.filter_hist.update(self.filter_hist)
        if not new.shape == sh:
            raise Exception(
                "FATAL: Mismatch in shape between initial and "
                "and final object. Developers: please check"
            )
        return new

    def merge(self, other, new_obj=True):
        """Merge another data object with this one

        Parameters
        -----------
        other : UngriddedData
            other data object
        new_obj : bool
            if True, this object remains unchanged and the merged data objects
            are returned in a new instance of :class:`UngriddedData`. If False,
            then this object is modified

        Returns
        -------
        UngriddedData
            merged data object

        Raises
        -------
        ValueError
            if input object is not an instance of :class:`UngriddedData`
        """
        if not isinstance(other, UngriddedData):
            raise ValueError(
                "Invalid input, need instance of UngriddedData, " "got: {}".format(type(other))
            )
        if new_obj:
            obj = self.copy()
        else:
            obj = self

        if obj.is_empty:
            obj._data = other._data
            obj.metadata = other.metadata
            # obj.unit = other.unit
            obj.data_revision = other.data_revision
            obj.meta_idx = other.meta_idx
            obj.var_idx = other.var_idx
        else:
            # get offset in metadata index
            meta_offset = max(x for x in obj.metadata.keys()) + 1
            data_offset = obj.shape[0]

            # add this offset to indices of meta dictionary in input data object
            for meta_idx_other, meta_other in other.metadata.items():
                meta_idx = meta_offset + meta_idx_other
                obj.metadata[meta_idx] = meta_other
                _idx_map = od()
                for var_name, indices in other.meta_idx[meta_idx_other].items():
                    _idx_map[var_name] = np.asarray(indices) + data_offset
                obj.meta_idx[meta_idx] = _idx_map

            for var, idx in other.var_idx.items():
                if var in obj.var_idx:  # variable already exists in this object
                    if not idx == obj.var_idx[var]:
                        other.change_var_idx(var, obj.var_idx[var])
                else:  # variable does not yet exist
                    idx_exists = [v for v in obj.var_idx.values()]
                    if idx in idx_exists:
                        # variable index is already assigned to another
                        # variable and needs to be changed
                        new_idx = max(idx_exists) + 1
                        other.change_var_idx(var, new_idx)
                        obj.var_idx[var] = new_idx
                    else:
                        obj.var_idx[var] = idx
            obj._data = np.vstack([obj._data, other._data])
            obj.data_revision.update(other.data_revision)
        obj.filter_hist.update(other.filter_hist)
        obj._check_index()
        return obj

    def colocate_vardata(
        self, var1, data_id1=None, var2=None, data_id2=None, other=None, **kwargs
    ):
        if other is None:
            other = self
        if var2 is None:
            var2 = var1
        if data_id1 is None:
            contains = self.contains_datasets
            if len(contains) > 1:
                raise ValueError(
                    "Please provide data_id1 since data object " "contains more than 1 dataset..."
                )
            data_id1 = contains[0]

        if data_id2 is None:
            contains = other.contains_datasets
            if len(contains) > 1:
                raise ValueError(
                    "Please provide data_id2 since data object " "contains more than 1 dataset..."
                )
            data_id2 = contains[0]
        if self is other and data_id1 == data_id2 and var1 == var2:
            raise ValueError(
                "Input combination too unspecific, please provide "
                "either another data object, 2 different data IDs "
                "or 2 different variable names"
            )
        input_data = [(self, data_id1, var1), (other, data_id2, var2)]
        statlist = combine_vardata_ungridded(input_data, **kwargs)

        new = UngriddedData.from_station_data(statlist)
        return new

    def change_var_idx(self, var_name, new_idx):
        """Change index that is assigned to variable

        Each variable in this object has assigned a unique index that is
        stored in the dictionary :attr:`var_idx` and which is used internally
        to access data from a certain variable from the data array
        :attr:`_data` (the indices are stored in the data column specified by
        :attr:`_VARINDEX`, cf. class header).

        This index thus needs to be unique for each variable and hence, may
        need to be updated, when two instances of :class:`UngriddedData` are
        merged (cf. :func:`merge`).

        And the latter is exactrly what this function does.

        Parameters
        ----------
        var_name : str
            name of variable
        new_idx : int
            new index of variable

        Raises
        ------
        ValueError
            if input ``new_idx`` already exist in this object as a variable
            index
        """
        if new_idx in self.var_idx.values():
            raise ValueError(
                "Fatal: variable index cannot be assigned a new "
                "index that is already assigned to one of the "
                "variables in this object"
            )
        cidx = self.var_idx[var_name]
        self.var_idx[var_name] = new_idx
        var_indices = np.where(self._data[:, self._VARINDEX] == cidx)
        self._data[var_indices, self._VARINDEX] = new_idx

    def append(self, other):
        """Append other instance of :class:`UngriddedData` to this object

        Note
        ----
        Calls :func:`merge(other, new_obj=False)`

        Parameters
        -----------
        other : UngriddedData
            other data object

        Returns
        -------
        UngriddedData
            merged data object

        Raises
        -------
        ValueError
            if input object is not an instance of :class:`UngriddedData`

        """
        return self.merge(other, new_obj=False)

    def all_datapoints_var(self, var_name):
        """Get array of all data values of input variable

        Parameters
        ----------
        var_name : str
            variable name

        Returns
        -------
        ndarray
            1-d numpy array containing all values of this variable

        Raises
        ------
        AttributeError
            if variable name is not available
        """
        if not var_name in self.var_idx:
            raise AttributeError(f"Variable {var_name} not available in data")
        idx = self.var_idx[var_name]
        mask = np.where(self._data[:, self._VARINDEX] == idx)[0]
        return self._data[mask, self._DATAINDEX]

    def num_obs_var_valid(self, var_name):
        """Number of valid observations of variable in this dataset

        Parameters
        ----------
        var_name : str
            name of variable

        Returns
        -------
        int
            number of valid observations (all values that are not NaN)
        """
        raise NotImplementedError("Coming soon")

    def find_common_stations(
        self, other, check_vars_available=None, check_coordinates=True, max_diff_coords_km=0.1
    ):
        """Search common stations between two UngriddedData objects

        This method loops over all stations that are stored within this
        object (using :attr:`metadata`) and checks if the corresponding
        station exists in a second instance of :class:`UngriddedData` that
        is provided. The check is performed on basis of the station name, and
        optionally, if desired, for each station name match, the lon lat
        coordinates can be compared within a certain radius (defaul 0.1 km).

        Note
        ----
        This is a beta version and thus, to be treated with care.

        Parameters
        ----------
        other : UngriddedData
            other object of ungridded data
        check_vars_available : :obj:`list` (or similar), optional
            list of variables that need to be available in stations of both
            datasets
        check_coordinates : bool
            if True, check that lon and lat coordinates of station candidates
            match within a certain range, specified by input parameter
            ``max_diff_coords_km``

        Returns
        -------
        OrderedDict
            dictionary where keys are meta_indices of the common station in
            this object and corresponding values are meta indices of the
            station in the other object

        """
        if len(self.contains_datasets) > 1:
            raise NotImplementedError(
                "This data object contains data from "
                "more than one dataset and thus may "
                "include multiple station matches for "
                "each station ID. This method, however "
                "is implemented such, that it checks "
                "only the first match for each station"
            )
        elif len(other.contains_datasets) > 1:
            raise NotImplementedError(
                "Other data object contains data from "
                "more than one dataset and thus may "
                "include multiple station matches for "
                "each station ID. This method, however "
                "is implemented such, that it checks "
                "only the first match for each station"
            )
        _check_vars = False
        if check_vars_available is not None:
            _check_vars = True
            if isinstance(check_vars_available, str):
                check_vars_available = [check_vars_available]
            elif isinstance(check_vars_available, (tuple, np.ndarray)):
                check_vars_available = list(check_vars_available)
            if not isinstance(check_vars_available, list):
                raise ValueError(
                    "Invalid input for check_vars_available. Need "
                    "str or list-like, got: {}".format(check_vars_available)
                )
        lat_len = 111.0  # approximate length of latitude degree in km
        station_map = od()
        stations_other = other.station_name
        for meta_idx, meta in self.metadata.items():
            name = meta["station_name"]
            # bool that is used to accelerate things
            ok = True
            if _check_vars:
                for var in check_vars_available:
                    try:
                        if not var in meta["variables"]:
                            logger.debug(
                                "No {} in data of station {}"
                                "({})".format(var, name, meta["data_id"])
                            )
                            ok = False
                    except Exception:  # attribute does not exist or is not iterable
                        ok = False
            if ok and name in stations_other:
                for meta_idx_other, meta_other in other.metadata.items():
                    if meta_other["station_name"] == name:
                        if _check_vars:
                            for var in check_vars_available:
                                try:
                                    if not var in meta_other["variables"]:
                                        logger.debug(
                                            "No {} in data of station"
                                            " {} ({})".format(var, name, meta_other["data_id"])
                                        )
                                        ok = False
                                except Exception:  # attribute does not exist or is not iterable
                                    ok = False
                        if ok and check_coordinates:
                            dlat = abs(meta["latitude"] - meta_other["latitude"])
                            dlon = abs(meta["longitude"] - meta_other["longitude"])
                            lon_fac = np.cos(np.deg2rad(meta["latitude"]))
                            # compute distance between both station coords
                            dist = np.linalg.norm((dlat * lat_len, dlon * lat_len * lon_fac))
                            if dist > max_diff_coords_km:
                                logger.warning(
                                    "Coordinate of station "
                                    "{} varies more than {} km "
                                    "between {} and {} data. "
                                    "Retrieved distance: {:.2f} km ".format(
                                        name,
                                        max_diff_coords_km,
                                        meta["data_id"],
                                        meta_other["data_id"],
                                        dist,
                                    )
                                )
                                ok = False
                        if ok:  # match found
                            station_map[meta_idx] = meta_idx_other
                            logger.debug(f"Found station match {name}")
                            # no need to further iterate over the rest
                            continue

        return station_map

    # TODO: brute force at the moment, we need to rethink and define how to
    # work with time intervals and perform temporal merging.
    def find_common_data_points(self, other, var_name, sampling_freq="daily"):
        if not sampling_freq == "daily":
            raise NotImplementedError("Currently only works with daily data")
        if not isinstance(other, UngriddedData):
            raise NotImplementedError(
                "So far, common data points can only be "
                "retrieved between two instances of "
                "UngriddedData"
            )
        # find all stations that are common
        common = self.find_common_stations(
            other, check_vars_available=var_name, check_coordinates=True
        )
        if len(common) == 0:
            raise DataExtractionError("None of the stations in the two " "match")
        dates = []
        data_this_match = []
        data_other_match = []

        for idx_this, idx_other in common.items():
            data_idx_this = self.meta_idx[idx_this][var_name]
            data_idx_other = other.meta_idx[idx_other][var_name]

            # timestamps of variable match for station...
            dtimes_this = self._data[data_idx_this, self._TIMEINDEX]
            dtimes_other = other._data[data_idx_other, other._TIMEINDEX]
            # ... and corresponding data values of variable
            data_this = self._data[data_idx_this, self._DATAINDEX]
            data_other = other._data[data_idx_other, other._DATAINDEX]
            # round to daily resolution. looks too complicated, but is much
            # faster than pandas combined with datetime
            date_nums_this = dtimes_this.astype("datetime64[s]").astype("M8[D]").astype(int)
            date_nums_other = dtimes_other.astype("datetime64[s]").astype("M8[D]").astype(int)

            # TODO: loop over shorter array
            for idx, datenum in enumerate(date_nums_this):
                matches = np.where(date_nums_other == datenum)[0]
                if len(matches) == 1:
                    dates.append(datenum)
                    data_this_match.append(data_this[idx])
                    data_other_match.append(data_other[matches[0]])

        return (dates, data_this_match, data_other_match)

    def _meta_to_lists(self):
        meta = {k: [] for k in self.metadata[self.first_meta_idx].keys()}
        for meta_item in self.metadata.values():
            for k, v in meta.items():
                v.append(meta_item[k])
        return meta

    def plot_station_timeseries(
        self,
        station_name,
        var_name,
        start=None,
        stop=None,
        ts_type=None,
        insert_nans=True,
        ax=None,
        **kwargs,
    ):
        """Plot time series of station and variable

        Parameters
        ----------
        station_name : :obj:`str` or :obj:`int`
            station name or index of station in metadata dict
        var_name : str
            name of variable to be retrieved
        start
            start time (optional)
        stop
            stop time (optional). If start time is provided and stop time not,
            then only the corresponding year inferred from start time will be
            considered
        ts_type : :obj:`str`, optional
            temporal resolution

        **kwargs
            Addifional keyword args passed to method :func:`pandas.Series.plot`

        Returns
        -------
        axes
            matplotlib axes instance

        """
        if ax is None:
            from pyaerocom.plot.config import FIGSIZE_DEFAULT

            fig, ax = plt.subplots(figsize=FIGSIZE_DEFAULT)

        stat = self.to_station_data(
            station_name,
            var_name,
            start,
            stop,
            freq=ts_type,
            merge_if_multi=True,
            insert_nans=insert_nans,
        )
        ax = stat.plot_timeseries(var_name, ax=ax, **kwargs)
        return ax

    def plot_station_coordinates(
        self,
        var_name=None,
        start=None,
        stop=None,
        ts_type=None,
        color="r",
        marker="o",
        markersize=8,
        fontsize_base=10,
        legend=True,
        add_title=True,
        **kwargs,
    ):
        """Plot station coordinates on a map

        All input parameters are optional and may be used to add constraints
        related to which stations are plotted. Default is all stations of all
        times.

        Parameters
        ----------

        var_name : :obj:`str`, optional
            name of variable to be retrieved
        start
            start time (optional)
        stop
            stop time (optional). If start time is provided and stop time not,
            then only the corresponding year inferred from start time will be
            considered
        ts_type : :obj:`str`, optional
            temporal resolution
        color : str
            color of stations on map
        marker : str
            marker type of stations
        markersize : int
            size of station markers
        fontsize_base : int
            basic fontsize
        legend : bool
            if True, legend is added
        add_title : bool
            if True, title will be added
        **kwargs
            Addifional keyword args passed to
            :func:`pyaerocom.plot.plot_coordinates`

        Returns
        -------
        axes
            matplotlib axes instance

        """
        from pyaerocom.plot.plotcoordinates import plot_coordinates

        if len(self.contains_datasets) > 1:
            print_log.warning(
                "UngriddedData object contains more than one "
                "dataset ({}). Station coordinates will not be "
                "distinguishable. You may want to apply a filter "
                "first and plot them separately"
            )

        subset = self
        if var_name is None:
            info_str = "AllVars"
        else:
            if not isinstance(var_name, str):
                raise ValueError(
                    "Can only handle single variable (or all" "-> input var_name=None)"
                )
            elif not var_name in subset.contains_vars:
                raise ValueError(f"Input variable {var_name} is not available in dataset ")
            info_str = var_name

        try:
            info_str += f"_{start_stop_str(start, stop, ts_type)}"
        except Exception:
            info_str += "_AllTimes"
        if ts_type is not None:
            info_str += f"_{ts_type}"

        if all([x is None for x in (var_name, start, stop)]):  # use all stations
            all_meta = subset._meta_to_lists()
            lons, lats = all_meta["longitude"], all_meta["latitude"]

        else:
            stat_data = subset.to_station_data_all(var_name, start, stop, ts_type)

            if len(stat_data["stats"]) == 0:
                raise DataCoverageError(
                    "No stations could be found for input " "specs (var, start, stop, freq)"
                )
            lons = stat_data["longitude"]
            lats = stat_data["latitude"]
        if not "label" in kwargs:
            kwargs["label"] = info_str

        ax = plot_coordinates(
            lons,
            lats,
            color=color,
            marker=marker,
            markersize=markersize,
            legend=legend,
            fontsize_base=fontsize_base,
            **kwargs,
        )

        if "title" in kwargs:
            title = kwargs["title"]
        else:
            title = info_str
        if add_title:
            ax.set_title(title, fontsize=fontsize_base + 4)
        return ax

    def save_as(self, file_name, save_dir):
        """
        Save this object to disk

        Note
        ----
        So far, only storage as pickled object via
        `CacheHandlerUngridded` is supported, so input file_name must end
        with .pkl

        Parameters
        ----------
        file_name : str
            name of output file
        save_dir : str
            name of output directory

        Returns
        -------
        str
            file path

        """
        from pyaerocom.io.cachehandler_ungridded import CacheHandlerUngridded

        if not os.path.exists(save_dir):
            raise FileNotFoundError(f"Directory does not exist: {save_dir}")
        elif not file_name.endswith(".pkl"):
            raise ValueError(
                "Can only store files as pickle, file_name needs " "to have format .pkl"
            )
        ch = CacheHandlerUngridded()
        return ch.write(self, var_or_file_name=file_name, cache_dir=save_dir)

    @staticmethod
    def from_cache(data_dir, file_name):
        """
        Load pickled instance of `UngriddedData`

        Parameters
        ----------
        data_dir : str
            directory where pickled object is stored
        file_name : str
            file name of pickled object (needs to end with pkl)

        Raises
        ------
        ValueError
            if loading failed

        Returns
        -------
        UngriddedData
            loaded UngriddedData object. If this method is called from an
            instance of `UngriddedData`, this instance remains unchanged.
            You may merge the returned reloaded instance using
            :func:`merge`.

        """
        from pyaerocom.io.cachehandler_ungridded import CacheHandlerUngridded

        ch = CacheHandlerUngridded()
        if ch.check_and_load(file_name, cache_dir=data_dir):
            return ch.loaded_data[file_name]
        raise ValueError("Failed to load UngriddedData object")

    def __contains__(self, key):
        """Check if input key (str) is valid dataset, variable, instrument or
        station name

        Parameters
        ----------
        key : str
            search key

        Returns
        -------
        bool
            True, if key can be found, False if not
        """

        if not isinstance(key, str):
            raise ValueError("Need string (e.g. variable name, station name, " "instrument name")
        if key in self.contains_datasets:
            return True
        elif key in self.contains_vars:
            return True
        elif key in self.station_name:
            return True
        elif key in self.contains_instruments:
            return True
        return False

    def __iter__(self):
        return self

    #: ToDo revise cases of DataCoverageError
    def __next__(self):
        self._idx += 1
        if self._idx == len(self.metadata):
            self._idx = -1
            raise StopIteration
        try:
            return self[self._idx]
        except DataCoverageError:
            const.print_log.warning(
                "No variable data in metadata block {}. "
                "Returning empty StationData".format(self._idx)
            )
            return StationData()

    def __repr__(self):
        return "{} <networks: {}; vars: {}; instruments: {};" "No. of metadata units: {}".format(
            type(self).__name__,
            self.contains_datasets,
            self.contains_vars,
            self.contains_instruments,
            len(self.metadata),
        )

    def __getitem__(self, key):
        if isnumeric(key) or key in self.unique_station_names:
            return self.to_station_data(key, insert_nans=True)
        raise KeyError("Invalid input key, need metadata index or station name ")

    def __and__(self, other):
        """Merge this object with another using the logical ``and`` operator

        Example
        -------
        >>> from pyaerocom.io import ReadAeronetSdaV2
        >>> read = ReadAeronetSdaV2()

        >>> d0 = read.read(last_file=10)
        >>> d1 = read.read(first_file=10, last_file=20)

        >>> merged = d0 & d1

        >>> print(d0.shape, d1.shape, merged.shape)
        (7326, 11) (9894, 11) (17220, 11)
        """
        return self.merge(other, new_obj=True)

    def __str__(self):
        head = f"Pyaerocom {type(self).__name__}"
        s = "\n{}\n{}".format(head, len(head) * "-")
        s += (
            "\nContains networks: {}"
            "\nContains variables: {}"
            "\nContains instruments: {}"
            "\nTotal no. of meta-blocks: {}".format(
                self.contains_datasets,
                self.contains_vars,
                self.contains_instruments,
                len(self.metadata),
            )
        )
        if self.is_filtered:
            s += "\nFilters that were applied:"
            for tstamp, f in self.filter_hist.items():
                if f:
                    s += f"\n Filter time log: {tstamp}"
                    if isinstance(f, dict):
                        for key, val in f.items():
                            s += f"\n\t{key}: {val}"
                    else:
                        s += f"\n\t{f}"

        return s


def reduce_array_closest(arr_nominal, arr_to_be_reduced):
    test = sorted(arr_to_be_reduced)
    closest_idx = []
    for num in sorted(arr_nominal):
        idx = np.argmin(abs(test - num))
        closest_idx.append(idx)
        test = test[(idx + 1) :]
    return closest_idx


if __name__ == "__main__":
    import pyaerocom as pya

    OBS_LOCAL = "/home/jonasg/MyPyaerocom/data/obsdata/"

    GHOST_EEA_LOCAL = os.path.join(OBS_LOCAL, "GHOST/data/EEA_AQ_eReporting/daily")

    data = pya.io.ReadUngridded("GHOST.EEA.daily", data_dirs=GHOST_EEA_LOCAL).read(
        vars_to_retrieve="vmro3"
    )<|MERGE_RESOLUTION|>--- conflicted
+++ resolved
@@ -141,13 +141,8 @@
         self._chunksize = num_points
         self._index = self._init_index(add_cols)
 
-<<<<<<< HEAD
         # keep private, this is not supposed to be used by the user
-        self._data = np.empty([num_points, self._COLNO]) * np.nan
-=======
-        #keep private, this is not supposed to be used by the user
-        self._data = np.full([num_points, self._COLNO], np.nan) 
->>>>>>> ac997857
+        self._data = np.full([num_points, self._COLNO], np.nan)
 
         self.metadata = od()
         # single value data revision is deprecated
@@ -651,11 +646,7 @@
         """
         if size is None or size < self._chunksize:
             size = self._chunksize
-<<<<<<< HEAD
-        chunk = np.empty([size, self._COLNO]) * np.nan
-=======
         chunk = np.full([size, self._COLNO], np.nan)
->>>>>>> ac997857
         self._data = np.append(self._data, chunk, axis=0)
         logger.info(f"adding chunk, new array size ({self._data.shape})")
 
