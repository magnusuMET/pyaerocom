--- conflicted
+++ resolved
@@ -1,7 +1,7 @@
 ################################################################
 # config.py
 #
-# configuration class for the aerocom python tools
+# configuration class for the aerocom python tools 
 #
 # this file is part of the aerocom_pt package
 #
@@ -46,42 +46,42 @@
 from pyaerocom.variable import VarCollection
 try:
     from ConfigParser import ConfigParser
-except:
+except: 
     from configparser import ConfigParser
-
+    
 
 class Config(object):
     """Class containing relevant paths for read and write routines
-
+    
     TODO: write docstring
     """
-
+    
     # NAMES
     # default names of the different obs networks
     # might get overwritten from paths.ini see func read_config
-
+    
     #: Aeronet Sun V2 access names
     AERONET_SUN_V2L15_AOD_DAILY_NAME = 'AeronetSunV2Lev1.5.daily'
     AERONET_SUN_V2L15_AOD_ALL_POINTS_NAME = 'AeronetSun_2.0_NRT'
     AERONET_SUN_V2L2_AOD_DAILY_NAME = 'AeronetSunV2Lev2.daily'
     AERONET_SUN_V2L2_AOD_ALL_POINTS_NAME = 'AeronetSunV2Lev2.AP'
-
+    
     #: Aeronet SDA V2 access names
     AERONET_SUN_V2L2_SDA_DAILY_NAME = 'AeronetSDAV2Lev2.daily'
     AERONET_SUN_V2L2_SDA_ALL_POINTS_NAME = 'AeronetSDAV2Lev2.AP'
-
+    
     # Aeronet V2 inversion products
     AERONET_INV_V2L15_DAILY_NAME = 'AeronetInvV2Lev1.5.daily'
     AERONET_INV_V2L15_ALL_POINTS_NAME = 'AeronetInvV2Lev1.5.AP'
     AERONET_INV_V2L2_DAILY_NAME = 'AeronetInvV2Lev2.daily'
     AERONET_INV_V2L2_ALL_POINTS_NAME = 'AeronetInvV2Lev2.AP'
-
+    
     #: Aeronet Sun V3 access names
     AERONET_SUN_V3L15_AOD_DAILY_NAME = 'AeronetSunV3Lev1.5.daily'
     AERONET_SUN_V3L15_AOD_ALL_POINTS_NAME = 'AeronetSunV3Lev1.5.AP'
     AERONET_SUN_V3L2_AOD_DAILY_NAME = 'AeronetSunV3Lev2.daily'
     AERONET_SUN_V3L2_AOD_ALL_POINTS_NAME = 'AeronetSunV3Lev2.AP'
-
+    
     #: Aeronet SDA V3 access names
     AERONET_SUN_V3L15_SDA_DAILY_NAME = 'AeronetSDAV3Lev1.5.daily'
     AERONET_SUN_V3L15_SDA_ALL_POINTS_NAME = 'AeronetSDAV3Lev1.5.AP'
@@ -117,87 +117,65 @@
     DEFAULT_VERT_GRID_DEF = od(lower = 0,
                                upper = 15000,
                                step  = 250)
-
+    
     #: This boolean can be used to enable / disable the former (i.e. use
     #: available wavelengths of variable in a certain range around variable
     #: wavelength).
     OBS_ALLOW_ALT_WAVELENGTHS = obs_io.OBS_ALLOW_ALT_WAVELENGTHS
-
+    
     #: Wavelength tolerance for observations imports
     OBS_WAVELENGTH_TOL_NM = obs_io.OBS_WAVELENGTH_TOL_NM
-
+    
     #: not used at the moment
     GCOSPERCENTCRIT =   np.float(0.1)
     GCOSABSCRIT     =   np.float(0.04)
-
+    
     #names of the different obs networks
     OBSNET_NONE = 'NONE'
     NOMODELNAME = 'OBSERVATIONS-ONLY'
-
+    
     RM_CACHE_OUTDATED = True
 
     #: Name of the file containing the revision string of an obs data network
     REVISION_FILE = 'Revision.txt'
 
-
-    BASEDIR_PPI = os.path.join('/lustre', 'storeA', 'project', 'aerocom')
+    
+    BASEDIR_PPI = os.path.join('/lustre', 'storeA', 'project', 'aerocom') 
     BASEDIR_USER_SERVER = os.path.join('/metno', 'aerocom-users-database')
-
-    #: timeout to check if one of the supported server locations can be
+    
+    #: timeout to check if one of the supported server locations can be 
     #: accessed
     SERVER_CHECK_TIMEOUT = 0.1 #s
-<<<<<<< HEAD
     SERVER_CHECK_TIMEOUT = 10 #s
 
-=======
-    
->>>>>>> dcc7ddc5
     from pyaerocom import __dir__
     _config_ini = os.path.join(__dir__, 'data', 'paths.ini')
     _config_ini_user_server = os.path.join(__dir__, 'data', 'paths_user_server.ini')
     _config_ini_testdata = os.path.join(__dir__, 'data', 'paths_testdata.ini')
-
+    
     _config_files = {'metno'                  : _config_ini,
                      'aerocom-users-database' : _config_ini_user_server,
                      'pyaerocom-testdata'     : _config_ini_testdata}
-<<<<<<< HEAD
-
-    _outhomename = 'pyaerocom'
-    def __init__(self, model_base_dir=None, obs_base_dir=None,
-                 output_dir=None, config_file=None,
-=======
     
     _var_info_file = os.path.join(__dir__, 'data', 'variables.ini')
     _coords_info_file = os.path.join(__dir__, 'data', 'coords.ini')
     _outhomename = 'MyPyaerocom'
-    
+
     DONOTCACHEFILE = None
     def __init__(self, model_base_dir=None, obs_base_dir=None, 
                  output_dir=None, config_file=None, 
->>>>>>> dcc7ddc5
                  cache_dir=None, colocateddata_dir=None,
                  write_fileio_err_log=True,
                  activate_caching=True):
-<<<<<<< HEAD
-
-=======
-        
+
         # Loggers
->>>>>>> dcc7ddc5
         from pyaerocom import print_log, logger
+        #: Settings for reading and writing of gridded data
+        self.GRID_IO = GridIO()
+        print_log.info('Initating pyaerocom configuration')
         self.print_log = print_log
         self.logger = logger
-<<<<<<< HEAD
-
-        if not isinstance(config_file, str) or not os.path.exists(config_file):
-            from time import time
-            print_log.info('Checking server configuration ...')
-            t0 = time()
-            config_file = self._infer_config_file()
-            print_log.info('Expired time: {:.3f} s'.format(time() - t0))
-=======
-        
->>>>>>> dcc7ddc5
+
         # Directories
         self._modelbasedir = model_base_dir
         self._obsbasedir = obs_base_dir
@@ -205,81 +183,67 @@
         self._outputdir = output_dir
         self._testdatadir = os.path.join(self.HOMEDIR, 'pyaerocom-testdata')
         self._colocateddatadir = colocateddata_dir
-        
+
         # Options
         self._caching_active = activate_caching
-<<<<<<< HEAD
-
-        self._var_param = None
-
-        # Attributes that are used to store import results
-=======
-        
+
         #: Settings for reading and writing of gridded data
         self.GRID_IO = GridIO()
         print_log.info('Initating pyaerocom configuration')
-        
-        
+
+
         if not isinstance(config_file, str) or not os.path.exists(config_file):
             from time import time
             print_log.info('Checking database access...')
             t0 = time()
             config_file = self._infer_config_file()
             print_log.info('Expired time: {:.3f} s'.format(time() - t0))
-        
-        
+
+
         self._var_param = None
         self._coords = None
-        
+
         # Attributes that are used to store search directories
->>>>>>> dcc7ddc5
         self.OBSCONFIG = od()
         self.SUPPLDIRS = od()
         self.MODELDIRS = []
-
+        
         self.WRITE_FILEIO_ERR_LOG = write_fileio_err_log
-<<<<<<< HEAD
+
+        
         self.DONOTCACHEFILE = None
 
-=======
-        
-        
->>>>>>> dcc7ddc5
         self._ebas_flag_info = None
-
+        
         if config_file is not None:
-
+            
             keep_basedirs = False
             if self.dir_exists(model_base_dir) and self.dir_exists(obs_base_dir):
                 keep_basedirs=True
             try:
                 self.read_config(config_file, keep_basedirs)
-
+                
             except Exception as e:
                 from traceback import format_exc
                 self.init_outputdirs()
                 self.print_log.warning(format_exc())
                 self.print_log.warning("Failed to init config. Error: %s" %repr(e))
-<<<<<<< HEAD
-
-=======
         else:
             self.init_outputdirs()
-    
->>>>>>> dcc7ddc5
+
     def _check_access(self, loc):
         """Uses multiprocessing approach to check if location can be accessed
-
-        Wrapper for :func:`check_fun_timeout_multiproc`. Uses method
+        
+        Wrapper for :func:`check_fun_timeout_multiproc`. Uses method 
         :func:`os.listdir` to validate accessibility at input location
-        (without the timeout and for mounted remote locations, this could
+        (without the timeout and for mounted remote locations, this could 
         otherwise take ages)
-
+        
         Parameters
         ----------
         loc : str
             path that is supposed to be checked
-
+        
         Returns
         -------
         bool
@@ -295,7 +259,7 @@
         self.print_log.info('Checking access to: {}'.format(loc))
         return check_fun_timeout_multiproc(os.listdir, fun_args=(loc, ),
                                            timeout_secs=self.SERVER_CHECK_TIMEOUT)
-
+    
     @property
     def has_access_lustre(self):
         """Boolean specifying whether the lustre database can be accessed"""
@@ -305,7 +269,7 @@
             ok = self._check_access(os.path.join(p, 'storeA'))
         self.print_log.info('Access to lustre database: {}'.format(ok))
         return ok
-
+    
     @property
     def has_access_users_database(self):
         """Boolean specifying whether the users database can be accessed"""
@@ -314,26 +278,20 @@
         if os.path.exists(p):
             test_loc = os.path.join(p, 'aerocom-users-database')
             ok = self._check_access(test_loc)
-
+                
         self.print_log.info("Access to aerocom-users-database: {}".format(ok))
         return ok
-
+    
     @property
     def has_access_testdata(self):
         """Boolean specifying whether the testdataset can be accessed"""
         ok = False
-<<<<<<< HEAD
-        p = os.path.join(self.HOMEDIR, 'pyaerocom-testdata')
-
-        if os.path.exists(p):
-=======
         if self.dir_exists(self._testdatadir) and 'modeldata' in os.listdir(self.TESTDATADIR):
->>>>>>> dcc7ddc5
             ok = True
-
+            
         self.print_log.info("Access to pyaerocom-testdata: {}".format(ok))
         return ok
-
+    
     def _infer_config_file(self):
         """Infer the database configuration to be loaded"""
         if self.has_access_lustre:
@@ -345,19 +303,19 @@
         elif self.has_access_testdata:
             self.print_log.info("Init data paths for pyaerocom testdata")
             return self._config_files['pyaerocom-testdata']
-
+        
         self.GRID_IO.load_default()
         return None
-
+    
     @property
     def ALL_DATABASE_IDS(self):
         '''ID's of available database configurations'''
         return list(self._config_files.keys())
-
+    
     @property
     def ROOTDIR(self):
         return os.path.abspath(os.sep)
-
+    
     @property
     def HOMEDIR(self):
         """Home directory of user"""
@@ -366,7 +324,7 @@
     @property
     def TESTDATADIR(self):
         return self._testdatadir
-    
+
     @TESTDATADIR.setter
     def TESTDATADIR(self, val):
         if not self.dir_exists(val):
@@ -379,7 +337,7 @@
                           'pyaerocom testdata directory (requires that a sub '
                           'directory modeldata exists)'.format(val))
         self.read_config(self._config_files['pyaerocom-testdata'], keep_basedirs=False)
-    
+
     @property
     def OUTPUTDIR(self):
         """Default output directory"""
@@ -424,7 +382,7 @@
             print_log.info('Failed to access CACHEDIR: {}\n'
                            'Deactivating caching'.format(repr(e)))
             self._caching_active = False
-
+            
     @CACHEDIR.setter
     def CACHEDIR(self, val):
         """Cache directory"""
@@ -433,14 +391,14 @@
         elif not self._write_access(val):
             raise ValueError('Cannot write to {}'.format(val))
         self._cachedir = val
-
+        
     @property
     def VAR_PARAM(self):
         """Deprecated name, please use :attr:`VARS` instead"""
         self.print_log.warning('Deprecated (but still functional) name '
                                'VARS. Please use VARS')
         return self.VARS
-    
+
     @property
     def VARS(self):
         """Instance of class VarCollection (for default variable information)"""
@@ -453,7 +411,7 @@
         if self._coords is None:
             self._coords = VarCollection(self._coords_info_file)
         return self._coords
-    
+
     @property
     def LOGFILESDIR(self):
         """Directory where logfiles are stored"""
@@ -465,16 +423,16 @@
             print_log.info('Failed to access LOGFILESDIR: {}'
                            'Deactivating file logging'.format(repr(e)))
             self.WRITE_FILEIO_ERR_LOG = False
-
-
+            
+       
     @property
     def MODELBASEDIR(self):
         """Base directory of model data
-
+        
         If changed, all relevant subdirectories are updated as well.
         """
         return self._modelbasedir
-
+    
     @MODELBASEDIR.setter
     def MODELBASEDIR(self, value):
         if not os.path.exists(value):
@@ -482,55 +440,55 @@
         self._modelbasedir = value
         self.reload()
         self.check_data_dirs()
-
+    
     @property
     def OBSBASEDIR(self):
         """Base directory of model data"""
         return self._obsbasedir
-
+    
     @OBSBASEDIR.setter
     def OBSBASEDIR(self, value):
         if not os.path.exists(value):
             raise IOError('Input directory does not exist')
         self._obsbasedir = value
-        self.reload()
+        self.reload()    
         self.check_data_dirs()
-
-    @property
+    
+    @property 
     def BASEDIR(self):
         """Base directory of data
-
+        
         Note
         ----
         If this attribute is changed it changes both, :attr:`MODELBASEDIR` and
         :attr:`OBSBASEDIR`.
         """
         return self._modelbasedir
-
+    
     @BASEDIR.setter
     def BASEDIR(self, value):
         if not os.path.exists(value):
             raise IOError('Cannot change data base directory. Input directory '
                           'does not exist')
-
+            
         self._obsbasedir = value
         self._modelbasedir = value
-
+        
         subdirs = os.listdir(value)
         from pyaerocom import print_log
         if 'aerocom0' in subdirs:
             print_log.info('Initiating directories for lustre')
-            self.read_config(self._config_ini,
+            self.read_config(self._config_ini, 
                              keep_basedirs=True)
         elif 'obsdata' in subdirs: #test dataset
-
+            
             print_log.info('Initiating directories for pyaerocom testdataset')
-            self.read_config(self._config_ini_testdata,
+            self.read_config(self._config_ini_testdata, 
                              keep_basedirs=True)
             self._cachedir = os.path.join('..', '_cache')
         elif 'AMAP' in subdirs:
             print_log.info('Initiating directories for AEROCOM users database')
-            self.read_config(self._config_ini_user_server,
+            self.read_config(self._config_ini_user_server, 
                              keep_basedirs=True)
         else:
             self.reload()
@@ -540,44 +498,44 @@
     def READY(self):
         """Checks if relevant directories exist, returns True or False"""
         return bool(self.check_directories())
-
+    
     @property
     def DIR_INI_FILES(self):
         """Directory containing configuration files"""
         from pyaerocom import __dir__
         return os.path.join(__dir__, 'data')
-
+    
     @property
     def EBASMC_SQL_DATABASE(self):
         """Path to EBAS SQL database"""
-        return os.path.join(self.OBSCONFIG["EBASMC"]["PATH"],
+        return os.path.join(self.OBSCONFIG["EBASMC"]["PATH"], 
                                 'ebas_file_index.sqlite3')
-
+        
     @property
     def EBASMC_DATA_DIR(self):
         """Data directory of EBAS multicolumn files"""
         return os.path.join(self.OBSCONFIG["EBASMC"]["PATH"], 'data/')
-
+    
     @property
     def EBAS_FLAGS_FILE(self):
         from pyaerocom import __dir__
         return os.path.join(__dir__, 'data', 'ebas_flags.csv')
-
+    
     @property
     def OBSDIRS(self):
         """Direcories of observation networks"""
         return [x["PATH"] for x in self.OBSCONFIG.values()]
-
-    @property
+    
+    @property 
     def OBS_START_YEARS(self):
         """Start years of observation networks"""
         return [x["START_YEAR"] for x in self.OBSCONFIG.values()]
-
+    
     @property
     def OBS_IDS(self):
         """List of all IDs of observations"""
         return [x for x in self.OBSCONFIG.keys()]
-
+    
     def make_default_vert_grid(self):
         """Makes default vertical grid for resampling of profile data"""
         step = self.DEFAULT_VERT_GRID_DEF['step']
@@ -585,13 +543,13 @@
         return np.arange(self.DEFAULT_VERT_GRID_DEF['lower'] + offs,
                          self.DEFAULT_VERT_GRID_DEF['upper'] - offs,
                          step)
-
+        
     def dir_exists(self, path):
         """Checks if directory exists"""
         if isinstance(path, str) and os.path.isdir(path):
             return True
         return False
-
+    
     @staticmethod
     def _write_access(path):
         test = os.path.join(path, '_tmp')
@@ -602,14 +560,14 @@
         except:
             return False
         return os.access(path, os.W_OK)
-
+    
     @staticmethod
     def _read_access(path):
         return os.access(path, os.R_OK)
-
+    
     def check_directories(self):
         """Checks all predefined data directories for availability
-
+        
         Prints each directory that is not available
         """
         self.logger.info('Checking data directories')
@@ -624,15 +582,15 @@
             self.logger.warning("Observations base directory {} does not "
                                 "exist".format(self._obsbasedir))
             ok=False
-
+        
         return self.init_outputdirs() * ok
-
+    
     def init_outputdirs(self):
         """Initiate output directories based on current configuration
-
+        
         Checks, and if applicable, writes / creates required output directories
         (i.e. :attrs:`OUTPUTDIR, CACHEDIR, COLOCATEDDATADIR`).
-
+        
         Returns
         -------
         bool
@@ -647,46 +605,41 @@
             except:
                 self.logger.warning('Failed to create {} directory in home '
                                     'directory'.format(self._outhomename))
-
+        
         if not out_ok or not self._write_access(self._outputdir):
             self.log.info('Cannot establish write access to output directory {}'
                            .format(self._outputdir))
             return False
 
-        if (not self.dir_exists(self._colocateddatadir) or not
+        if (not self.dir_exists(self._colocateddatadir) or not 
                 self._read_access(self._colocateddatadir)):
             self._colocateddatadir = os.path.join(self._outputdir,
                                                   'colocated_data')
         if not self.dir_exists(self._cachedir) or not self._write_access(self._cachedir):
             self._cachedir = chk_make_subdir(self._outputdir, '_cache')
-
-
+        
+        
         # if this file exists no cache file is read
         # used to ease debugging
-        if self.dir_exists(self.CACHEDIR):
+        if self.CACHEDIR is not None and os.path.exists(self.CACHEDIR):
             self.DONOTCACHEFILE = os.path.join(self.CACHEDIR, 'DONOTCACHE')
             if os.path.exists(self.DONOTCACHEFILE):
-<<<<<<< HEAD
-                self._caching_active=False
-
-=======
                 self._caching_active = False
         
->>>>>>> dcc7ddc5
         if not self._write_access(self._cachedir):
             self.logger.info('Cannot establish write access to cache '
                              'directory {}. Deactivating caching of files'
                              .format(self._cachedir))
             self._caching_active = False
         return out_ok
-
+    
     def add_model_dir(self, dirname):
         """Add new model directory"""
         self.MODELDIRS.append(os.path.join(self.MODELBASEDIR, 'dirname'))
-
+        
     def change_database(self, database_name='metno', keep_root=False):
         '''Changes the path setup for a specific data environment
-
+        
         Parameters
         ----------
         database_name : str
@@ -695,32 +648,32 @@
         keep_root : bool
             if True, :attr:`BASEDIR` remains unchanged and paths in
             corresponding ini files are set relative to current :attr:`BASEDIR`.
-            Else, :attr:`BASEDIR` is updated using the specifications
+            Else, :attr:`BASEDIR` is updated using the specifications 
             provided in the corresponding ini file.
         '''
         if not database_name in self.ALL_DATABASE_IDS:
             raise ValueError('Unkown database name {}. Please choose from '
                              '{}'.format(database_name, self.ALL_DATABASE_IDS))
-        self.read_config(self._config_files[database_name],
+        self.read_config(self._config_files[database_name], 
                          keep_basedirs=keep_root)
 
     def reload(self, keep_basedirs=True):
         """Reload config file (for details see :func:`read_config`)"""
         self.read_config(self._config_ini, keep_basedirs)
 
-    @property
+    @property    
     def EBAS_FLAG_INFO(self):
         """Information about EBAS flags
-
-        Dictionary containing 3 dictionaries (keys: ```valid, values, info```)
-        that contain information about validity of each flag (```valid```),
+        
+        Dictionary containing 3 dictionaries (keys: ```valid, values, info```) 
+        that contain information about validity of each flag (```valid```), 
         their actual values (```values```, e.g. V, M, I)
         """
         if self._ebas_flag_info is None:
             from pyaerocom.io.helpers import read_ebas_flags_file
             self._ebas_flag_info = read_ebas_flags_file(self.EBAS_FLAGS_FILE)
         return self._ebas_flag_info
-
+    
     def read_config(self, config_file, keep_basedirs=True):
         """Read and import form paths.ini"""
         if not os.path.isfile(config_file):
@@ -741,35 +694,35 @@
                     self.logger.warning('Failed to init cache directory from '
                                         'config file. Error: {}'
                                         .format(repr(e)))
-
+                
             if not keep_basedirs or not self.dir_exists(self._outputdir):
                 try:
                     outdir = cr['outputfolders']['OUTPUTDIR']
                     if not self._write_access(outdir):
                         raise PermissionError('Cannot write to {}'.format(outdir))
-
+                        
                     self._outputdir = outdir
-                    self._colocateddatadir = os.path.join(outdir,
+                    self._colocateddatadir = os.path.join(outdir, 
                                                           'colocated_data')
                 except Exception as e:
                     self.logger.warning('Failed to init output and colocated data '
                                         'directory from config file. Error: {}'
                                         .format(repr(e)))
-
+                    
         if cr.has_section('supplfolders'):
             for name, path in cr['supplfolders'].items():
                 if not os.path.exists(path):
                     self.print_log.warning('Supplementary data directory for '
                                         '{} does not exist:\n{}'.format(name, path))
                 self.SUPPLDIRS[name] = path
-
+                
         #init base directories for Model data
         if not keep_basedirs or not self.dir_exists(self._modelbasedir):
             _dir = cr['modelfolders']['BASEDIR']
             if '$HOME' in _dir:
                 _dir = _dir.replace('$HOME', os.path.expanduser('~'))
             self._modelbasedir = _dir
-
+        
         self.MODELDIRS = (cr['modelfolders']['dir'].
                           replace('${BASEDIR}', self._modelbasedir).
                           replace('\n','').split(','))
@@ -780,7 +733,7 @@
             if '$HOME' in _dir:
                 _dir = _dir.replace('$HOME', os.path.expanduser('~'))
             self._obsbasedir = _dir
-
+        
         try:
             self._init_obsconfig(cr)
         except Exception as e:
@@ -789,12 +742,12 @@
                                 .format(repr(e)))
         cr.clear()
         self.check_directories()
-
+    
     def _add_obsname(self, name):
         name_str = '{}_NAME'.format(name.upper())
         self[name_str] =  name
         return name_str
-
+        
     def _add_obsnames_config(self, cr):
         names_cfg = []
         for obsname, ID in cr['obsnames'].items():
@@ -802,48 +755,48 @@
             self[name_str] =  ID
             names_cfg.append(name_str)
         return names_cfg
-
+            
     def _init_obsconfig(self, cr):
-
+        
         names_cfg = self._add_obsnames_config(cr)
-
+        
         OBSCONFIG = self.OBSCONFIG
         for obsname, path in cr['obsfolders'].items():
             if obsname.lower() == 'basedir':
                 continue
             name_str = '{}_NAME'.format(obsname.upper())
             if name_str in names_cfg:
-                ID = self.__dict__[name_str]
+                ID = self.__dict__[name_str]    
             else:
                 ID = self._add_obsname(obsname)
             OBSCONFIG[ID] = {}
             p = path.replace('${BASEDIR}', self._obsbasedir)
             p = p.replace('$HOME', os.path.expanduser('~'))
             OBSCONFIG[ID]['PATH'] = p
-
+            
         for obsname, year in cr['obsstartyears'].items():
             NAME = '{}_NAME'.format(obsname.upper())
             if NAME in self.__dict__:
                 ID = self.__dict__[NAME]
                 if ID in OBSCONFIG.keys():
                     OBSCONFIG[ID]['START_YEAR'] = year
-
+        
         self.OBSCONFIG = OBSCONFIG
-
+    
     def add_data_source(self, data_dir, name=None):
         """Add a network to the data search structure
-
+        
         Parameters
         ----------
         name : str
-            name of network
+            name of network 
         data_dir : str
             directory where data files are stored
-
+        
         Raises
         ------
         AttributeError
-            if the network name is already reserved
+            if the network name is already reserved 
         ValueError
             if the data directory does not exist
         """
@@ -860,115 +813,115 @@
 #         OBSCONFIG[self.AERONET_SUN_V2L15_AOD_DAILY_NAME]['PATH'] =\
 #         cr['obsfolders']['AERONET_SUN_V2L15_AOD_DAILY'].\
 #         replace('${BASEDIR}', self._obsbasedir)
-#
+#         
 #         OBSCONFIG[self.AERONET_SUN_V2L15_AOD_DAILY_NAME]['START_YEAR'] =\
 #             cr['obsstartyears']['AERONET_SUN_V2L15_AOD_DAILY']
-#
+#     
 #         OBSCONFIG[self.AERONET_SUN_V2L15_AOD_ALL_POINTS_NAME] = {}
 #         OBSCONFIG[self.AERONET_SUN_V2L15_AOD_ALL_POINTS_NAME]['PATH'] =\
 #             cr['obsfolders']['AERONET_SUN_V2L15_AOD_ALL_POINTS'].\
 #             replace('${BASEDIR}', self._obsbasedir)
 #         OBSCONFIG[self.AERONET_SUN_V2L15_AOD_ALL_POINTS_NAME]['START_YEAR'] =\
 #             cr['obsstartyears']['AERONET_SUN_V2L15_AOD_ALL_POINTS']
-#
+#     
 #         OBSCONFIG[self.AERONET_SUN_V2L2_AOD_DAILY_NAME] = {}
 #         OBSCONFIG[self.AERONET_SUN_V2L2_AOD_DAILY_NAME]['PATH'] =\
 #             cr['obsfolders']['AERONET_SUN_V2L2_AOD_DAILY'].\
 #             replace('${BASEDIR}', self._obsbasedir)
 #         OBSCONFIG[self.AERONET_SUN_V2L2_AOD_DAILY_NAME]['START_YEAR'] =\
 #             cr['obsstartyears']['AERONET_SUN_V2L2_AOD_DAILY']
-#
+#     
 #         OBSCONFIG[self.AERONET_SUN_V2L2_AOD_ALL_POINTS_NAME] = {}
 #         OBSCONFIG[self.AERONET_SUN_V2L2_AOD_ALL_POINTS_NAME]['PATH'] =\
 #             cr['obsfolders']['AERONET_SUN_V2L2_AOD_ALL_POINTS'].\
 #             replace('${BASEDIR}',self._obsbasedir)
 #         OBSCONFIG[self.AERONET_SUN_V2L2_AOD_ALL_POINTS_NAME]['START_YEAR'] =\
 #             cr['obsstartyears']['AERONET_SUN_V2L2_AOD_ALL_POINTS']
-#
+#     
 #         OBSCONFIG[self.AERONET_SUN_V2L2_SDA_DAILY_NAME] = {}
 #         OBSCONFIG[self.AERONET_SUN_V2L2_SDA_DAILY_NAME]['PATH'] =\
 #             cr['obsfolders']['AERONET_SUN_V2L2_SDA_DAILY'].\
 #             replace('${BASEDIR}',self._obsbasedir)
 #         OBSCONFIG[self.AERONET_SUN_V2L2_SDA_DAILY_NAME]['START_YEAR'] =\
 #             cr['obsstartyears']['AERONET_SUN_V2L2_SDA_DAILY']
-#
+#     
 #         OBSCONFIG[self.AERONET_SUN_V2L2_SDA_ALL_POINTS_NAME] = {}
 #         OBSCONFIG[self.AERONET_SUN_V2L2_SDA_ALL_POINTS_NAME]['PATH'] =\
 #             cr['obsfolders']['AERONET_SUN_V2L2_SDA_ALL_POINTS'].\
 #             replace('${BASEDIR}',self._obsbasedir)
 #         OBSCONFIG[self.AERONET_SUN_V2L2_SDA_ALL_POINTS_NAME]['START_YEAR'] = cr['obsstartyears']['AERONET_SUN_V2L2_SDA_ALL_POINTS']
-#
+#     
 #         OBSCONFIG[self.AERONET_SUN_V3L15_AOD_DAILY_NAME] = {}
 #         OBSCONFIG[self.AERONET_SUN_V3L15_AOD_DAILY_NAME]['PATH'] = cr['obsfolders']['AERONET_SUN_V3L15_AOD_DAILY'].replace('${BASEDIR}',self._obsbasedir)
 #         OBSCONFIG[self.AERONET_SUN_V3L15_AOD_DAILY_NAME]['START_YEAR'] = cr['obsstartyears']['AERONET_SUN_V3L15_AOD_DAILY']
-#
+#     
 #         OBSCONFIG[self.AERONET_SUN_V3L15_AOD_ALL_POINTS_NAME] = {}
 #         OBSCONFIG[self.AERONET_SUN_V3L15_AOD_ALL_POINTS_NAME]['PATH'] = cr['obsfolders']['AERONET_SUN_V3L15_AOD_ALL_POINTS'].replace('${BASEDIR}',self._obsbasedir)
 #         OBSCONFIG[self.AERONET_SUN_V3L15_AOD_ALL_POINTS_NAME]['START_YEAR'] = cr['obsstartyears']['AERONET_SUN_V3L15_AOD_ALL_POINTS']
-#
+#     
 #         OBSCONFIG[self.AERONET_SUN_V3L2_AOD_DAILY_NAME] = {}
 #         OBSCONFIG[self.AERONET_SUN_V3L2_AOD_DAILY_NAME]['PATH'] = cr['obsfolders']['AERONET_SUN_V3L2_AOD_DAILY'].replace('${BASEDIR}',self._obsbasedir)
 #         OBSCONFIG[self.AERONET_SUN_V3L2_AOD_DAILY_NAME]['START_YEAR'] = cr['obsstartyears']['AERONET_SUN_V3L2_AOD_DAILY']
-#
+#     
 #         OBSCONFIG[self.AERONET_SUN_V3L2_AOD_ALL_POINTS_NAME] = {}
 #         OBSCONFIG[self.AERONET_SUN_V3L2_AOD_ALL_POINTS_NAME]['PATH'] = cr['obsfolders']['AERONET_SUN_V3L2_AOD_ALL_POINTS'].replace('${BASEDIR}',self._obsbasedir)
 #         OBSCONFIG[self.AERONET_SUN_V3L2_AOD_ALL_POINTS_NAME]['START_YEAR'] = cr['obsstartyears']['AERONET_SUN_V3L2_AOD_ALL_POINTS']
-#
+#     
 #         OBSCONFIG[self.AERONET_SUN_V3L15_SDA_DAILY_NAME] = {}
 #         OBSCONFIG[self.AERONET_SUN_V3L15_SDA_DAILY_NAME]['PATH'] = \
 #             cr['obsfolders']['AERONET_SUN_V3L15_SDA_DAILY'].replace('${BASEDIR}',self._obsbasedir)
 #         OBSCONFIG[self.AERONET_SUN_V3L15_SDA_DAILY_NAME]['START_YEAR'] = cr['obsstartyears']['AERONET_SUN_V3L15_SDA_DAILY']
-#
+#     
 #         OBSCONFIG[self.AERONET_SUN_V3L2_SDA_DAILY_NAME] = {}
 #         OBSCONFIG[self.AERONET_SUN_V3L2_SDA_DAILY_NAME]['PATH'] = cr['obsfolders']['AERONET_SUN_V3L2_SDA_DAILY'].replace('${BASEDIR}',self._obsbasedir)
 #         OBSCONFIG[self.AERONET_SUN_V3L2_SDA_DAILY_NAME]['START_YEAR'] = cr['obsstartyears']['AERONET_SUN_V3L2_SDA_DAILY']
-#
+# 
 #         OBSCONFIG[self.AERONET_SUN_V3L2_SDA_ALL_POINTS_NAME] = {}
 #         OBSCONFIG[self.AERONET_SUN_V3L2_SDA_ALL_POINTS_NAME]['PATH'] = cr['obsfolders']['AERONET_SUN_V3L2_SDA_ALL_POINTS'].replace('${BASEDIR}',self._obsbasedir)
 #         OBSCONFIG[self.AERONET_SUN_V3L2_SDA_ALL_POINTS_NAME]['START_YEAR'] = cr['obsstartyears']['AERONET_SUN_V3L2_SDA_ALL_POINTS']
-#
+#     
 #         OBSCONFIG[self.AERONET_INV_V2L15_DAILY_NAME] = {}
 #         OBSCONFIG[self.AERONET_INV_V2L15_DAILY_NAME]['PATH'] = cr['obsfolders']['AERONET_INV_V2L15_DAILY'].replace('${BASEDIR}',self._obsbasedir)
 #         OBSCONFIG[self.AERONET_INV_V2L15_DAILY_NAME]['START_YEAR'] = cr['obsstartyears']['AERONET_INV_V2L15_DAILY']
-#
+#     
 #         OBSCONFIG[self.AERONET_INV_V2L15_ALL_POINTS_NAME] = {}
 #         OBSCONFIG[self.AERONET_INV_V2L15_ALL_POINTS_NAME]['PATH'] = cr['obsfolders']['AERONET_INV_V2L15_ALL_POINTS'].replace('${BASEDIR}',self._obsbasedir)
 #         OBSCONFIG[self.AERONET_INV_V2L15_ALL_POINTS_NAME]['START_YEAR'] = cr['obsstartyears']['AERONET_INV_V2L15_ALL_POINTS']
-#
+#     
 #         OBSCONFIG[self.AERONET_INV_V2L2_DAILY_NAME] = {}
 #         OBSCONFIG[self.AERONET_INV_V2L2_DAILY_NAME]['PATH'] = cr['obsfolders']['AERONET_INV_V2L2_DAILY'].replace('${BASEDIR}',self._obsbasedir)
 #         OBSCONFIG[self.AERONET_INV_V2L2_DAILY_NAME]['START_YEAR'] = cr['obsstartyears']['AERONET_INV_V2L2_DAILY']
-#
+#     
 #         OBSCONFIG[self.AERONET_INV_V2L2_ALL_POINTS_NAME] = {}
 #         OBSCONFIG[self.AERONET_INV_V2L2_ALL_POINTS_NAME]['PATH'] = cr['obsfolders']['AERONET_INV_V2L2_ALL_POINTS'].replace('${BASEDIR}',self._obsbasedir)
 #         OBSCONFIG[self.AERONET_INV_V2L2_ALL_POINTS_NAME]['START_YEAR'] = cr['obsstartyears']['AERONET_INV_V2L2_ALL_POINTS']
-#
+#     
 #         # Aeronet v3 inversions
 #         OBSCONFIG[self.AERONET_INV_V3L15_DAILY_NAME] = {}
 #         OBSCONFIG[self.AERONET_INV_V3L15_DAILY_NAME]['PATH'] = cr['obsfolders']['AERONET_INV_V3L15_DAILY'].replace('${BASEDIR}',self._obsbasedir)
 #         OBSCONFIG[self.AERONET_INV_V3L15_DAILY_NAME]['START_YEAR'] = cr['obsstartyears']['AERONET_INV_V2L15_DAILY']
-#
+#         
 #         OBSCONFIG[self.AERONET_INV_V3L2_DAILY_NAME] = {}
 #         OBSCONFIG[self.AERONET_INV_V3L2_DAILY_NAME]['PATH'] = cr['obsfolders']['AERONET_INV_V3L2_DAILY'].replace('${BASEDIR}',self._obsbasedir)
 #         OBSCONFIG[self.AERONET_INV_V3L2_DAILY_NAME]['START_YEAR'] = cr['obsstartyears']['AERONET_INV_V2L15_DAILY']
-#
+#         
 #         OBSCONFIG[self.EBAS_MULTICOLUMN_NAME] = {}
 #         OBSCONFIG[self.EBAS_MULTICOLUMN_NAME]['PATH'] = cr['obsfolders']['EBAS_MULTICOLUMN'].replace('${BASEDIR}',self._obsbasedir)
 #         OBSCONFIG[self.EBAS_MULTICOLUMN_NAME]['START_YEAR'] = cr['obsstartyears']['EBAS_MULTICOLUMN']
-#
+#     
 #         OBSCONFIG[self.EEA_NAME] = {}
 #         OBSCONFIG[self.EEA_NAME]['PATH'] = cr['obsfolders']['EEA'].replace('${BASEDIR}',self._obsbasedir)
 #         OBSCONFIG[self.EEA_NAME]['START_YEAR'] = cr['obsstartyears']['EEA']
-#
+# 
 #         OBSCONFIG[self.EARLINET_NAME] = {}
 #         OBSCONFIG[self.EARLINET_NAME]['PATH'] = cr['obsfolders']['EARLINET'].replace('${BASEDIR}',self._obsbasedir)
 #         OBSCONFIG[self.EARLINET_NAME]['START_YEAR'] = cr['obsstartyears']['EARLINET']
 # =============================================================================
-
+        
     def short_str(self):
         """Deprecated method"""
-        return self.__str__()
-
+        return self.__str__()    
+    
     def __setitem__(self, key, val):
         self.__dict__[key] = val
 
@@ -990,17 +943,10 @@
         return s
 
 class GridIO(object):
-<<<<<<< HEAD
-    """Settings class for managing IO settings
-
-    This class includes options related to the import of grid data. This
-    includes both options related to file search as well as preprocessing
-=======
     """Global I/O settings for gridded data
-    
-    This class includes options related to the import of gridded data. This 
+
+    This class includes options related to the import of gridded data. This
     includes both options related to file search as well as preprocessing 
->>>>>>> dcc7ddc5
     options.
 
     Attributes
@@ -1051,10 +997,10 @@
         data directory. Aerocom default is False.
     INFER_SURFACE_LEVEL : bool
         if True then surface level for 4D gridded data is inferred automatically
-        when necessary (e.g. when extracting surface time series from 4D 
+        when necessary (e.g. when extracting surface time series from 4D
         gridded data object that does not contain sufficient information about
         vertical dimension)
-        
+
     """
     _AEROCOM = {'FILE_TYPE': '.nc',
                'TS_TYPES': ['hourly', '3hourly', 'daily', 'monthly', 'yearly'],
@@ -1098,13 +1044,9 @@
         self.USE_RENAMED_DIR = True
 
         self.INCLUDE_SUBDIRS = False
-<<<<<<< HEAD
-
-=======
-        
+
         self.INFER_SURFACE_LEVEL = True
-        
->>>>>>> dcc7ddc5
+
     def load_aerocom_default(self):
         self.from_dict(self._AEROCOM)
 
@@ -1162,7 +1104,7 @@
 
 if __name__=="__main__":
     import pyaerocom as pya
-    
+
     pya.const.COORDINFO.a
 # =============================================================================
 #     pya.const.BASEDIR = '/home/jonasg/aerocom-users-database'
