#!/usr/bin/env python3
# -*- coding: utf-8 -*-
########################################################################
#
# This python module is part of the pyaerocom software
#
# License: GNU General Public License v3.0
# More information: https://github.com/metno/pyaerocom
# Documentation: https://pyaerocom.readthedocs.io/en/latest/
# Copyright (C) 2017 met.no
# Contact information: Norwegian Meteorological Institute (MET Norway)
#
########################################################################

import numpy as np
import os
import getpass
from collections import OrderedDict as od
from pathlib import Path

import pyaerocom.obs_io as obs_io
from pyaerocom.grid_io import GridIO
from pyaerocom._lowlevel_helpers import (list_to_shortstr,
                                         chk_make_subdir,
                                         check_dir_access,
                                         check_write_access)

<<<<<<< HEAD
from pyaerocom.exceptions import (DeprecationError, DataSourceError,
                                  DataIdError)
=======
from pyaerocom.exceptions import (DataSourceError, DataIdError)
>>>>>>> dc4916ef
from pyaerocom.region_defs import (OLD_AEROCOM_REGIONS,
                                   HTAP_REGIONS)

from pyaerocom.variable import VarCollection
from configparser import ConfigParser

class Config(object):
    """Class containing relevant paths for read and write routines

    A loaded instance of this class is created on import of pyaerocom and
    can be accessed via `pyaerocom.const`.

    TODO: provide more information
    """

    # NAMES
    # default names of the different obs networks
    # might get overwritten from paths.ini see func read_config

    #: Aeronet Sun V2 access names
    AERONET_SUN_V2L15_AOD_DAILY_NAME = 'AeronetSunV2Lev1.5.daily'
    AERONET_SUN_V2L15_AOD_ALL_POINTS_NAME = 'AeronetSun_2.0_NRT'
    AERONET_SUN_V2L2_AOD_DAILY_NAME = 'AeronetSunV2Lev2.daily'
    AERONET_SUN_V2L2_AOD_ALL_POINTS_NAME = 'AeronetSunV2Lev2.AP'

    #: Aeronet SDA V2 access names
    AERONET_SUN_V2L2_SDA_DAILY_NAME = 'AeronetSDAV2Lev2.daily'
    AERONET_SUN_V2L2_SDA_ALL_POINTS_NAME = 'AeronetSDAV2Lev2.AP'

    # Aeronet V2 inversion products
    AERONET_INV_V2L15_DAILY_NAME = 'AeronetInvV2Lev1.5.daily'
    AERONET_INV_V2L15_ALL_POINTS_NAME = 'AeronetInvV2Lev1.5.AP'
    AERONET_INV_V2L2_DAILY_NAME = 'AeronetInvV2Lev2.daily'
    AERONET_INV_V2L2_ALL_POINTS_NAME = 'AeronetInvV2Lev2.AP'

    #: Aeronet Sun V3 access names
    AERONET_SUN_V3L15_AOD_DAILY_NAME = 'AeronetSunV3Lev1.5.daily'
    AERONET_SUN_V3L15_AOD_ALL_POINTS_NAME = 'AeronetSunV3Lev1.5.AP'
    AERONET_SUN_V3L2_AOD_DAILY_NAME = 'AeronetSunV3Lev2.daily'
    AERONET_SUN_V3L2_AOD_ALL_POINTS_NAME = 'AeronetSunV3Lev2.AP'

    #: Aeronet SDA V3 access names
    AERONET_SUN_V3L15_SDA_DAILY_NAME = 'AeronetSDAV3Lev1.5.daily'
    AERONET_SUN_V3L15_SDA_ALL_POINTS_NAME = 'AeronetSDAV3Lev1.5.AP'
    AERONET_SUN_V3L2_SDA_DAILY_NAME = 'AeronetSDAV3Lev2.daily'
    AERONET_SUN_V3L2_SDA_ALL_POINTS_NAME = 'AeronetSDAV3Lev2.AP'

    #: Aeronet V3 inversions
    AERONET_INV_V3L15_DAILY_NAME = 'AeronetInvV3Lev1.5.daily'
    AERONET_INV_V3L2_DAILY_NAME = 'AeronetInvV3Lev2.daily'

    #: EBAS name
    EBAS_MULTICOLUMN_NAME = 'EBASMC'

    #: EEA nmea
    EEA_NAME = 'EEAAQeRep'

    #: EEA.NRT name
    EEA_NRT_NAME = 'EEAAQeRep.NRT'

    #: EEAV2 name
    EEA_V2_NAME = 'EEAAQeRep.v2'

    #: Earlinet access name;
    EARLINET_NAME = 'EARLINET'

    #: GAW TAD subset aas et al paper
    GAWTADSUBSETAASETAL_NAME = 'GAWTADsubsetAasEtAl'

    #: DMS
    DMS_AMS_CVO_NAME = 'DMS_AMS_CVO'

    #: boolean specifying wheter EBAS DB is copied to local cache for faster
    #: access, defaults to True
    EBAS_DB_LOCAL_CACHE = True

    #: Lowest possible year in data
    MIN_YEAR = 0
    #: Highest possible year in data
    MAX_YEAR = 20000

    #: standard names for coordinates
    STANDARD_COORD_NAMES = ['latitude',
                            'longitude',
                            'altitude']
    #: Information specifying default vertical grid for post processing of
    #: profile data. The values are in units of m.
    DEFAULT_VERT_GRID_DEF = od(lower = 0,
                               upper = 15000,
                               step  = 250)
    #: maximum allowed RH to be considered dry
    RH_MAX_PERCENT_DRY = 40

    DEFAULT_REG_FILTER = 'WORLD-noMOUNTAINS'
    #: If True, then whenever applicable the time resampling constraints
    #: definted below (OBS_MIN_NUM_RESMAMPLE) are applied to observations when
    #: resampling in StationData and thus colocation routines. Requires that
    #: original obs_data is available in a certain regular resolution (or at
    #: least has ts_type assigned to it)
    OBS_APPLY_TIME_RESAMPLE_CONSTRAINTS = True

    #: Time resample strategies for certain cominations, first level refers
    #: to TO, second to FROM and values are minimum number of observations
    OBS_MIN_NUM_RESAMPLE = dict(yearly      =   dict(monthly    = 3),
                                monthly     =   dict(daily      = 7),
                                daily       =   dict(hourly     = 6),
                                hourly      =   dict(minutely   = 15))

    #: This boolean can be used to enable / disable the former (i.e. use
    #: available wavelengths of variable in a certain range around variable
    #: wavelength).
    OBS_ALLOW_ALT_WAVELENGTHS = obs_io.OBS_ALLOW_ALT_WAVELENGTHS

    #: Wavelength tolerance for observations imports
    OBS_WAVELENGTH_TOL_NM = obs_io.OBS_WAVELENGTH_TOL_NM

    CLIM_START =2005
    CLIM_STOP = 2015
    CLIM_FREQ = 'daily'
    CLIM_RESAMPLE_HOW = 'mean' # median, ...
    # as a function of climatological frequency
    CLIM_MIN_COUNT = dict(daily = 30, # at least 30 daily measurements in each month over whole period
                          monthly = 5) # analogue to daily ...


    # names for the satellite data sets
    SENTINEL5P_NAME = 'Sentinel5P'
    AEOLUS_NAME = 'AeolusL2A'

    OLD_AEROCOM_REGIONS = OLD_AEROCOM_REGIONS

    URL_HTAP_MASKS = 'https://pyaerocom.met.no/pyaerocom-suppl/htap_masks/'


    HTAP_REGIONS = HTAP_REGIONS

    RM_CACHE_OUTDATED = True

    #: Name of the file containing the revision string of an obs data network
    REVISION_FILE = 'Revision.txt'

    #: timeout to check if one of the supported server locations can be
    #: accessed
    SERVER_CHECK_TIMEOUT = 1 #s

    _outhomename = 'MyPyaerocom'


    from pyaerocom import __dir__
    _config_ini_lustre = os.path.join(__dir__, 'data', 'paths.ini')
    _config_ini_user_server = os.path.join(__dir__, 'data', 'paths_user_server.ini')
    _config_ini_localdb = os.path.join(__dir__, 'data', 'paths_local_database.ini')

    # this dictionary links environment ID's with corresponding ini files
    _config_files = {
            'metno'            : _config_ini_lustre,
            'users-db'         : _config_ini_user_server,
            'local-db'         : _config_ini_localdb
    }

    # this dictionary links environment ID's with corresponding subdirectory
    # names that are required to exist in order to load this environment
    _check_subdirs_cfg = {
            'metno'       : 'aerocom',
            'users-db'    : 'AMAP',
            'local-db'    : 'modeldata'
    }

    _var_info_file = os.path.join(__dir__, 'data', 'variables.ini')
    _coords_info_file = os.path.join(__dir__, 'data', 'coords.ini')

    # these are searched in preferred order both in root and home
    _DB_SEARCH_SUBDIRS = od()
    _DB_SEARCH_SUBDIRS['lustre/storeA/project'] = 'metno'
    _DB_SEARCH_SUBDIRS['metno/aerocom_users_database'] = 'users-db'
    _DB_SEARCH_SUBDIRS['MyPyaerocom/data'] = 'local-db'

    DONOTCACHEFILE = None

    ERA5_SURFTEMP_FILENAME = 'era5.msl.t2m.201001-201012.nc'

    _LUSTRE_CHECK_PATH = '/project/aerocom/aerocom1/'

    def __init__(self, config_file=None,
                 try_infer_environment=True):

        from pyaerocom import print_log, logger
        self.print_log = print_log
        self.logger = logger

        # Directories
<<<<<<< HEAD
        self._cache_basedir = cache_dir
        self._outputdir = output_dir
        self._logdir = None

        self._colocateddatadir = colocateddata_dir
=======
        self._outputdir = None
        self._cache_basedir = None
        self._colocateddatadir = None
>>>>>>> dc4916ef
        self._filtermaskdir = None
        self._local_tmp_dir = None
        self._downloaddatadir = None
        self._confirmed_access = []
        self._rejected_access = []

        # Options
        self._caching_active = True

        self._var_param = None
        self._coords = None

        # Attributes that are used to store search directories
        self.OBSLOCS_UNGRIDDED = od()
        self.OBS_UNGRIDDED_POST = od()
        self.SUPPLDIRS = od()
        self._search_dirs = []

        self.WRITE_FILEIO_ERR_LOG = True

        self.last_config_file = None
        self._ebas_flag_info = None

        #: Settings for reading and writing of gridded data
        self.GRID_IO = GridIO()

        if config_file is not None:
            if not os.path.exists(config_file):
                raise FileNotFoundError(
                    f'input config file does not exist {config_file}'
                    )
            elif not config_file.endswith('ini'):
                raise ValueError('Need path to an ini file for input config_file')

            basedir, config_file = os.path.split(config_file)
        elif try_infer_environment:
            try:
                basedir, config_file = self.infer_basedir_and_config()
            except FileNotFoundError:
                pass

        if config_file is not None:
            try:
                self.read_config(config_file, basedir=basedir)
            except Exception as e:
                self.print_log.warning("Failed to read config. Error: {}"
                                       .format(repr(e)))
        # create MyPyaerocom directory
        chk_make_subdir(self.HOMEDIR, self._outhomename)

    def _check_access(self, loc, timeout=None):
        """Uses multiprocessing approach to check if location can be accessed

        Parameters
        ----------
        loc : str
            path that is supposed to be checked

        Returns
        -------
        bool
            True, if location is accessible, else False
        """
        if loc is None:
            return False
        loc = str(Path(loc)) # make sure the path is set correctly
        if loc in self._confirmed_access:
            return True
        elif loc in self._rejected_access:
            return False

        if timeout is None:
            timeout = self.SERVER_CHECK_TIMEOUT

        self.logger.info('Checking access to: {}'.format(loc))
        if check_dir_access(loc, timeout=timeout):
            self._confirmed_access.append(loc)
            return True
        self._rejected_access.append(loc)
        return False

    def _basedirs_search_db(self):
        return [self.ROOTDIR, self.HOMEDIR]

    def _infer_config_from_basedir(self, basedir):

        basedir = os.path.normpath(basedir)
        for env_id, chk_sub in self._check_subdirs_cfg.items():
            chkdir =  os.path.join(basedir, chk_sub)
            if self._check_access(chkdir):
                return (self._config_files[env_id], env_id)

        raise FileNotFoundError('Could not infer environment configuration '
                                'for input directory: {}'.format(basedir))

    def infer_basedir_and_config(self):
        """Boolean specifying whether the lustre database can be accessed"""
        for sub_envdir, cfg_id in self._DB_SEARCH_SUBDIRS.items():
            for sdir in self._basedirs_search_db():
                basedir = os.path.join(sdir, sub_envdir)
                if self._check_access(basedir):
                    _chk_dir = os.path.join(basedir,
                                            self._check_subdirs_cfg[cfg_id])
                    if self._check_access(_chk_dir):
                        return (basedir, self._config_files[cfg_id])
        raise FileNotFoundError('Could not establish access to any registered '
                                'database')

    @property
    def has_access_users_database(self):
        chk_dir = self._check_subdirs_cfg['users-db']
        chk_paths = [os.path.join('/metno/aerocom_users_database/', chk_dir),
                     os.path.join(self.HOMEDIR, '/aerocom_users_database/', chk_dir)]
        for p in chk_paths:
            if self._check_access(p):
                return True
        return False

    @property
    def has_access_lustre(self):
        """Boolean specifying whether MetNO AeroCom server is accessible"""
        for path in self._search_dirs:
            if self._LUSTRE_CHECK_PATH in path and self._check_access(path):
                return True
        return False

    @property
    def ALL_DATABASE_IDS(self):
        '''ID's of available database configurations'''
        return list(self._config_files.keys())

    @property
    def ROOTDIR(self):
        """Local root directory"""
        return os.path.abspath(os.sep)

    @property
    def HOMEDIR(self):
        """Home directory of user"""
        return os.path.expanduser("~") + '/'

    @property
    def OUTPUTDIR(self):
        """Default output directory"""
        if not check_write_access(self._outputdir):
            self._outputdir = chk_make_subdir(self.HOMEDIR, self._outhomename)
        return self._outputdir

    @property
    def DATA_SEARCH_DIRS(self):
        """
        Directories which pyaerocom will consider for data access

        Note
        ----
        This corresponds to directories considered for searching gridded
        data (e.g. models and level 3 satellite products).  Please
        see :attr:`OBSLOCS_UNGRIDDED` for available data directories
        for reading of ungridded data.

        Returns
        -------
        list
            list of directories

        """
        return self._search_dirs

    @property
    def FILTERMASKKDIR(self):
        if not check_write_access(self._filtermaskdir):
            outdir = self.OUTPUTDIR
            self._filtermaskdir = chk_make_subdir(outdir, 'filtermasks')
        return self._filtermaskdir

    @property
    def COLOCATEDDATADIR(self):
        """Directory for accessing and saving colocated data objects"""
        if not check_write_access(self._colocateddatadir):
            outdir = self.OUTPUTDIR
            self._colocateddatadir = chk_make_subdir(outdir, 'colocated_data')
        return self._colocateddatadir

    @property
    def LOCAL_TMP_DIR(self):
        """Local TEMP directory"""
        if self._local_tmp_dir is None:
            self._local_tmp_dir = '{}/tmp'.format(self.OUTPUTDIR)
        if not self._check_access(self._local_tmp_dir):
            try:
                os.mkdir(self._local_tmp_dir)
            except Exception:
                raise FileNotFoundError('const.LOCAL_TMP_DIR {} is not set or '
                                        'does not exist and cannot be created')
        return self._local_tmp_dir

    @LOCAL_TMP_DIR.setter
    def LOCAL_TMP_DIR(self, val):
        self._local_tmp_dir = val

    @property
    def DOWNLOAD_DATADIR(self):
        """Directory where data is downloaded into"""
        if self._downloaddatadir is None:
            self._downloaddatadir = chk_make_subdir(self.OUTPUTDIR, 'data')
        return self._downloaddatadir

    @DOWNLOAD_DATADIR.setter
    def DOWNLOAD_DATADIR(self, val):
        if not isinstance(val, str):
            raise ValueError('Please provide str')
        elif not os.path.exists(val):
            try:
                os.mkdir(val)
            except Exception:
                raise IOError('Input directory {} does not exist and can '
                              'also not be created'.format(val))
        self._downloaddatadir =  val

    @property
    def user(self):
        """User ID"""
        return getpass.getuser()

    @property
    def cache_basedir(self):
        """Base directory for caching

        The actual files are cached in user subdirectory, cf :attr:`CACHEDIR`
        """
        cd = self._cache_basedir
        if not check_write_access(cd):
            outdir = self.OUTPUTDIR
            cd = chk_make_subdir(outdir, '_cache')
            self._cache_basedir = cd
        return cd

    @cache_basedir.setter
    def cache_basedir(self, val):
        if not check_write_access(val):
            raise ValueError(val)
        self._cache_basedir = os.path.abspath(val)


    @property
    def CACHEDIR(self):
        """Cache directory for UngriddedData objects"""
        try:
            return chk_make_subdir(self.cache_basedir, self.user)
        except Exception as e:
            self.print_log.warning('Failed to access CACHEDIR: {}\n'
                                   'Deactivating caching'.format(repr(e)))
            self._caching_active = False

    @CACHEDIR.setter
    def CACHEDIR(self, val):
        """Cache directory"""
        if not check_write_access(val):
            raise ValueError('Cannot set cache directory. Input directory {} '
                             'does not exist or write '
                             'permission is not granted'.format(val))
        spl = os.path.split(val)
        if spl[-1] == self.user:
            val = spl[0]
        self._cache_basedir = val

    @property
    def CACHING(self):
        """Activate writing of and reading from cache files"""
        return self._caching_active

    @CACHING.setter
    def CACHING(self, val):
        self._caching_active = bool(val)

    @property
    def VAR_PARAM(self):
        """Deprecated name, please use :attr:`VARS` instead"""
        self.print_log.warning('Deprecated (but still functional) name '
                               'VAR_PARAM. Please use VARS')
        return self.VARS

    @property
    def VARS(self):
        """Instance of class VarCollection (for default variable information)"""
        if self._var_param is None: #has not been accessed before
            self._var_param = VarCollection(self._var_info_file)
        return self._var_param

    @property
    def COORDINFO(self):
        """Instance of :class:`VarCollection` containing coordinate info"""
        if self._coords is None:
            self._coords = VarCollection(self._coords_info_file)
        return self._coords

    @property
    def LOGFILESDIR(self):
        """Directory where logfiles are stored"""
        if self._logdir is None:
            self._logdir = chk_make_subdir(self.OUTPUTDIR, '_log')
        return self._logdir


    @property
    def DIR_INI_FILES(self):
        """Directory containing configuration files"""
        from pyaerocom import __dir__
        return os.path.join(__dir__, 'data')

    @property
    def ETOPO1_AVAILABLE(self):
        """
        Boolean specifying if access to ETOPO1 dataset is provided

        Returns
        -------
        bool
        """
        if 'etopo1' in self.SUPPLDIRS and os.path.exists(self.SUPPLDIRS['etopo1']):
            return True
        return False

    @property
    def GEONUM_AVAILABLE(self):
        """
        Boolean specifying if geonum library is installed

        Returns
        -------
        bool

        """
        try:
            import geonum
            return True
        except ModuleNotFoundError:
            return False

    @property
    def EBAS_FLAGS_FILE(self):
        """Location of CSV file specifying meaning of EBAS flags"""
        from pyaerocom import __dir__
        return os.path.join(__dir__, 'data', 'ebas_flags.csv')

    @property
    def OBS_IDS_UNGRIDDED(self):
        """List of all data IDs of supported ungridded observations"""
        ids = [x for x in self.OBSLOCS_UNGRIDDED.keys()]
        ids.extend(self.OBS_UNGRIDDED_POST)
        return ids

    @property
    def ERA5_SURFTEMP_FILE(self):
        if 'era5' in self.SUPPLDIRS:
            sdir = self.SUPPLDIRS['era5']
            if os.path.exists(sdir) and self.ERA5_SURFTEMP_FILENAME in os.listdir(sdir):
                return os.path.join(sdir, self.ERA5_SURFTEMP_FILENAME)
        raise FileNotFoundError('ERA Interim surface temperature data cannot '
                                'be accessed (check lustre connection)')

    def make_default_vert_grid(self):
        """Makes default vertical grid for resampling of profile data"""
        step = self.DEFAULT_VERT_GRID_DEF['step']
        offs = int(step/2)
        return np.arange(self.DEFAULT_VERT_GRID_DEF['lower'] + offs,
                         self.DEFAULT_VERT_GRID_DEF['upper'] - offs,
                         step)

    def add_data_search_dir(self, *dirs):
        """Add data search directories for database browsing"""
        for loc in dirs:
            if not self._check_access(loc):
                raise FileNotFoundError('Input location {} could not be accessed'
                                        .format(loc))
            self._search_dirs.append(loc)

    def add_ungridded_obs(self, obs_id, data_dir, reader=None,
                          check_read=False):
        """Add a network to the data search structure

        Parameters
        ----------
        obs_id : str
            name of network. E.g. MY_OBS or EBASMC
        data_dir : str
            directory where data files are stored
        reader : pyaerocom.io.ReadUngriddedBase, optional
            reading class used to import these data. If `obs_id` is known
            (e.g. EBASMC) this is not needed.

        Raises
        ------
        AttributeError
            if the network name is already reserved in :attr:`OBSLOCS_UNGRIDDED`
        ValueError
            if the data directory does not exist
        """
        if obs_id in self.OBS_IDS_UNGRIDDED:
            raise DataIdError(f'Network with ID {obs_id} is already registered at '
                              f'{self.OBSLOCS_UNGRIDDED[obs_id]}')
        elif not self._check_access(data_dir):
            raise ValueError('Input data directory cannot be accessed')
        if reader is None:
            from pyaerocom.io.utils import get_ungridded_reader
            reader =  get_ungridded_reader(obs_id)

        if not obs_id in reader.SUPPORTED_DATASETS:
            reader.SUPPORTED_DATASETS.append(obs_id)
        self.OBSLOCS_UNGRIDDED[obs_id] = data_dir
        if check_read:
            self._check_obsreader(obs_id, data_dir, reader)

    def add_ungridded_post_dataset(self, obs_id, obs_vars, obs_aux_requires,
                                   obs_merge_how, obs_aux_funs=None,
                                   obs_aux_units=None, **kwargs):
        """
        Register new ungridded dataset

        Other than :func:`add_ungridded_obs`, this method adds required logic
        for a "virtual" ungridded observation datasets, that is, a dataset that
        can only be computed from other ungridded datasets but not read from
        disk.

        If all input parameters are okay, the new dataset will be registered
        in :attr:`OBS_UNGRIDDED_POST` and will then be accessible for import
        in ungridded reading factory class :class:`pyaerocom.io.ReadUngridded`.

        Parameters
        ----------
        obs_id : str
            Name of new dataset.
        obs_vars : str or list
            variables supported by this dataset.
        obs_aux_requires : dict
            dicionary specifying required datasets and variables for each
            variable supported by the auxiliary dataset.
        obs_merge_how : str or dict
            info on how to derive each of the supported coordinates (e.g. eval,
            combine). For valid input args see
            :mod:`pyaerocom.combine_vardata_ungridded`. If value is string,
            then the same method is used for all variables.
        obs_aux_funs : dict, optional
            dictionary specifying computation methods for auxiliary variables
            that are supposed to be retrieved via `obs_merge_how='eval'`.
            Keys are variable names, values are respective computation methods
            (which need to be strings as they will be evaluated via
             :func:`pandas.DataFrame.eval` in
             :mod:`pyaerocom.combine_vardata_ungridded`). This input is
            optional, but mandatory if any of the `obs_vars` is
            supposed to be retrieved via `merge_how='eval'`.
        obs_aux_units : dict, optional
            output units of auxiliary variables (only needed for varibales
            that are derived via `merge_how='eval'`)

        Raises
        ------
        ValueError
            if input obs_id is already reserved


        Returns
        -------
        None.

        """
        if obs_id in self.OBS_IDS_UNGRIDDED:
            raise ValueError('Network with ID {} is already registered...'
                                 .format(obs_id))
        elif obs_aux_units is None:
            obs_aux_units = {}
        # this class will do the required sanity checking and will only
        # initialise if everything is okay
        addinfo = obs_io.AuxInfoUngridded(
            data_id=obs_id,
            vars_supported=obs_vars,
            aux_requires=obs_aux_requires,
            aux_merge_how=obs_merge_how,
            aux_funs=obs_aux_funs,
            aux_units=obs_aux_units
            )

        self.OBS_UNGRIDDED_POST[obs_id] = addinfo.to_dict()

    def _check_obsreader(self, obs_id, data_dir, reader):
        """
        Check if files can be accessed when registering new dataset

        Parameters
        ----------
        obs_id : str
            name of obsnetwork
        data_dir : str
            directory containing data files
        reader : ReadUngriddedBase
            reading interface
        """
        check = reader(obs_id)
        path = check.DATASET_PATH
        assert path == data_dir
        try:
            check.get_file_list()
        except DataSourceError:
            if not 'renamed' in os.listdir(data_dir):
                raise
            self.print_log.warning(
                f'Failed to register {obs_id} at {data_dir} using ungridded '
                f'reader {reader} but input dir has a renamed subdirectory, '
                f'trying to find valid data files in there instead'
            )
            chk_dir = os.path.join(data_dir, 'renamed')
            self.OBSLOCS_UNGRIDDED.pop(obs_id)
            self.add_ungridded_obs(obs_id, chk_dir, reader,
                                   check_read=True)


    @property
    def ebas_flag_info(self):
        """Information about EBAS flags

        Note
        ----
        Is loaded upon request -> cf.
        :attr:`pyaerocom.io.ebas_nasa_ames.EbasFlagCol.FLAG_INFO`

        Dictionary containing 3 dictionaries (keys: ```valid, values, info```)
        that contain information about validity of each flag (```valid```),
        their actual values (```values```, e.g. V, M, I)
        """
        if self._ebas_flag_info is None:
            from pyaerocom.io.helpers import read_ebas_flags_file
            self._ebas_flag_info = read_ebas_flags_file(self.EBAS_FLAGS_FILE)
        return self._ebas_flag_info

    def reload(self, keep_basedirs=True):
        """Reload config file (for details see :func:`read_config`)"""
        self.read_config(self.last_config_file, keep_basedirs)

    def read_config(self, config_file, basedir=None,
                    init_obslocs_ungridded=False,
                    init_data_search_dirs=False):
        """
        Import paths from one of the config ini files

        Parameters
        ----------
        config_file : str
            file location of config ini file
        basedir : str, optional
            Base directory to be used for relative model and obs dirs specified
            via BASEDIR in config file. If None, then the BASEDIR value in the
            config file is used. The default is None.
        init_obslocs_ungridded : bool, optional
            If True, :attr:`OBSLOCS_UNGRIDDED` will be re-instantiated (i.e.
            all currently set obs locations will be deleted).
            The default is False.
        init_data_search_dirs : bool, optional
            If True, :attr:`DATA_SEARCH_DIRS` will be re-instantiated (i.e.
            all currently set data search directories will be deleted).
            The default is False.

        Raises
        ------
        FileNotFoundError
            If input config file is not a file or does not exist.

        Returns
        -------
        None.

        """

        if not os.path.isfile(config_file):
            raise FileNotFoundError(
                f"Configuration file paths.ini at {config_file} does not exist "
                f"or is not a file"
                )

        if init_obslocs_ungridded:
            self.OBSLOCS_UNGRIDDED = od()
        if init_data_search_dirs:
            self._search_dirs = []

        cr = ConfigParser()
        cr.read(config_file)
        #init base directories for Model data
        if cr.has_section('modelfolders'):
           self._add_searchdirs(cr, basedir)

        if cr.has_section('obsfolders'):
            self._add_obsconfig(cr, basedir)

        if cr.has_section('outputfolders'):
            self._init_output_folders_from_cfg(cr)

        if cr.has_section('supplfolders'):
            if basedir is None and 'BASEDIR' in cr['supplfolders']:
                basedir = cr['supplfolders']['BASEDIR']

            for name, path in cr['supplfolders'].items():
                if '${BASEDIR}' in path:
                    path = path.replace('${BASEDIR}', basedir)
                self.SUPPLDIRS[name] = path

        cr.clear()
        self.GRID_IO.load_aerocom_default()
        self.last_config_file = config_file

    def _resolve_basedir(self, locs, chk_dirs):
        repl = '${BASEDIR}'
        for loc in locs:
            if repl in loc:
                for chk_dir in chk_dirs:
                    chk = Path(loc.replace(repl, chk_dir))
                    if self._check_access(chk):
                        return chk_dir
        raise FileNotFoundError('Could not confirm any directory...')

    def _add_searchdirs(self, cr, basedir=None):
        chk_dirs = []
        if basedir is not None and self._check_access(basedir):
            chk_dirs.append(basedir)

        mcfg = cr['modelfolders']

        # check and update model base directory if applicable
        if 'BASEDIR' in mcfg:
            _dir = mcfg['BASEDIR']
            if '${HOME}' in _dir:
                _dir = _dir.replace('${HOME}', os.path.expanduser('~'))
            if not _dir in chk_dirs and self._check_access(_dir):
                chk_dirs.append(_dir)
        if len(chk_dirs) == 0:
            return False

        # get all locations defined in config file as list
        locs = (mcfg['dir'].replace('\n','').split(','))

        # find first location that contains BASEDIR to determine
        try:
            basedir = str(self._resolve_basedir(locs, chk_dirs))
        except FileNotFoundError:
            basedir = None
        repl_str = '${BASEDIR}'
        for loc in locs:
            if repl_str in loc:
                if basedir is None:
                    continue
                loc = loc.replace(repl_str, basedir)

            if not loc in self._search_dirs:
                self._search_dirs.append(loc)
        return True

    def _add_obsconfig(self, cr, basedir=None):
        chk_dirs = []
        if basedir is not None and self._check_access(basedir):
            chk_dirs.append(basedir)

        cfg = cr['obsfolders']

        # check and update model base directory if applicable
        if 'BASEDIR' in cfg:
            _dir = cfg['BASEDIR']
            if '${HOME}' in _dir:
                _dir = _dir.replace('${HOME}', os.path.expanduser('~'))
            if not _dir in chk_dirs and self._check_access(_dir):
                chk_dirs.append(_dir)
        if len(chk_dirs) == 0:
            return False

        names_cfg = self._add_obsnames_config(cr)

        candidates = {}
        dirconfirmed = None
        repl = '${BASEDIR}'
        if cr.has_section('obsfolders'):
            for obsname, path in cr['obsfolders'].items():
                if obsname.lower() == 'basedir':
                    continue
                name_str = '{}_NAME'.format(obsname.upper())
                if name_str in names_cfg:
                    ID = self.__dict__[name_str]
                else:
                    ID = self._add_obsname(obsname)
                candidates[ID] = path
                # candidate for checking access
                if dirconfirmed is None and repl in path:
                    for chk_dir in chk_dirs:
                        chk = Path(path.replace(repl, chk_dir))
                        if self._check_access(chk):
                            dirconfirmed = str(chk_dir)
        homedir = os.path.expanduser('~')
        for name, loc in candidates.items():
            if repl in loc:
                if dirconfirmed is None:
                    continue
                loc = loc.replace(repl, dirconfirmed)
            if '${HOME}' in loc:
                loc = loc.replace('${HOME}', homedir)

            self.OBSLOCS_UNGRIDDED[name] = loc

    def _init_output_folders_from_cfg(self, cr):
        cfg = cr['outputfolders']
        if 'CACHEDIR' in cfg and not self._check_access(self._cache_basedir):
            self._cache_basedir = cfg['CACHEDIR']

        if 'OUTPUTDIR' in cfg and not self._check_access(self._outputdir):
            self._outputdir = cfg['OUTPUTDIR']

        if 'COLOCATEDDATADIR' in cfg and not self._check_access(self._colocateddatadir):
            self._colocateddatadir = cfg['COLOCATEDDATADIR']

        if 'LOCALTMPDIR' in cfg:
            _dir = cfg['LOCALTMPDIR']
            # expand ${HOME}
            if '${HOME}' in _dir:
                _dir = _dir.replace('${HOME}', os.path.expanduser('~'))
            if '${USER}' in _dir:
                _dir = _dir.replace('${USER}', getpass.getuser())

            self._local_tmp_dir = _dir

    def _add_obsname(self, name):
        name_str = '{}_NAME'.format(name.upper())
        self[name_str] =  name
        return name_str

    def _add_obsnames_config(self, cr):
        names_cfg = []
        if cr.has_section('obsnames'):
            for obsname, ID in cr['obsnames'].items():
                name_str = '{}_NAME'.format(obsname.upper())
                self[name_str] =  ID
                names_cfg.append(name_str)
        return names_cfg

    def short_str(self):
        """Deprecated method"""
        return self.__str__()

    def __setitem__(self, key, val):
        self.__dict__[key] = val

    def __str__(self):
        head = "Pyaerocom {}".format(type(self).__name__)
        s = "\n{}\n{}\n".format(head, len(head)*"-")
        for k, v in self.__dict__.items():
            if k.startswith('_'):
                pass
            if k=='VARS':
                s += '\n{}\n{}'.format(k, list_to_shortstr(v.all_vars))
            elif isinstance(v, dict):
                s += "\n%s (dict)" %k
            elif isinstance(v, list):
                s += "\n%s (list)" %k
                s += list_to_shortstr(v)
            else:
                s += "\n%s: %s" %(k, v)
        return s

if __name__=="__main__":
    import pyaerocom as pya
    #print(pya.const)
    print(pya.const.has_access_lustre)<|MERGE_RESOLUTION|>--- conflicted
+++ resolved
@@ -25,12 +25,7 @@
                                          check_dir_access,
                                          check_write_access)
 
-<<<<<<< HEAD
-from pyaerocom.exceptions import (DeprecationError, DataSourceError,
-                                  DataIdError)
-=======
 from pyaerocom.exceptions import (DataSourceError, DataIdError)
->>>>>>> dc4916ef
 from pyaerocom.region_defs import (OLD_AEROCOM_REGIONS,
                                    HTAP_REGIONS)
 
@@ -222,17 +217,10 @@
         self.logger = logger
 
         # Directories
-<<<<<<< HEAD
-        self._cache_basedir = cache_dir
-        self._outputdir = output_dir
-        self._logdir = None
-
-        self._colocateddatadir = colocateddata_dir
-=======
         self._outputdir = None
         self._cache_basedir = None
         self._colocateddatadir = None
->>>>>>> dc4916ef
+        self._logdir = None
         self._filtermaskdir = None
         self._local_tmp_dir = None
         self._downloaddatadir = None
