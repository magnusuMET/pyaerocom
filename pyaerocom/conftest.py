#!/usr/bin/env python3
# -*- coding: utf-8 -*-
"""
Created on Tue Feb 11 15:57:09 2020

@author: jonasg
"""
import pytest

from contextlib import contextmanager

from pyaerocom import const
import pyaerocom._conftest_helpers as cth
import pyaerocom.testdata_access as td
from pyaerocom.griddeddata import GriddedData

from pyaerocom.io import (ReadAasEtal, ReadEbas, ReadAeronetSunV3,
                          ReadAeronetSdaV3, ReadMscwCtm)

from pyaerocom.test.synthetic_data import DataAccess

INIT_TESTDATA = True
TEST_RTOL = 1e-4

DATA_ACCESS = DataAccess()

# class that provides / ensures access to testdataset
tda = td.TestDataAccess()

TESTDATADIR = tda.testdatadir

AMES_FILE = 'CH0001G.20180101000000.20190520124723.nephelometer..aerosol.1y.1h.CH02L_TSI_3563_JFJ_dry.CH02L_Neph_3563.lev2.nas'
<<<<<<< HEAD
# Paths to be added to pya.const. All relative to BASEDIR
ADD_PATHS = {

    'MODELS'                : 'modeldata',
    'OBSERVATIONS'          : 'obsdata',
    'CONFIG'                : 'config',
    'AeronetSunV3L2Subset.daily'  : 'obsdata/AeronetSunV3Lev2.daily/renamed',
    'AeronetSDAV3L2Subset.daily'  : 'obsdata/AeronetSDAV3Lev2.daily/renamed',
    'AeronetInvV3L2Subset.daily'  : 'obsdata/AeronetInvV3Lev2.daily/renamed',
    'EBASSubset'            : 'obsdata/EBASMultiColumn'

}
=======
>>>>>>> bd63ae53

# Additional paths that have to exist (for sanity checking)
CHECK_PATHS = {
    'tm5': 'modeldata/TM5-met2010_CTRL-TEST/renamed',
    'tm5aod' : 'modeldata/TM5-met2010_CTRL-TEST/renamed/aerocom3_TM5_AP3-CTRL2016_od550aer_Column_2010_monthly.nc',
    'nasa_ames_sc550aer' : 'obsdata/EBASMultiColumn/data/{}'.format(AMES_FILE),
    'coldata_tm5_aeronet': 'coldata/od550aer_REF-AeronetSunV3Lev2.daily_MOD-TM5_AP3-CTRL2016_20100101_20101231_monthly_WORLD-noMOUNTAINS.nc',
    'emep' : 'modeldata/EMEP_2017'
    }

TEST_VARS_AERONET = ['od550aer', 'ang4487aer']

NASA_AMES_FILEPATHS = {
    'scatc_jfj' :  tda.testdatadir.joinpath(CHECK_PATHS['nasa_ames_sc550aer'])
    }

# checks if testdata-minimal is available and if not, tries to download it
# automatically into ~/MyPyaerocom/testdata-minimal

if INIT_TESTDATA:
    TESTDATA_AVAIL = tda.init()
else:
    TESTDATA_AVAIL = False
# skipif marker that is True if no access to metno PPI is provided
# (some tests are skipped in this case)
lustre_unavail = pytest.mark.skipif(not const.has_access_lustre,
                                    reason='Skipping tests that require access '
                                    'to AEROCOM database on METNo servers')

# custom skipif marker that is used below for test functions that
# require geonum to be installed
geonum_unavail = pytest.mark.skipif(not const.GEONUM_AVAILABLE,
                   reason='Skipping tests that require geonum.')
etopo1_unavail = pytest.mark.skipif(not const.ETOPO1_AVAILABLE,
                   reason='Skipping tests that require access to ETOPO1 data')

try:
    import reverse_geocode
    rg_avail = True
except ModuleNotFoundError:
    rg_avail = False

rg_unavail = pytest.mark.skipif(not rg_avail,
                   reason='Skipping tests that require access to reverse_geocode')

etopo1_unavail = pytest.mark.skipif(not const.ETOPO1_AVAILABLE,
                   reason='Skipping tests that require access to ETOPO1 data')
always_skipped = pytest.mark.skipif(True==True, reason='Seek the answer')

testdata_unavail = pytest.mark.skipif(not TESTDATA_AVAIL,
                    reason='Skipping tests that require testdata-minimal.')

test_not_working = pytest.mark.skip(reason='Method raises Exception')

from pyaerocom import change_verbosity
change_verbosity('critical', const.print_log)
### Fixtures representing data

# Paths to EMEP data
@pytest.fixture(scope='session')
def path_emep():
    paths = {}
    emep_path= TESTDATADIR.joinpath(CHECK_PATHS['emep'])
    paths['daily'] = str(emep_path.joinpath('Base_day.nc'))
    paths['monthly'] = str(emep_path.joinpath('Base_month.nc'))
    paths['yearly'] = str(emep_path.joinpath('Base_fullrun.nc'))
    paths['data_dir'] = str(emep_path)
    return paths

# Example GriddedData object (TM5 model)
@pytest.fixture(scope='session')
def data_tm5():
    fpath = tda.testdatadir.joinpath(CHECK_PATHS['tm5aod'])
    if not fpath.exists():
        raise Exception('Unexpected error, please debug')
    data = GriddedData(fpath)
    return data

@pytest.fixture(scope='session')
def coldata_tm5_aeronet():
    fpath = tda.testdatadir.joinpath(CHECK_PATHS['coldata_tm5_aeronet'])
    return cth._load_coldata_tm5_aeronet_from_scratch(fpath)

@pytest.fixture(scope='session')
def aasetal_data():
    reader = ReadAasEtal()
    # that's quite time consuming, so keep it for possible usage in other
    # tests
    return reader.read()  # read all variables

@pytest.fixture(scope='session')
def aeronet_sun_subset_reader():
    reader = ReadAeronetSunV3('AeronetSunV3L2Subset.daily')
    return reader

@pytest.fixture(scope='session')
<<<<<<< HEAD
=======
def aeronet_sda_subset_reader():
    reader = ReadAeronetSdaV3('AeronetSDAV3L2Subset.daily')
    return reader

@pytest.fixture(scope='session')
>>>>>>> bd63ae53
def aeronetsunv3lev2_subset(aeronet_sun_subset_reader):
    r = aeronet_sun_subset_reader
    #return r.read(vars_to_retrieve=TEST_VARS)
    return r.read(vars_to_retrieve=TEST_VARS_AERONET)

@pytest.fixture(scope='session')
def aeronetsdav3lev2_subset(aeronet_sda_subset_reader):
    r = aeronet_sda_subset_reader
    return r.read(vars_to_retrieve=['od550aer', 'od550lt1aer'])

@pytest.fixture(scope='session')
def data_scat_jungfraujoch():
    r = ReadEbas('EBASSubset')
    return r.read('sc550aer', station_names='Jungfrau*')

@pytest.fixture(scope='session')
def data_scat_jungfraujoch_full():
    r = ReadEbas()
    return r.read('sc550aer', station_names='Jungfrau*')


@pytest.fixture(scope='session')
def loaded_nasa_ames_example():
    from pyaerocom.io.ebas_nasa_ames import EbasNasaAmesFile
    #fp = TESTDATADIR.joinpath(TEST_PATHS['nasa_ames_sc550aer'])
    return EbasNasaAmesFile(NASA_AMES_FILEPATHS['scatc_jfj'])

@pytest.fixture(scope='session')
def tempdir(tmpdir_factory):
    """Temporary directory for dumping data shared between tests"""
    tmpdir= tmpdir_factory.mktemp('data')
    return tmpdir

@contextmanager
def does_not_raise_exception():
    yield

if __name__=="__main__":
    import sys
    import pyaerocom as pya<|MERGE_RESOLUTION|>--- conflicted
+++ resolved
@@ -30,21 +30,6 @@
 TESTDATADIR = tda.testdatadir
 
 AMES_FILE = 'CH0001G.20180101000000.20190520124723.nephelometer..aerosol.1y.1h.CH02L_TSI_3563_JFJ_dry.CH02L_Neph_3563.lev2.nas'
-<<<<<<< HEAD
-# Paths to be added to pya.const. All relative to BASEDIR
-ADD_PATHS = {
-
-    'MODELS'                : 'modeldata',
-    'OBSERVATIONS'          : 'obsdata',
-    'CONFIG'                : 'config',
-    'AeronetSunV3L2Subset.daily'  : 'obsdata/AeronetSunV3Lev2.daily/renamed',
-    'AeronetSDAV3L2Subset.daily'  : 'obsdata/AeronetSDAV3Lev2.daily/renamed',
-    'AeronetInvV3L2Subset.daily'  : 'obsdata/AeronetInvV3Lev2.daily/renamed',
-    'EBASSubset'            : 'obsdata/EBASMultiColumn'
-
-}
-=======
->>>>>>> bd63ae53
 
 # Additional paths that have to exist (for sanity checking)
 CHECK_PATHS = {
@@ -141,14 +126,11 @@
     return reader
 
 @pytest.fixture(scope='session')
-<<<<<<< HEAD
-=======
 def aeronet_sda_subset_reader():
     reader = ReadAeronetSdaV3('AeronetSDAV3L2Subset.daily')
     return reader
 
 @pytest.fixture(scope='session')
->>>>>>> bd63ae53
 def aeronetsunv3lev2_subset(aeronet_sun_subset_reader):
     r = aeronet_sun_subset_reader
     #return r.read(vars_to_retrieve=TEST_VARS)
