#!/usr/bin/env python3
from copy import deepcopy

import matplotlib.pyplot as plt
import numpy as np
import pandas as pd
import xarray as xr

from pyaerocom import const, logger
from pyaerocom._lowlevel_helpers import BrowseDict, dict_to_str, list_to_shortstr, merge_dicts
from pyaerocom.exceptions import (
    CoordinateError,
    DataDimensionError,
    DataExtractionError,
    DataUnitError,
    MetaDataError,
    StationCoordinateError,
    TemporalResolutionError,
    UnitConversionError,
    VarNotAvailableError,
)
from pyaerocom.helpers import calc_climatology, isnumeric, isrange, to_datetime64
from pyaerocom.metastandards import STANDARD_META_KEYS, StationMetaData
from pyaerocom.time_resampler import TimeResampler
from pyaerocom.tstype import TsType
from pyaerocom.units_helpers import convert_unit, get_unit_conversion_fac
from pyaerocom.vertical_profile import VerticalProfile


class StationData(StationMetaData):
    """Dict-like base class for single station data

    ToDo: write more detailed introduction

    Note
    ----
    Variable data (e.g. numpy array or pandas Series) can be directly
    assigned to the object. When  assigning variable data it is
    recommended to add variable metadata (e.g. unit, ts_type)
    in :attr:`var_info`, where key is variable name and value is dict with
    metadata entries.

    Attributes
    ----------
    dtime : list
        list / array containing time index values
    var_info : dict
        dictionary containing information about each variable
    data_err : dict
        dictionary that may be used to store uncertainty timeseries or data
        arrays associated with the different variable data.
    overlap : dict
        dictionary that may be filled to store overlapping timeseries data
        associated with one variable. This is, for instance, used in
        :func:`merge_vardata` to store overlapping data from another station.

    """

    #: List of keys that specify standard metadata attribute names. This
    #: is used e.g. in :func:`get_meta`
    STANDARD_COORD_KEYS = const.STANDARD_COORD_NAMES

    #: maximum numerical distance between coordinates associated with this
    #: station
<<<<<<< HEAD
    _COORD_MAX_VAR = 0.1  # km
=======
    # _COORD_MAX_VAR = 0.1 #km
    _COORD_MAX_VAR = 1.0 #km
>>>>>>> a483626c
    STANDARD_META_KEYS = STANDARD_META_KEYS

    VALID_TS_TYPES = const.GRID_IO.TS_TYPES

    #: Keys that are ignored when accessing metadata
    PROTECTED_KEYS = [
        "dtime",
        "var_info",
        "station_coords",
        "data_err",
        "overlap",
        "numobs",
        "data_flagged",
    ]

    def __init__(self, **meta_info):

        self.dtime = []

        self.var_info = BrowseDict()

        self.station_coords = dict.fromkeys(self.STANDARD_COORD_KEYS)

        self.data_err = BrowseDict()
        self.overlap = BrowseDict()
        self.numobs = BrowseDict()
        self.data_flagged = BrowseDict()

        super().__init__(**meta_info)

    @property
    def default_vert_grid(self):
        """AeroCom default grid for vertical regridding

        For details, see :attr:`DEFAULT_VERT_GRID_DEF` in :class:`Config`

        Returns
        -------
        ndarray
            numpy array specifying default coordinates
        """
        return const.make_default_vert_grid()

    @property
    def vars_available(self):
        """Number of variables available in this data object"""
        return list(self.var_info.keys())

    def has_var(self, var_name):
        """Checks if input variable is available in data object

        Parameters
        ----------
        var_name : str
            name of variable

        Returns
        -------
        bool
            True, if variable data is available, else False
        """
        if not var_name in self:
            return False
        if not var_name in self.var_info:
            const.print_log.warning(
                f"Variable {var_name} exists in data but has no "
                f"metadata assigned in :attr:`var_info`"
            )
        return True

    def get_unit(self, var_name):
        """Get unit of variable data

        Parameters
        ----------
        var_name : str
            name of variable

        Returns
        -------
        str
            unit of variable

        Raises
        ------
        MetaDataError
            if unit cannot be accessed for variable
        """
        if not var_name in self.var_info:
            raise MetaDataError(f"Could not access variable metadata dict for {var_name}.")
        try:
            return str(self.var_info[var_name]["units"])
        except KeyError:
            add_str = ""
            if "unit" in self.var_info[var_name]:
                add_str = (
                    "Corresponding var_info dict contains "
                    'attr. "unit", which is deprecated, please '
                    "check corresponding reading routine. "
                )
            raise MetaDataError(
                f"Failed to access units attribute for variable {var_name}. {add_str}"
            )

    @property
    def units(self):
        """Dictionary containing units of all variables in this object"""
        ud = {}
        for var in self.var_info:
            ud[var] = self.get_unit(var)
        return ud

    def check_var_unit_aerocom(self, var_name):
        """Check if unit of input variable is AeroCom default, if not, convert

        Parameters
        ----------
        var_name : str
            name of variable

        Raises
        ------
        MetaDataError
            if unit information is not accessible for input variable name
        UnitConversionError
            if current unit cannot be converted into specified unit
            (e.g. 1 vs m-1)
        DataUnitError
            if current unit is not equal to AeroCom default and cannot
            be converted.
        """
        to_unit = const.VARS[var_name].units
        try:
            self.check_unit(var_name, to_unit)
        except Exception:
            self.convert_unit(var_name, to_unit)

    def check_unit(self, var_name, unit=None):
        """Check if variable unit corresponds to a certain unit

        Parameters
        ----------
        var_name : str
            variable name for which unit is to be checked
        unit : :obj:`str`, optional
            unit to be checked, if None, AeroCom default unit is used

        Raises
        ------
        MetaDataError
            if unit information is not accessible for input variable name
        UnitConversionError
            if current unit cannot be converted into specified unit
            (e.g. 1 vs m-1)
        DataUnitError
            if current unit is not equal to input unit but can be converted
            (e.g. 1/Mm vs 1/m)
        """
        if unit is None:
            unit = const.VARS[var_name].units
        u = self.get_unit(var_name)
        if not get_unit_conversion_fac(u, unit, var_name) == 1:
            raise DataUnitError(f"Invalid unit {u} (expected {unit})")

    def convert_unit(self, var_name, to_unit):
        """Try to convert unit of data

        Requires that unit of input variable is available in :attr:`var_info`

        Parameters
        ----------
        var_name : str
            name of variable
        to_unit : str
            new unit

        Raises
        ------
        MetaDataError
            if variable unit cannot be accessed
        UnitConversionError
            if conversion failed
        """
        unit = self.get_unit(var_name)

        data = self[var_name]
        try:
            tst = self.get_var_ts_type(var_name)
        except MetaDataError:
            tst = None
        data = convert_unit(data, from_unit=unit, to_unit=to_unit, var_name=var_name, ts_type=tst)

        self[var_name] = data
        self.var_info[var_name]["units"] = to_unit
        const.logger.info(
            f"Successfully converted unit of variable {var_name} in {self.station_name} "
            f"from {unit} to {to_unit}"
        )

    def dist_other(self, other):
        """Distance to other station in km

        Parameters
        ----------
        other : StationData
            other data object

        Returns
        -------
        float
            distance between this and other station in km
        """
        from pyaerocom.geodesy import calc_distance

        cthis = self.get_station_coords()
        cother = other.get_station_coords()

        return calc_distance(
            cthis["latitude"],
            cthis["longitude"],
            cother["latitude"],
            cother["longitude"],
            cthis["altitude"],
            cother["altitude"],
        )

    def same_coords(self, other, tol_km=None):
        """Compare station coordinates of other station with this station

        Parameters
        ----------
        other : StationData
            other data object
        tol_km : float
            distance tolerance in km

        Returns
        -------
        bool
            if True, then the two object are located within the specified
            tolerance range
        """
        if tol_km is None:
            tol_km = self._COORD_MAX_VAR
        return True if self.dist_other(other) < tol_km else False

    def get_station_coords(self, force_single_value=True):
        """Return coordinates as dictionary

        This method uses the standard coordinate names defined in
        :attr:`STANDARD_COORD_KEYS` (latitude, longitude and altitude) to get
        the station coordinates. For each of these parameters tt first looks
        in :attr:`station_coords` if the parameter is defined (i.e. it is not
        None) and if not it checks if this object has an attribute that has
        this name and uses that one.

        Parameters
        ----------
        force_single_value : bool
            if True and coordinate values are lists or arrays, then they are
            collapsed to single value using mean

        Returns
        -------
        dict
            dictionary containing the retrieved coordinates

        Raises
        ------
        AttributeError
            if one of the coordinate values is invalid
        CoordinateError
            if local variation in either of the three spatial coordinates is
            found too large
        """
        output = {}
        for key in self.STANDARD_COORD_KEYS:
            # prefer explicit if defined in station_coord dictionary (e.g. altitude
            # attribute in lidar data will be an array corresponding to profile
            # altitudes)
            val = self.station_coords[key]
            if val is not None:
                if not isnumeric(val):
                    raise MetaDataError(f"Station coordinate {key} must be numeric. Got: {val}")
                output[key] = val
            else:
                val = self[key]
                if force_single_value and not isinstance(val, (float, np.floating)):
                    if isinstance(val, (int, np.integer)):
                        val = np.float64(val)
                    elif isinstance(val, (list, np.ndarray)):
                        # ToDo: consider tolerance to be specified in input
                        # args.
                        maxdiff = np.max(val) - np.min(val)
                        if key in ("latitude", "longitude"):
                            tol = 0.05  # ca 5km at equator
                        else:
                            tol = 100  # m altitude tolerance
                        if maxdiff > tol:
                            raise StationCoordinateError(
                                f"meas point coordinate arrays of {key} vary "
                                f"too much to reduce them to a single "
                                f"coordinate. Order of difference in {key} is "
                                f"{maxdiff} and maximum allowed is {tol}."
                            )
                        val = np.mean(val)
                    else:
                        raise AttributeError(
                            f"Invalid value encountered for coord {key}, "
                            f"need float, int, list or ndarray, got {type(val)}"
                        )
                output[key] = val
        return output

    def get_meta(
        self, force_single_value=True, quality_check=True, add_none_vals=False, add_meta_keys=None
    ):
        """Return meta-data as dictionary

        By default, only default metadata keys are considered, use parameter
        `add_meta_keys` to add additional metadata.

        Parameters
        ----------
        force_single_value : bool
            if True, then each meta value that is list or array,is converted
            to a single value.
        quality_check : bool
            if True, and coordinate values are lists or arrays, then the
            standarad deviation in the values is compared to the upper limits
            allowed in the local variation. The upper limits are specified
            in attr. ``COORD_MAX_VAR``.
        add_none_vals : bool
            Add metadata keys which have value set to None.
        add_meta_keys : str or list, optional
            Add none-standard metadata.

        Returns
        -------
        dict
            dictionary containing the retrieved meta-data

        Raises
        ------
        AttributeError
            if one of the meta entries is invalid
        MetaDataError
            in case of consistencies in meta data between individual time-stamps
        """
        if isinstance(add_meta_keys, str):
            add_meta_keys = [add_meta_keys]
        elif not isinstance(add_meta_keys, list):
            add_meta_keys = []
        meta = {}
        meta.update(self.get_station_coords(force_single_value))
        keys = [k for k in self.STANDARD_META_KEYS]
        keys.extend(add_meta_keys)
        for key in keys:
            if not key in self:
                const.print_log.warning(f"No such key in StationData: {key}")
                continue
            elif key in self.PROTECTED_KEYS:
                # this is not metadata...
                continue
            elif key in self.STANDARD_COORD_KEYS:
                # this has been handled above
                continue
            if self[key] is None and not add_none_vals:
                logger.info(f"No metadata available for key {key}")
                continue

            val = self[key]
            if force_single_value and isinstance(val, (list, tuple, np.ndarray)):
                if quality_check and not all([x == val[0] for x in val]):
                    raise MetaDataError(f"Inconsistencies in meta parameter {key}")
                val = val[0]
            meta[key] = val

        return meta

    def _check_meta_item(self, key):
        """Check if metadata item is valid

        Valid value types are dictionaries, lists, strings, numerical values
        and datetetime objects.
        """
        val = self[key]
        if val is None:
            return
        elif isinstance(val, np.ndarray):
            if val.ndim != 1:
                raise MetaDataError(
                    f"Invalid metadata entry {val} for key {key}. "
                    f"Only 1d numpy arrays are supported..."
                )
            self[key] = list(val)
        elif not isinstance(val, (dict, list, str)) and not isnumeric(val):
            try:
                self[key] = to_datetime64(val)
            except Exception:
                raise MetaDataError(
                    f"Invalid metadata entry {val} for key {key}. "
                    f"Only dicts, lists, strings, numerical "
                    f"values or datetime objects are supported."
                )

    def _merge_meta_item(self, key, val):
        """Merge meta item into this object

        Parameters
        ----------
        key
            key of metadata value
        val
            value to be added
        """
        current_val = self[key]
        same_type = isinstance(current_val, type(val))
        try:
            if isinstance(current_val, dict):
                if not same_type:
                    raise ValueError(f"Cannot merge meta item {key} due to type mismatch")
                elif not current_val == val:
                    self[key] = merge_dicts(current_val, val)

            elif isinstance(current_val, str):
                if not same_type:
                    if isinstance(val, list):
                        if not current_val in val:
                            newval = val.insert(0, current_val)
                        self[key] = newval
                    else:
                        raise ValueError(f"Cannot merge meta item {key} due to type mismatch")
                elif not current_val == val:
                    # both are str that may be already merged with ";" -> only
                    # add new entries
                    vals_in = [x.strip() for x in val.split(";")]

                    for item in vals_in:
                        if not item in current_val:
                            current_val += f";{item}"
                    self[key] = current_val

            elif isinstance(current_val, list):
                if not same_type:
                    val = [val]
                for item in val:
                    if not item in current_val:
                        current_val.append(item)
                self[key] = current_val

            elif isnumeric(current_val) and isnumeric(val):
                if np.isnan(current_val) and np.isnan(val):
                    self[key] = val
                elif val != current_val:
                    self[key] = [current_val, val]

            elif isinstance(val, list):
                if not current_val in val:
                    self[key] = val.insert(0, current_val)

            elif current_val != val:
                self[key] = [current_val, val]

            else:  # they shoul be the same
                assert current_val == val, (current_val, val)
        except Exception as e:
            raise MetaDataError(
                f"Failed to merge metadata entries for key {key}.\n"
                f"Value in current StationData: {current_val}\n"
                f"Value to be merged: {val}\n"
                f"Error: {repr(e)}"
            )

    def _append_meta_item(self, key, val):
        """Add a metadata item"""
        if not key in self or self[key] is None:
            self[key] = val
        else:
            self._merge_meta_item(key, val)

    def merge_meta_same_station(
        self,
        other,
        coord_tol_km=None,
        check_coords=True,
        inplace=True,
        add_meta_keys=None,
        raise_on_error=False,
    ):
        """Merge meta information from other object

        Note
        ----
        Coordinate attributes (latitude, longitude and altitude) are not
        copied as they are required to be the same in both stations. The
        latter can be checked and ensured using input argument ``check_coords``

        Parameters
        ----------
        other : StationData
            other data object
        coord_tol_km : float
            maximum distance in km between coordinates of input StationData
            object and self. Only relevant if :attr:`check_coords` is True. If
            None, then :attr:`_COORD_MAX_VAR` is used which is defined in the
            class header.
        check_coords : bool
            if True, the coordinates are compared and checked if they are lying
            within a certain distance to each other (cf. :attr:`coord_tol_km`).
        inplace : bool
            if True, the metadata from the other station is added to the
            metadata of this station, else, a new station is returned with the
            merged attributes.
        add_meta_keys : str or list, optional
            additional non-standard metadata keys that are supposed to be
            considered for merging.
        raise_on_error : bool
            if True, then an Exception will be raised in case one of the
            metadata items cannot be merged, which is most often due to
            unresolvable type differences of metadata values between the two
            objects

        """
        if add_meta_keys is None:
            add_meta_keys = []

        elif isinstance(add_meta_keys, str):
            add_meta_keys = [add_meta_keys]

        if not inplace:
            obj = self.copy()
        else:
            obj = self

        if check_coords:
            if coord_tol_km is None:
                coord_tol_km = self._COORD_MAX_VAR
            try:
                if not self.same_coords(other, coord_tol_km):
                    raise CoordinateError(
                        f"Station coordinates differ by more than {coord_tol_km} km."
                    )
            except MetaDataError:  #
                pass

        keys = [k for k in self.STANDARD_META_KEYS]
        keys.extend(add_meta_keys)
        for key in keys:
            if key in self.STANDARD_COORD_KEYS:
                if self[key] is None and other[key] is not None:
                    self[key] = other[key]
            elif key in self.PROTECTED_KEYS:
                continue
            elif key in other and other[key] is not None:
                try:
                    self._check_meta_item(key)
                    other._check_meta_item(key)

                    obj._append_meta_item(key, other[key])
                except MetaDataError as e:
                    obj[key] = "N/A_FAILED_TO_MERGE"
                    msg = f"Failed to merge meta item {key}. Reason:{repr(e)}"
                    if raise_on_error:
                        raise MetaDataError(msg)
                    else:
                        const.print_log.warning(msg)

        return obj

    def merge_varinfo(self, other, var_name):
        """Merge variable specific meta information from other object

        Parameters
        ----------
        other : StationData
            other data object
        var_name : str
            variable name for which info is to be merged (needs to be both
            available in this object and the provided other object)
        """
        if not var_name in self.var_info or not var_name in other.var_info:
            raise MetaDataError(f"No variable meta information available for {var_name}")

        info_this = self.var_info[var_name]
        info_other = other.var_info[var_name]
        for key, val in info_other.items():
            if not key in info_this or info_this[key] == None:
                info_this[key] = val
            else:
                if isinstance(info_this[key], str):
                    if not isinstance(val, str):
                        raise ValueError(f"Cannot merge meta item {key} due to type mismatch")
                    vals = [x.strip() for x in info_this[key].split(";")]
                    vals_in = [x.strip() for x in val.split(";")]

                    for _val in vals_in:
                        if not _val in vals:
                            info_this[key] = info_this[key] + f";{_val}"
                else:
                    if isinstance(val, (list, np.ndarray)):
                        if len(val) == 0:
                            continue
                        elif type(info_this[key]) == type(val):
                            if info_this[key] == val:
                                continue
                            info_this[key] = [info_this[key], val]
                        raise ValueError(
                            "Cannot append metadata value that is "
                            "already a list or numpy array due to "
                            "potential ambiguities"
                        )
                    if isinstance(info_this[key], list):
                        if not val in info_this[key]:
                            info_this[key].append(val)
                    else:
                        if not info_this[key] == val:
                            info_this[key] = [info_this[key], val]
        return self

    def check_if_3d(self, var_name):
        """Checks if altitude data is available in this object"""
        if "altitude" in self:
            val = self["altitude"]
            if isnumeric(val):  # is numerical value
                return False
            # unique altitude values
            uvals = np.unique(val)
            if len(uvals) == 1:  # only one value in altitude array (NOT 3D)
                return False
            elif (
                len(uvals[~np.isnan(uvals)]) == 1
            ):  # only 2 unique values in altitude array but one is NaN
                return False
            return True
        return False

    def _check_ts_types_for_merge(self, other, var_name):
        ts_type = self.get_var_ts_type(var_name)
        ts_type1 = other.get_var_ts_type(var_name)
        if ts_type != ts_type1:
            # make sure each variable in the object has explicitely ts_type
            # assigned (rather than global specification)

            self._update_var_timeinfo()
            other._update_var_timeinfo()

            from pyaerocom.helpers import get_lowest_resolution

            ts_type = get_lowest_resolution(ts_type, ts_type1)
        return ts_type

    def _update_var_timeinfo(self):

        for var, info in self.var_info.items():
            data = self[var]
            if not isinstance(data, pd.Series):
                try:
                    self[var] = pd.Series(data, self.dtime)
                except Exception as e:
                    raise Exception(f"Unexpected error: {repr(e)}.\nPlease debug...")
            if not "ts_type" in info or info["ts_type"] is None:
                if not self.ts_type in const.GRID_IO.TS_TYPES:
                    raise ValueError(f"Cannot identify ts_type for var {var} in {self}")
                info["ts_type"] = self.ts_type
        self.ts_type = None

    def _merge_vardata_2d(self, other, var_name, resample_how=None, min_num_obs=None):
        """Merge 2D variable data (for details see :func:`merge_vardata`)"""
        ts_type = self._check_ts_types_for_merge(other, var_name)

        s0 = self.resample_time(
            var_name, ts_type=ts_type, how=resample_how, min_num_obs=min_num_obs, inplace=True
        )[var_name].dropna()
        s1 = other.resample_time(
            var_name, ts_type=ts_type, how=resample_how, min_num_obs=min_num_obs, inplace=True
        )[var_name].dropna()

        info = other.var_info[var_name]
        removed = None
        if "overlap" in info and info["overlap"]:
            raise NotImplementedError("Coming soon...")

        if len(s1) > 0:  # there is data
            overlap = s0.index.intersection(s1.index)
            try:
                if len(overlap) > 0:
                    removed = s1[overlap]
                    # NOTE JGLISS: updated on 8.5.2020, cf. issue #106
                    # s1 = s1.drop(index=overlap, inplace=True)
                    s1.drop(index=overlap, inplace=True)
                # compute merged time series
                if len(s1) > 0:
                    s0 = pd.concat([s0, s1], verify_integrity=True)

                # sort the concatenated series based on timestamps
                s0.sort_index(inplace=True)
                self.merge_varinfo(other, var_name)
            except KeyError:
                const.print_log.warning(
                    f"failed to merge {var_name} data from 2 StationData "
                    f"objects for station {self.station_name}. Ignoring 2nd "
                    f"data object."
                )

        # assign merged time series (overwrites previous one)
        self[var_name] = s0
        self.dtime = s0.index.values

        if removed is not None:
            if var_name in self.overlap:
                self.overlap[var_name] = pd.concat([self.overlap[var_name], removed])
                self.overlap[var_name].sort_index(inplace=True)
            else:
                self.overlap[var_name] = removed

        return self

    def merge_vardata(self, other, var_name, **kwargs):
        """Merge variable data from other object into this object

        Note
        ----
        This merges also the information about this variable in the dict
        :attr:`var_info`. It is required, that variable meta-info is
        specified in both StationData objects.

        Note
        ----
        This method removes NaN's from the existing time series in the data
        objects. In order to fill up the time-series with NaNs again after
        merging, call :func:`insert_nans_timeseries`

        Parameters
        ----------
        other : StationData
            other data object
        var_name : str
            variable name for which info is to be merged (needs to be both
            available in this object and the provided other object)
        kwargs
            keyword args passed on to :func:`_merge_vardata_2d`

        Returns
        -------
        StationData
            this object merged with other object
        """
        if not var_name in self:
            raise VarNotAvailableError(
                f"StationData object does not contain data for variable {var_name}"
            )
        elif not var_name in other:
            raise VarNotAvailableError(
                "Input StationData object does not contain data for variable {var_name}"
            )
        elif not var_name in self.var_info:
            raise MetaDataError(
                f"For merging of {var_name} data, variable specific meta "
                f"data needs to be available in var_info dict"
            )
        elif not var_name in other.var_info:
            raise MetaDataError(
                f"For merging of {var_name} data, variable specific meta "
                f"data needs to be available in var_info dict"
            )

        if self.get_unit(var_name) != other.get_unit(var_name):
            self.check_var_unit_aerocom(var_name)
            other.check_var_unit_aerocom(var_name)

        if self.check_if_3d(var_name):
            raise NotImplementedError("Coming soon...")
            # return self._merge_vardata_3d(other, var_name)
        else:
            return self._merge_vardata_2d(other, var_name, **kwargs)

    def merge_other(self, other, var_name, add_meta_keys=None, **kwargs):
        """Merge other station data object

        Todo
        ----
        Should be independent of variable, i.e. it should be able to merge all
        data that is in the other object into this, even if this object does
        not contain that variable yet.

        Parameters
        ----------
        other : StationData
            other data object
        var_name : str
            variable name for which info is to be merged (needs to be both
            available in this object and the provided other object)
        add_meta_keys : str or list, optional
            additional non-standard metadata keys that are supposed to be
            considered for merging.
        kwargs
            keyword args passed on to :func:`merge_vardata` (e.g time
            resampling settings)

        Returns
        -------
        StationData
            this object that has merged the other station
        """
        self.merge_vardata(other, var_name, **kwargs)
        self.merge_meta_same_station(other, add_meta_keys=add_meta_keys)

        return self

    def check_dtime(self):
        """Checks if dtime attribute is array or list"""
        if not any([isinstance(self.dtime, x) for x in [list, np.ndarray]]):
            raise TypeError(f"dtime attribute is not iterable: {self.dtime}")
        elif not len(self.dtime) > 0:
            raise AttributeError("No timestamps available")

    def get_var_ts_type(self, var_name, try_infer=True):
        """Get ts_type for a certain variable

        Note
        ----
        Converts to ts_type string if assigned ts_type is in pandas format

        Parameters
        ----------
        var_name : str
            data variable name for which the ts_type is supposed to be
            retrieved
        try_infer : bool
            if ts_type is not available, try inferring it from data

        Returns
        -------
        str
            the corresponding data time resolution

        Raises
        ------
        MetaDataError
            if no metadata is available for this variable (e.g. if ``var_name``
            cannot be found in :attr:`var_info`)
        """
        # make sure there exists a var_info dict for this variable
        if not var_name in self.var_info:
            self.var_info[var_name] = {}

        # use variable specific entry if available
        if "ts_type" in self.var_info[var_name]:
            return TsType(self.var_info[var_name]["ts_type"]).val
        elif isinstance(self.ts_type, str):
            # ensures validity and corrects for pandas strings
            ts_type = TsType(self.ts_type).val
            self.var_info[var_name]["ts_type"] = ts_type
            return ts_type

        if try_infer:
            const.print_log.warning(
                f"Trying to infer ts_type in StationData {self.station_name} "
                f"for variable {var_name}"
            )
            from pyaerocom.helpers import infer_time_resolution

            try:
                s = self._to_ts_helper(var_name)
                ts_type = infer_time_resolution(s.index)
                self.var_info[var_name]["ts_type"] = ts_type
                return ts_type
            except Exception:
                pass  # Raise standard error
        raise MetaDataError(f"Could not access ts_type for {var_name}")

    def remove_outliers(self, var_name, low=None, high=None, check_unit=True):
        """Remove outliers from one of the variable timeseries

        Parameters
        ----------
        var_name : str
            variable name
        low : float
            lower end of valid range for input variable. If None, then the
            corresponding value from the default settings for this variable
            are used (cf. minimum attribute of `available variables
            <https://pyaerocom.met.no/config_files.html#variables>`__)
        high : float
            upper end of valid range for input variable. If None, then the
            corresponding value from the default settings for this variable
            are used (cf. maximum attribute of `available variables
            <https://pyaerocom.met.no/config_files.html#variables>`__)
        check_unit : bool
            if True, the unit of the data is checked against AeroCom default
        """
        if any([x is None for x in (low, high)]):
            info = const.VARS[var_name]
            if check_unit:
                try:
                    self.check_unit(var_name)
                except DataUnitError:
                    self.convert_unit(var_name, to_unit=info.units)
            if low is None:
                low = info.minimum
                logger.info(f"Setting {var_name} outlier lower lim: {low:.2f}")
            if high is None:
                high = info.maximum
                logger.info(f"Setting {var_name} outlier upper lim: {high:.2f}")

        d = self[var_name]
        invalid_mask = np.logical_or(d < low, d > high)
        d[invalid_mask] = np.nan
        self[var_name] = d

    def calc_climatology(
        self,
        var_name,
        start=None,
        stop=None,
        min_num_obs=None,
        clim_mincount=None,
        clim_freq=None,
        set_year=None,
        resample_how=None,
    ):
        """Calculate climatological timeseries for input variable


        Parameters
        ----------
        var_name : str
            name of data variable
        start
            start time of data used to compute climatology
        stop
            start time of data used to compute climatology
        min_num_obs : dict or int, optional
            minimum number of observations required per period (when
            downsampling). For details see
            :func:`pyaerocom.time_resampler.TimeResampler.resample`)
        clim_micount : int, optional
            minimum number of of monthly values required per month of
            climatology
        set_year : int, optional
            if specified, the output data will be assigned the input year. Else
            the middle year of the climatological interval is used.
        resample_how : str
            how should the resampled data be averaged (e.g. mean, median)
        **kwargs
            Additional keyword args passed to
            :func:`pyaerocom.time_resampler.TimeResampler.resample`

        Returns
        -------
        StationData
            new instance of StationData containing climatological data
        """
        if clim_freq is None:
            clim_freq = const.CLIM_FREQ

        if resample_how is None:
            resample_how = const.CLIM_RESAMPLE_HOW

        ts_type = TsType(self.get_var_ts_type(var_name))

        monthly = TsType("monthly")
        if ts_type < monthly:
            raise TemporalResolutionError(
                f"Cannot compute climatology, {var_name} data "
                f"needs to be in monthly resolution or higher (is: {ts_type})"
            )
        if ts_type < TsType(
            clim_freq
        ):  # current resolution is lower than input climatological freq
            supported = list(const.CLIM_MIN_COUNT.keys())
            if str(ts_type) in supported:
                clim_freq = str(ts_type)
            else:  # use monthly
                clim_freq = "monthly"

        data = self.resample_time(
            var_name, ts_type=clim_freq, how=resample_how, min_num_obs=min_num_obs, inplace=False
        )
        ts = data.to_timeseries(var_name)

        if start is None:
            start = const.CLIM_START
        if stop is None:
            stop = const.CLIM_STOP

        if clim_mincount is None:
            clim_mincount = const.CLIM_MIN_COUNT[clim_freq]

        clim = calc_climatology(
            ts, start, stop, min_count=clim_mincount, set_year=set_year, resample_how=resample_how
        )

        new = StationData()
        try:
            new.update(self.get_meta())
        except MetaDataError:
            new.update(self.get_meta(force_single_value=False))

        new[var_name] = clim["data"]
        vi = {}
        if var_name in self.var_info:
            vi.update(self.var_info[var_name])

        new.var_info[var_name] = vi
        new.var_info[var_name]["ts_type"] = "monthly"
        new.var_info[var_name]["ts_type_src"] = ts_type.base
        new.var_info[var_name]["is_climatology"] = True
        new.var_info[var_name]["clim_start"] = start
        new.var_info[var_name]["clim_stop"] = stop
        new.var_info[var_name]["clim_freq"] = clim_freq
        new.var_info[var_name]["clim_how"] = resample_how
        new.var_info[var_name]["clim_mincount"] = clim_mincount
        new.data_err[var_name] = clim["std"]
        new.numobs[var_name] = clim["numobs"]
        return new

    def resample_time(
        self, var_name, ts_type, how=None, min_num_obs=None, inplace=False, **kwargs
    ):
        """Resample one of the time-series in this object

        Parameters
        ----------
        var_name : str
            name of data variable
        ts_type : str
            new frequency string (can be pyaerocom ts_type or valid pandas
            frequency string)
        how : str
            how should the resampled data be averaged (e.g. mean, median)
        min_num_obs : dict or int, optional
            minimum number of observations required per period (when
            downsampling). For details see
            :func:`pyaerocom.time_resampler.TimeResampler.resample`)
        inplace : bool
            if True, then the current data object stored in self, will be
            overwritten with the resampled time-series
        **kwargs
            Additional keyword args passed to
            :func:`pyaerocom.time_resampler.TimeResampler.resample`

        Returns
        -------
        StationData
            with resampled variable timeseries
        """
        if inplace:
            outdata = self
        else:
            outdata = self.copy()
        if not var_name in outdata:
            raise KeyError(f"Variable {var_name} does not exist")

        to_ts_type = TsType(ts_type)  # make sure to use AeroCom ts_type

        try:
            from_ts_type = TsType(outdata.get_var_ts_type(var_name))
        except (MetaDataError, TemporalResolutionError):
            from_ts_type = None
            const.print_log.warning(
                f"Failed to access current temporal resolution of {var_name} data "
                f"in StationData {outdata.station_name}. "
                f"No resampling constraints will be applied"
            )

        data = outdata[var_name]

        if not isinstance(data, (pd.Series, xr.DataArray)):
            data = outdata.to_timeseries(var_name)
        resampler = TimeResampler(data)
        new = resampler.resample(
            to_ts_type=to_ts_type,
            from_ts_type=from_ts_type,
            how=how,
            min_num_obs=min_num_obs,
            **kwargs,
        )

        outdata[var_name] = new
        outdata.var_info[var_name]["ts_type"] = to_ts_type.val
        outdata.var_info[var_name].update(resampler.last_setup)
        # there is other variables that are not resampled
        if len(outdata.var_info) > 1 and outdata.ts_type is not None:
            _tt = outdata.ts_type
            outdata.ts_type = None
            outdata.dtime = None
            for var, info in outdata.var_info.items():
                if not var == var_name:
                    info["ts_type"] = _tt
        else:  # no other variables, update global class attributes
            outdata.ts_type = to_ts_type.val
            outdata.dtime = new.index.values

        return outdata

    def resample_timeseries(self, var_name, **kwargs):
        """Wrapper for :func:`resample_time` (for backwards compatibility)

        Note
        ----
        For backwards compatibility, this method will return a pandas Series
        instead of the actual StationData object
        """
        const.print_log.warning(
            DeprecationWarning(
                "This method was renamed "
                "to resample_time as a means "
                "of harmonisation with GriddedData "
                "and ColocatedData"
            )
        )
        return self.resample_time(var_name, **kwargs)[var_name]

    def remove_variable(self, var_name):
        """Remove variable data

        Parameters
        ----------
        var_name : str
            name of variable that is to be removed

        Returns
        -------
        StationData
            current instance of this object, with data removed

        Raises
        ------
        VarNotAvailableError
            if the input variable is not available in this object
        """
        if not self.has_var(var_name):
            raise VarNotAvailableError(f"No such variable in StationData: {var_name}")
        self.pop(var_name)
        if var_name in self.var_info:
            self.var_info.pop(var_name)
        return self

    def insert_nans_timeseries(self, var_name):
        """Fill up missing values with NaNs in an existing time series

        Note
        ----
        This method does a resample of the data onto a regular grid. Thus, if
        the input ``ts_type`` is different from the actual current ``ts_type``
        of the data, this method will not only insert NaNs but at the same.

        Parameters
        ---------
        var_name : str
            variable name
        inplace : bool
            if True, the actual data in this object will be overwritten with
            the new data that contains NaNs

        Returns
        -------
        StationData
            the modified station data object

        """
        ts_type = self.get_var_ts_type(var_name)

        self.resample_time(var_name, ts_type, inplace=True)

        return self

    def _to_ts_helper(self, var_name):
        """Convert data internally to pandas.Series if it is not stored as such

        Parameters
        ----------
        var_name : str
            variable name of data

        Returns
        -------
        pandas.Series
            data as timeseries
        """
        data = self[var_name]
        if isinstance(data, pd.Series):
            return data

        elif not data.ndim == 1:
            raise NotImplementedError(
                "Multi-dimensional data columns cannot be converted to time-series"
            )
        self.check_dtime()
        if not len(data) == len(self.dtime):
            raise ValueError(
                f"Mismatch between length of data array "
                f"for variable {var_name} (length: {len(data)}) "
                f"and time array  (length: {len(self.dtime)})."
            )
        self[var_name] = s = pd.Series(data, index=self.dtime)
        return s

    def select_altitude(self, var_name, altitudes):
        """Extract variable data within certain altitude range

        Note
        ----
        Beta version

        Parameters
        ----------
        var_name : str
            name of variable for which metadata is supposed to be extracted
        altitudes : list
            altitude range in m, e.g. [0, 1000]

        Returns
        -------
        pandas. Series or xarray.DataArray
            data object within input altitude range
        """
        data = self[var_name]

        if not isrange(altitudes):
            raise NotImplementedError(
                "So far only a range (low, high) is supported for altitude extraction."
            )

        if isinstance(data, xr.DataArray):
            if not sorted(data.dims) == ["altitude", "time"]:
                raise NotImplementedError(
                    "Can only handle dataarrays that contain 2 dimensions altitude and time"
                )
            if isrange(altitudes):
                if not isinstance(altitudes, slice):
                    altitudes = slice(altitudes[0], altitudes[1])
                result = data.sel(altitude=altitudes)
                if len(result.altitude) == 0:
                    raise ValueError(f"no data in specified altitude range")
                return result

            raise DataExtractionError("Cannot intepret input for altitude...")

        elif isinstance(data, pd.Series) or len(self.dtime) == len(data):
            if not "altitude" in self:
                raise ValueError("Missing altitude information")
            if not isinstance(data, pd.Series):
                data = pd.Series(data, self.dtime)
            alt = self.altitude
            if not isinstance(alt, (list, np.ndarray)):
                raise AttributeError("need 1D altitude array")
            elif not len(alt) == len(data):
                raise DataDimensionError(
                    f"Altitude data and {var_name} data have different lengths"
                )
            mask = np.logical_and(alt >= altitudes[0], alt <= altitudes[1])
            if mask.sum() == 0:
                raise ValueError(f"no data in specified altitude range")
            return data[mask]

        raise DataExtractionError(
            f"Cannot extract altitudes: type of {var_name} ({type(data)}) is not supported"
        )

    def to_timeseries(self, var_name, **kwargs):
        """Get pandas.Series object for one of the data columns

        Parameters
        ----------
        var_name : str
            name of variable (e.g. "od550aer")

        Returns
        -------
        Series
            time series object

        Raises
        ------
        KeyError
            if variable key does not exist in this dictionary
        ValueError
            if length of data array does not equal the length of the time array
        """
        if not var_name in self:
            raise KeyError(f"Variable {var_name} does not exist")

        data = self[var_name]

        if isinstance(data, xr.DataArray):
            if not all([x in data.dims for x in ("time", "altitude")]):
                raise NotImplementedError(
                    "Can only handle dataarrays that "
                    "contain 2 dimensions of time "
                    "and altitude"
                )
            if not "altitude" in kwargs:
                raise ValueError(
                    "please specify altitude range via input "
                    "arg: altitude, e.g. altitude=(100,110)"
                )
            alt_info = kwargs.pop("altitude")
            data = self.select_altitude(var_name, alt_info)
            data = data.mean("altitude")
            data = data.to_series()

        if not isinstance(data, pd.Series):
            data = self._to_ts_helper(var_name)

        return data

    def plot_timeseries(self, var_name, add_overlaps=False, legend=True, tit=None, **kwargs):
        """
        Plot timeseries for variable

        Note
        ----
        If you set input arg ``add_overlaps = True`` the overlapping timeseries
        data - if it exists - will be plotted on top of the actual timeseries
        using red colour and dashed line. As the overlapping data may be
        identical with the actual data, you might want to increase the line
        width of the actual timeseries using an additional input argument
        ``lw=4``, or similar.

        Parameters
        ----------
        var_name : str
            name of variable (e.g. "od550aer")
        add_overlaps : bool
            if True and if overlapping data exists for this variable, it will
            be added to the plot.
        tit : :obj:`str`, optional
            title of plot, if None, default title is used
        **kwargs
            additional keyword args passed to matplotlib ``plot`` method

        Returns
        -------
        axes
            matplotlib.axes instance of plot

        Raises
        ------
        KeyError
            if variable key does not exist in this dictionary
        ValueError
            if length of data array does not equal the length of the time array
        """
        if "label" in kwargs:
            lbl = kwargs.pop("label")
        else:
            lbl = var_name
            try:
                ts_type = self.get_var_ts_type(var_name)
                lbl += f" ({ts_type})"
            except Exception:
                pass
        if not "ax" in kwargs:
            if "figsize" in kwargs:
                fs = kwargs.pop("figsize")
            else:
                fs = (16, 8)
            _, ax = plt.subplots(1, 1, figsize=fs)
        else:
            ax = kwargs.pop("ax")
            # keep existing title if it exists
            _tit = ax.get_title()
            if not _tit == "":
                tit = _tit

        if tit is None:
            try:
                tit = self.get_meta(force_single_value=True, quality_check=False)["station_name"]
            except Exception:
                tit = "Failed to retrieve station_name"
        s = self.to_timeseries(var_name)
        ax.plot(s, label=lbl, **kwargs)
        if add_overlaps and var_name in self.overlap:
            so = self.overlap[var_name]
            ax.plot(so, "--", lw=1, c="r", label=f"{var_name} (overlap)")

        ylabel = var_name
        try:
            if "units" in self.var_info[var_name]:
                u = self.var_info[var_name]["units"]
                if u is not None and not u in [1, "1"]:
                    ylabel += f" [{u}]"
        except Exception:
            logger.warning(f"Failed to access unit information for variable {var_name}")
        ax.set_ylabel(ylabel)
        ax.set_title(tit)
        if legend:
            ax.legend()
        return ax

    def copy(self):
        new = StationData()
        for key, val in self.items():
            cpv = deepcopy(val)
            new[key] = cpv

        return new

    def __str__(self):
        """String representation"""
        head = f"Pyaerocom {type(self).__name__}"
        s = f"\n{head}\n{len(head) * '-'}"
        arrays = ""
        series = ""

        for k, v in self.items():
            if k[0] == "_":
                continue
            if isinstance(v, dict):
                s += f"\n{k} ({type(v).__name__}):"
                if v:
                    s += dict_to_str(v, indent=2)
                else:
                    s += " <empty_dict>"
            elif isinstance(v, list):
                s += f"{k} : {list_to_shortstr(v)}"
            elif isinstance(v, np.ndarray):
                if v.ndim == 1:
                    arrays += f"{k} : {list_to_shortstr(v)}"
                else:
                    arrays += f"\n{k} (ndarray, shape {v.shape})"
                    arrays += f"\n{v}"
            elif isinstance(v, pd.Series):
                series += f"\n{k} (Series, {len(v)} items)"
            else:
                if isinstance(v, str) and v == "":
                    v = "<empty_str>"
                s += f"\n{k}: {v}"
        if arrays:
            s += "\n\nData arrays\n................."
            s += arrays
        if series:
            s += "\nPandas Series\n................."
            s += series

        return s<|MERGE_RESOLUTION|>--- conflicted
+++ resolved
@@ -62,12 +62,8 @@
 
     #: maximum numerical distance between coordinates associated with this
     #: station
-<<<<<<< HEAD
-    _COORD_MAX_VAR = 0.1  # km
-=======
     # _COORD_MAX_VAR = 0.1 #km
-    _COORD_MAX_VAR = 1.0 #km
->>>>>>> a483626c
+    _COORD_MAX_VAR = 1.0  # km
     STANDARD_META_KEYS = STANDARD_META_KEYS
 
     VALID_TS_TYPES = const.GRID_IO.TS_TYPES
