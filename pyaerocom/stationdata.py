#!/usr/bin/env python3
# -*- coding: utf-8 -*-
import pandas as pd
import numpy as np
import xarray as xray
from pyaerocom import VerticalProfile, logger, const

from pyaerocom.exceptions import (MetaDataError, VarNotAvailableError,
                                  DataExtractionError, DataDimensionError,
                                  UnitConversionError, DataUnitError)
from pyaerocom._lowlevel_helpers import dict_to_str, list_to_shortstr, BrowseDict
from pyaerocom.metastandards import StationMetaData
from pyaerocom.helpers import (resample_timeseries, isnumeric, isrange,
                               resample_time_dataarray,
                               unit_conversion_fac)

class StationData(StationMetaData):
    """Dict-like base class for single station data

    ToDo: write more detailed introduction
<<<<<<< HEAD

=======
    
    Note
    ----
    Variable data (e.g. numpy array or pandas Series) can be directly 
    assigned to the object. When  assigning variable data it is 
    recommended to add variable metadata (e.g. unit, ts_type) 
    in :attr:`var_info`, where key is variable name and value is dict with
    metadata entries.
    
>>>>>>> 58f4354f
    Attributes
    ----------
    dtime : list
        list / array containing time index values
    var_info : dict
        dictionary containing information about each variable
    data_err : dict
        dictionary that may be used to store uncertainty timeseries or data
        arrays associated with the different variable data.
    overlap : dict
        dictionary that may be filled to store overlapping timeseries data
        associated with one variable. This is, for instance, used in
        :func:`merge_vardata` to store overlapping data from another station.

    """
    #: List of keys that specify standard metadata attribute names. This
    #: is used e.g. in :func:`get_meta`
    STANDARD_COORD_KEYS = const.STANDARD_COORD_NAMES

    #: maximum numerical distance between coordinates associated with this
    #: station
    _COORD_MAX_VAR = 0.1 #km
    STANDARD_META_KEYS = list(StationMetaData().keys())
    def __init__(self, **meta_info):

        self.dtime = []

        self.var_info = BrowseDict()

        self.station_coords = dict.fromkeys(self.STANDARD_COORD_KEYS)

        self.data_err = BrowseDict()
        self.overlap = BrowseDict()
        super(StationData, self).__init__(**meta_info)

    @property
    def default_vert_grid(self):
        """AeroCom default grid for vertical regridding

        For details, see :attr:`DEFAULT_VERT_GRID_DEF` in :class:`Config`

        Returns
        -------
        ndarray
            numpy array specifying default coordinates
        """
        return const.make_default_vert_grid()
<<<<<<< HEAD

=======
    
    def has_var(self, var_name):
        """Checks if input variable is available in data object
            
        Parameters
        ----------
        var_name : str
            name of variable
            
        Returns
        -------
        bool 
            True, if variable data is available, else False
        """
        if not var_name in self:
            return False
        if not var_name in self.var_info:
            const.print_log.warning('Variable {} exists in data but has no '
                                    'metadata assigned in :attr:`var_info`'
                                    .format(var_name))
        return True
    
>>>>>>> 58f4354f
    def get_unit(self, var_name):
        """Get unit of variable data

        Parameters
        ----------
        var_name : str
            name of variable

        Returns
        -------
        str
            unit of variable

        Raises
        ------
        MetaDataError
            if unit cannot be accessed for variable
        """
<<<<<<< HEAD
        try:
            return str(self.var_info[var_name]['unit'])
        except KeyError:
            raise MetaDataError('Failed to access unit for variable {}'
                                .format(var_name))

=======
        if not var_name in self.var_info:
            raise MetaDataError('Could not access variable metadata dict '
                                'for {}.'.format(var_name))
        try: 
            return str(self.var_info[var_name]['units'])
        except KeyError:
            add_str = ''
            if 'unit' in self.var_info[var_name]:
                add_str = ('Corresponding var_info dict contains '
                           'attr. "unit", which is deprecated, please '
                           'check corresponding reading routine. ')
            raise MetaDataError('Failed to access units attribute for variable '
                                '{}. {}'.format(var_name, add_str))
    
    @property
    def units(self):
        """Dictionary containing units of all variables in this object"""
        ud = {}
        for var in self.var_info:
            ud[var] = self.get_unit(var)
        return ud
    
    
    def check_var_unit_aerocom(self, var_name):
        """Check if unit of input variable is AeroCom default, if not, convert
        
        Parameters
        ----------
        var_name : str
            name of variable
            
        Raises
        ------
        MetaDataError
            if unit information is not accessible for input variable name
        UnitConversionError
            if current unit cannot be converted into specified unit 
            (e.g. 1 vs m-1)
        DataUnitError
            if current unit is not equal to AeroCom default and cannot 
            be converted.
        """
        to_unit = const.VARS[var_name].units
        try:
            self.check_unit(var_name, to_unit)
        except:
            try:
                self.convert_unit(var_name, to_unit)
            except UnitConversionError as e:
                raise UnitConversionError('Failed to convert unit of variable '
                                          '{}. Reason: {}'
                                          .format(var_name, repr(e)))
            
>>>>>>> 58f4354f
    def check_unit(self, var_name, unit=None):
        """Check if variable unit corresponds to a certain unit

        Parameters
        ----------
        var_name : str
            variable name for which unit is to be checked
        unit : :obj:`str`, optional
            unit to be checked, if None, AeroCom default unit is used

        Raises
        ------
        MetaDataError
            if unit information is not accessible for input variable name
        UnitConversionError
            if current unit cannot be converted into specified unit
            (e.g. 1 vs m-1)
        DataUnitError
            if current unit is not equal to input unit but can be converted
            (e.g. 1/Mm vs 1/m)
        """
        if unit is None:
            unit = const.VARS[var_name].units
        u = self.get_unit(var_name)
        if not unit_conversion_fac(u, unit) == 1:
            raise DataUnitError('Invalid unit {} (expected {})'
<<<<<<< HEAD
                                .format())


=======
                                .format(u, unit))
        
      
>>>>>>> 58f4354f
    def convert_unit(self, var_name, to_unit):
        """Try to convert unit of data

        Requires that unit of input variable is available in :attr:`var_info`

        Note
        ----
        BETA version

        Parameters
        ----------
        var_name : str
            name of variable
        to_unit : str
            new unit

        Raises
        ------
        MetaDataError
            if variable unit cannot be accessed
        UnitConversionError
            if conversion failed
        """
        unit = self.get_unit(var_name)

        conv_fac = unit_conversion_fac(unit, to_unit)
        data = self[var_name]
        data *= conv_fac
        self[var_name] = data
        self.var_info[var_name]['units'] = to_unit
        const.logger.info('Successfully converted unit of variable {} in {} '
                          'from {} to {}'.format(var_name, self.station_name,
                                                 unit, to_unit))


    def dist_other(self, other):
        """Distance to other station in km

        Parameters
        ----------
        other : StationData
            other data object

        Returns
        -------
        float
            distance between this and other station in km
        """
        from pyaerocom.geodesy import calc_distance

        cthis = self.get_station_coords()
        cother = other.get_station_coords()

        return calc_distance(cthis['latitude'], cthis['longitude'],
                             cother['latitude'], cother['longitude'],
                             cthis['altitude'], cother['altitude'])

    def same_coords(self, other, tol_km=None):
        """Compare station coordinates of other station with this station

        Paremeters
        ----------
        other : StationData
            other data object
        tol_km : float
            distance tolerance in km

        Returns
        -------
        bool
            if True, then the two object are located within the specified
            tolerance range
        """
        if tol_km is None:
            tol_km = self._COORD_MAX_VAR
        return True if self.dist_other(other) < tol_km else False

    def get_station_coords(self, force_single_value=True, quality_check=True):
        """Return coordinates as dictionary

        This method uses the standard coordinate names defined in
        :attr:`STANDARD_COORD_KEYS` (latitude, longitude and altitude) to get
        the station coordinates. For each of these parameters tt first looks
        in :attr:`station_coords` if the parameter is defined (i.e. it is not
        None) and if not it checks if this object has an attribute that has
        this name and uses that one.

        Parameters
        ----------
        force_single_value : bool
            if True and coordinate values are lists or arrays, then they are
            collapsed to single value using mean
        quality_check : bool
            if True, and coordinate values are lists or arrays, then the
            standarad deviation in the values is compared to the upper limits
            allowed in the local variation.

        Returns
        -------
        dict
            dictionary containing the retrieved coordinates

        Raises
        ------
        AttributeError
            if one of the coordinate values is invalid
        CoordinateError
            if local variation in either of the three spatial coordinates is
            found too large
        """
        _check_var = False
        vals , stds = {}, {}
        for key in self.STANDARD_COORD_KEYS:
            # prefer explicit if defined in station_coord dictionary (e.g. altitude
            # attribute in lidar data will be an array corresponding to profile
            # altitudes)
            val = self.station_coords[key]
            if val is not None:
                if not isnumeric(val):
                    raise MetaDataError('Station coordinate {} must be numeric. '
                                        'Got: {}'.format(key, val))
                vals[key] = val
                stds[key] = 0
            else:
                if not key in self or self[key] is None:
                    raise MetaDataError('{} information is not available in data'.format(key))
                val = self[key]
                std = 0
                # TODO: review the quality check and make shorter
                if force_single_value and not isinstance(val, (float, np.floating)):
                    if isinstance(val, (int, np.integer)):
                        val = np.float64(val)
                    elif isinstance(val, (list, np.ndarray)):
                        val = np.mean(val)
                        std = np.std(val)
                        if std > 0:
                            _check_var = True
                    else:
                        raise AttributeError("Invalid value encountered for coord "
                                             "{}, need float, int, list or ndarray, "
                                             "got {}".format(key, type(val)))
                vals[key] = val
                stds[key] = std
        if _check_var:
            raise NotImplementedError('This feature does currently not work '
                                      'due to recent API changes')
# =============================================================================
#             logger.debug("Performing quality check for coordinates")
#             lat, dlat, dlon, dalt = (vals['latitude'],
#                                      stds['latitude'],
#                                      stds['longitude'],
#                                      stds['altitude'])
#             lat_len = 111e3 #approximate length of latitude degree in m
#             if self.COORD_MAX_VAR['latitude'] < lat_len * dlat:
#                 raise CoordinateError("Variation in station latitude is "
#                                       "exceeding upper limit of {} m".format(
#                                       self.COORD_MAX_VAR['latitude']))
#             elif self.COORD_MAX_VAR['longitude'] < (lat_len *
#                                                     np.cos(np.deg2rad(lat)) *
#                                                     dlon):
#                 raise CoordinateError("Variation in station longitude is "
#                                       "exceeding upper limit of {} m".format(
#                                       self.COORD_MAX_VAR['latitude']))
#             elif self.COORD_MAX_VAR['altitude'] < dalt:
#                 raise CoordinateError("Variation in station altitude is "
#                                       "exceeding upper limit of {} m".format(
#                                       self.COORD_MAX_VAR['latitude']))
# =============================================================================
        return vals

    def get_meta(self, force_single_value=True, quality_check=True):
        """Return meta-data as dictionary

        Parameters
        ----------
        force_single_value : bool
            if True, then each meta value that is list or array,is converted
            to a single value.
        quality_check : bool
            if True, and coordinate values are lists or arrays, then the
            standarad deviation in the values is compared to the upper limits
            allowed in the local variation. The upper limits are specified
            in attr. ``COORD_MAX_VAR``.

        Returns
        -------
        dict
            dictionary containing the retrieved meta-data

        Raises
        ------
        AttributeError
            if one of the meta entries is invalid
        MetaDataError
            in case of consistencies in meta data between individual time-stamps
        """
        meta = {}
        meta.update(self.get_station_coords(force_single_value, quality_check))
        for key in self.STANDARD_META_KEYS:
            if key in self.STANDARD_COORD_KEYS: # this has been handled above
                continue
            if self[key] is None:
                logger.info('No metadata available for key {}'.format(key))
                continue

            val = self[key]
            if force_single_value and isinstance(val, (list, tuple, np.ndarray)):
                if quality_check and not all([x == val[0] for x in val]):
                    logger.debug("Performing quality check for meta data")
                    raise MetaDataError("Inconsistencies in meta parameter {} "
                                        "between different time-stamps".format(
                                        key))
                val = val[0]
            meta[key] = val

        return meta

    def _append_meta_item(self, key, val):
        """Add a metadata item"""
        if not key in self or self[key] == None:
            self[key] = val
        else:
            if isinstance(self[key], str):
                if not isinstance(val, str):
                    raise ValueError('Cannot merge meta item {} due to type '
                                     'mismatch'.format(key))
                vals = [x.strip() for x in self[key].split(';')]
                vals_in = [x.strip() for x in val.split(';')]

                for _val in vals_in:
                    if not _val in vals:
                        self[key] = self[key] + '; {}'.format(_val)
            else:
                if isinstance(val, (list, np.ndarray)):
                    raise ValueError('Cannot append metadata value that is '
                                     'already a list or numpy array due to '
                                     'potential ambiguities')
                if isinstance(self[key], list):
                    if not val in self[key]:
                        self[key].append(val)
                else:
                    if not self[key] == val:
                        self[key] = [self[key], val]
        return self

    def merge_meta_same_station(self, other, coord_tol_km=None,
                                check_coords=True, inplace=True,
                                **add_meta_keys):
        """Merge meta information from other object

        Note
        ----
        Coordinate attributes (latitude, longitude and altitude) are not
        copied as they are required to be the same in both stations. The
        latter can be checked and ensured using input argument ``check_coords``

        Parameters
        ----------
        other : StationData
            other data object
        coord_tol_km : float
            maximum distance in km between coordinates of input StationData
            object and self. Only relevant if :attr:`check_coords` is True. If
            None, then :attr:`_COORD_MAX_VAR` is used which is defined in the
            class header.
        check_coords : bool
            if True, the coordinates are compared and checked if they are lying
            within a certain distance to each other (cf. :attr:`coord_tol_km`).
        inplace : bool
            if True, the metadata from the other station is added to the
            metadata of this station, else, a new station is returned with the
            merged attributes.
        **add_meta_keys
            additional non-standard metadata keys that are supposed to be
            considered for merging.


        """
        if not other.station_name == self.station_name:
            raise ValueError('Can only merged metadata from same station')

        if not inplace:
            from copy import deepcopy
            obj = deepcopy(self)
        else:
            obj = self

        if check_coords:
            if coord_tol_km is None:
                coord_tol_km = self._COORD_MAX_VAR
            try:
                self.same_coords(other, coord_tol_km)
            except MetaDataError: #
                pass

        keys = self.STANDARD_META_KEYS
        keys.extend(add_meta_keys)
<<<<<<< HEAD
        # remove station name from key list to be merged



=======
        # remove station name from key list to be merged        
>>>>>>> 58f4354f
        for key in keys:
            if key == 'station_name':
                continue
            if key in self.STANDARD_COORD_KEYS:
                if self[key] is None and other[key] is not None:
                    self[key] = other[key]

            elif key in other and other[key] is not None:
                obj._append_meta_item(key, other[key])

        return obj

    def merge_varinfo(self, other, var_name):
        """Merge variable specific meta information from other object

        Parameters
        ----------
        other : StationData
            other data object
        var_name : str
            variable name for which info is to be merged (needs to be both
            available in this object and the provided other object)
        """
        if not var_name in self.var_info:
            raise KeyError('No variable meta information available for {}'
                           .format(var_name))

        info_this = self.var_info[var_name]
        info_other = other.var_info[var_name]
        for key, val in info_other.items():
            if not key in info_this or info_this[key] == None:
                info_this[key] = val
            else:
                if isinstance(info_this[key], str):
                    if not isinstance(val, str):
                        raise ValueError('Cannot merge meta item {} due to type '
                                         'mismatch'.format(key))
                    vals = [x.strip() for x in info_this[key].split(';')]
                    vals_in = [x.strip() for x in val.split(';')]

                    for _val in vals_in:
                        if not _val in vals:
                            info_this[key] = info_this[key] + ';{}'.format(_val)
                else:
                    if isinstance(val, (list, np.ndarray)):
                        if len(val) == 0:
                            continue
                        elif type(info_this[key]) == type(val):
                            if info_this[key] == val:
                                continue
                            info_this[key] = [info_this[key], val]
                        raise ValueError('Cannot append metadata value that is '
                                         'already a list or numpy array due to '
                                         'potential ambiguities')
                    if isinstance(info_this[key], list):
                        if not val in info_this[key]:
                            info_this[key].append(val)
                    else:
                        if not info_this[key] == val:
                            info_this[key] = [info_this[key], val]
        return self
# =============================================================================
#         for k, v in info_other.items():
#             if not k in info_this:
#                 info_this[k] = v
#             else:
#                 if not isinstance(info_this[k], list):
#                     info_this[k] = [info_this[k]]
#
#                 info_this[k].append(v)
# =============================================================================

    def check_if_3d(self, var_name):
        """Checks if altitude data is available in this object"""
        if 'altitude' in self:
            val = self['altitude']
            if isnumeric(val): # is numerical value
                return False
            # unique altitude values
            uvals = np.unique(val)
            if len(uvals) == 1: # only one value in altitude array (NOT 3D)
                return False
            elif len(uvals[~np.isnan(uvals)]) == 1: # only 2 unique values in altitude array but one is NaN
                return False
            return True
        return False

    def _merge_vardata_3d(self, other, var_name):
        """Merge 3D variable data (for details see :func:`merge_vardata`)"""
        raise NotImplementedError
        s0 = self[var_name]
        s1 = other[var_name]
        info = other.var_info[var_name]
        removed = None
        if info['overlap']:
            raise NotImplementedError('Coming soon...')

        if len(s1) > 0: #there is data
            overlap = s0.index.intersection(s1.index)
            if len(overlap) > 0:
                removed = s1[overlap]
                s1 = s1.drop(index=overlap, inplace=True)

            #compute merged time series
            s0 = pd.concat([s0, s1], verify_integrity=True)

            # sort the concatenated series based on timestamps
            s0.sort_index(inplace=True)
            self.merge_varinfo(other, var_name)

        # assign merged time series (overwrites previous one)
        self[var_name] = s0

        if removed is not None:
            if var_name in self.overlap:
                self.overlap[var_name] = pd.concat([self.overlap[var_name],
                                                   removed])
                self.overlap[var_name].sort_index(inplace=True)
            else:
                self.overlap[var_name] = removed

        return self
<<<<<<< HEAD

=======
    
    def _ensure_same_var_ts_type_other(self, other, var_name):
        ts_type = self.get_var_ts_type(var_name)
        ts_type1 = other.get_var_ts_type(var_name)
        if ts_type != ts_type1:
            # make sure each variable in the object has explicitely ts_type 
            # assigned (rather than global specification)
            
            self._update_var_timeinfo()
            other._update_var_timeinfo()
                
            from pyaerocom.helpers import get_lowest_resolution
            ts_type = get_lowest_resolution(ts_type, ts_type1)
        return ts_type
    
    def _update_var_timeinfo(self):
        
        for var, info in self.var_info.items():
            data = self[var]
            if not isinstance(data, pd.Series):
                try:
                    self[var] = pd.Series(data, self.dtime)
                except Exception as e:
                    raise Exception('Unexpected error: {}.\nPlease debug...'
                                    .format(repr(e)))
            if not 'ts_type' in info or info['ts_type'] is None:
                if not self.ts_type in const.GRID_IO.TS_TYPES:
                    raise ValueError('Cannot identify ts_type for var {} '
                                     'in {}'.format(var, self))
                info['ts_type'] = self.ts_type
        self.ts_type = None
        
>>>>>>> 58f4354f
    def _merge_vardata_2d(self, other, var_name):
        """Merge 2D variable data (for details see :func:`merge_vardata`)"""
        ts_type = self._ensure_same_var_ts_type_other(other, var_name)    
        
        s0 = self.resample_timeseries(var_name, ts_type=ts_type,
                                      inplace=True).dropna()
        s1 = other.resample_timeseries(var_name, inplace=True,
                                       ts_type=ts_type).dropna()
        
        info = other.var_info[var_name]
        removed = None
        if 'overlap' in info and info['overlap']:
            raise NotImplementedError('Coming soon...')

        if len(s1) > 0: #there is data
            overlap = s0.index.intersection(s1.index)
            if len(overlap) > 0:
                removed = s1[overlap]
                s1 = s1.drop(index=overlap, inplace=True)
            #compute merged time series
            s0 = pd.concat([s0, s1], verify_integrity=True)

            # sort the concatenated series based on timestamps
            s0.sort_index(inplace=True)
            self.merge_varinfo(other, var_name)

        # assign merged time series (overwrites previous one)
        self[var_name] = s0
        self.dtime = s0.index.values

        if removed is not None:
            if var_name in self.overlap:
                self.overlap[var_name] = pd.concat([self.overlap[var_name],
                                                   removed])
                self.overlap[var_name].sort_index(inplace=True)
            else:
                self.overlap[var_name] = removed

        return self

    def merge_vardata(self, other, var_name):
        """Merge variable data from other object into this object

        Note
        ----
        This merges also the information about this variable in the dict
        :attr:`var_info`. It is required, that variable meta-info is
        specified in both StationData objects.

        Note
        ----
        This method removes NaN's from the existing time series in the data
        objects. In order to fill up the time-series with NaNs again after
        merging, call :func:`insert_nans_timeseries`

        Parameters
        ----------
        other : StationData
            other data object
        var_name : str
            variable name for which info is to be merged (needs to be both
            available in this object and the provided other object)

        Returns
        -------
        StationData
            this object
        """
        if not var_name in self:
            raise VarNotAvailableError('StationData object does not contain '
                                       'data for variable {}'.format(var_name))
        elif not var_name in other:
            raise VarNotAvailableError('Input StationData object does not '
                                       'contain data for variable {}'.format(var_name))
        elif not var_name in self.var_info:
            raise MetaDataError('For merging of {} data, variable specific meta '
                                'data needs to be available in var_info dict '
                                .format(var_name))
        elif not var_name in other.var_info:
            raise MetaDataError('For merging of {} data, variable specific meta '
                                'data needs to be available in var_info dict '
                                .format(var_name))
<<<<<<< HEAD

=======
        
        self.check_var_unit_aerocom(var_name)
        other.check_var_unit_aerocom(var_name)
        
>>>>>>> 58f4354f
        if self.check_if_3d(var_name):
            raise NotImplementedError('Coming soon...')
            #return self._merge_vardata_3d(other, var_name)
        else:
            return self._merge_vardata_2d(other, var_name)

    def merge_other(self, other, var_name, **add_meta_keys):
        """Merge other station data object

        Todo
        ----
        Should be independent of variable, i.e. it should be able to merge all
        data that is in the other object into this, even if this object does
        not contain that variable yet.

        Parameters
        ----------
        other : StationData
            other data object
        var_name : str
            variable name for which info is to be merged (needs to be both
            available in this object and the provided other object)

        Returns
        -------
        StationData
            this object that has merged the other station
        """
        self.merge_vardata(other, var_name)
        self.merge_meta_same_station(other, **add_meta_keys)
        
        return self

    def get_data_columns(self):
        """List containing all data columns

        Iterates over all key / value pairs and finds all values that are
        lists or numpy arrays that match the length of the time-stamp array
        (attr. ``time``)

        Returns
        -------
        list
            list containing N arrays, where N is the total number of
            datacolumns found.
        """
        #self.check_dtime()
        #num = len(self.dtime)
        cols = {}
        for var_name in self.var_info:
            vals = self[var_name]
            if isinstance(vals, list):
                vals = np.asarray(vals)
            elif isinstance(vals, pd.Series):
                vals = vals.values
            elif isinstance(vals, VerticalProfile):
                raise NotImplementedError("This feature is not yet supported "
                                          "for data objects that contain also "
                                          "profile data")
            cols[var_name] = vals
        if not cols:
            raise AttributeError("No datacolumns could be found")
        return cols

    def check_dtime(self):
        """Checks if dtime attribute is array or list"""
        if not any([isinstance(self.dtime, x) for x in [list, np.ndarray]]):
            raise TypeError("dtime attribute is not iterable: {}".format(self.dtime))
        elif not len(self.dtime) > 0:
            raise AttributeError("No timestamps available")

    def to_dataframe(self):
        """Convert this object to pandas dataframe

        Find all key/value pairs that contain observation data (i.e. values
        must be list or array and must have the same length as attribute
        ``time``)

        """
        return pd.DataFrame(data=self.get_data_columns(), index=self.dtime)

    def get_var_ts_type(self, var_name):
        """Get ts_type for a certain variable

        Parameters
        ----------
        var_name : str
            data variable name for which the ts_type is supposed to be
            retrieved

        Returns
        -------
        str
            the corresponding data time resolution

        Raises
        ------
        MetaDataError
            if no metadata is available for this variable (e.g. if ``var_name``
            cannot be found in :attr:`var_info`) or if the
        """
        if not var_name in self.var_info:
            raise MetaDataError('No variable specific metadata available '
                                'for {}'.format(var_name))

        if 'ts_type' in self.var_info[var_name]:
            tp = self.var_info[var_name]['ts_type']
        else:
            tp = self.ts_type
            self.var_info[var_name]['ts_type'] = tp
        if tp is None:
            raise MetaDataError('ts_type is not defined...')
        elif not tp in const.GRID_IO.TS_TYPES:
            raise MetaDataError('Invalid ts_type {}: need AEROCOM default {}'
                                .format(tp, const.GRID_IO.TS_TYPES))
        return tp
<<<<<<< HEAD

    def remove_outliers(self, var_name, low=None, high=None):
=======
        
    def remove_outliers(self, var_name, low=None, high=None,
                        check_unit=True):
>>>>>>> 58f4354f
        """Remove outliers from one of the variable timeseries

        Parameters
        ----------
        var_name : str
            variable name
        low : float
            lower end of valid range for input variable. If None, then the
            corresponding value from the default settings for this variable
            are used (cf. minimum attribute of `available variables
            <https://pyaerocom.met.no/config_files.html#variables>`__)
        high : float
            upper end of valid range for input variable. If None, then the
            corresponding value from the default settings for this variable
            are used (cf. maximum attribute of `available variables
            <https://pyaerocom.met.no/config_files.html#variables>`__)
        check_unit : bool
            if True, the unit of the data is checked against AeroCom default
        """
        if any([x is None for x in (low, high)]):
            info = const.VARS[var_name]
<<<<<<< HEAD
            try:
                self.check_unit(var_name)
            except DataUnitError:
                self.convert_unit(var_name, to_unit=info.unit)
=======
            if check_unit:
                try: 
                    self.check_unit(var_name)
                except DataUnitError:
                    self.convert_unit(var_name, to_unit=info.units)
>>>>>>> 58f4354f
            if low is None:
                low = info.minimum
                logger.info('Setting {} outlier lower lim: {:.2f}'
                            .format(var_name, low))
            if high is None:
                high = info.maximum
                logger.info('Setting {} outlier upper lim: {:.2f}'
                            .format(var_name, high))


        d = self[var_name]
        invalid_mask = np.logical_or(d<low, d>high)
        d[invalid_mask] = np.nan
        self[var_name] = d

    def interpolate_timeseries(self, var_name, freq, min_coverage_interp=0.3,
                               resample_how='mean', inplace=False):
        """Interpolate one variable timeseries to a certain frequency

        ToDo: complete docstring
        """
        new = self.to_timeseries(var_name, freq=freq,
                                  resample_how='mean')
        coverage = 1 - new.isnull().sum() / len(new)
        if coverage < min_coverage_interp:
            from pyaerocom.exceptions import DataCoverageError
            raise DataCoverageError('{} data of station {} ({}) in '
                                    'time interval {} - {} contains '
                                    'too many invalid measurements '
                                    'for interpolation.'
                                    .format(var_name,
                                            self.station_name,
                                            self.data_id,
                                            self.dtime[0],
                                            self.dtime[-1]))
        new = new.interpolate().dropna()
        if inplace:
            from pyaerocom.helpers import PANDAS_FREQ_TO_TS_TYPE
            ts_type = PANDAS_FREQ_TO_TS_TYPE[new.index.freqstr]
            self[var_name] = new

            self.var_info[var_name]['ts_type'] = ts_type
            if len(self.var_info) > 1:
                self.ts_type = None
            else:
                self.ts_type = ts_type
        return new

    def resample_timeseries(self, var_name, ts_type, how='mean',
                            inplace=False, min_num_obs=None):
        """Resample one of the time-series in this object

        Parameters
        ----------
        var_name : str
            name of data variable
        ts_type : str
            new frequency string (can be pyaerocom ts_type or valid pandas
            frequency string)
        how : str
            how should the resampled data be averaged (e.g. mean, median)
        inplace : bool
            if True, then the current data object stored in self, will be
            overwritten with the resampled time-series
        min_num_obs : :obj:`int`, optional
            minimum number of observations required per period (when downsampling).
            E.g. if input is in daily resolution and freq is monthly and
            min_num_obs is 10, then all months that have less than 10 days of data
            are set to nan.

        Returns
        -------
        pandas.Series
            resampled time-series
        """
        if not var_name in self:
            raise KeyError("Variable {} does not exist".format(var_name))
        data = self[var_name]

        if not isinstance(data, (pd.Series, xray.DataArray)):
            try:
                data = self.to_timeseries(var_name, inplace=inplace)
            except Exception as e:
                raise ValueError('{} data must be stored as pandas Series '
                                 'instance or as xarray.DataArray. Failed to '
                                 'convert to pandas Series.'
                                 'Error: {}'.format(repr(e)))

        if isinstance(data, pd.Series):
            new = resample_timeseries(data, freq=ts_type, how=how,
                                      min_num_obs=min_num_obs)
        elif isinstance(data, xray.DataArray):

            new = resample_time_dataarray(data, freq=ts_type, how=how,
                                          min_num_obs=min_num_obs)


        if inplace:
            self[var_name] = new
            self.var_info[var_name]['ts_type'] = ts_type
            if len(self.var_info) > 1:
                self.ts_type = None
                self.dtime = None
            else:
                self.ts_type = ts_type
                self.dtime = new.index.values
        return new

    def insert_nans_timeseries(self, var_name):
        """Fill up missing values with NaNs in an existing time series

        Note
        ----
        This method does a resample of the data onto a regular grid. Thus, if
        the input ``ts_type`` is different from the actual current ``ts_type``
        of the data, this method will not only insert NaNs but at the same.

        Parameters
        ---------
        var_name : str
            variable name
        inplace : bool
            if True, the actual data in this object will be overwritten with
            the new data that contains NaNs

        Returns
        -------
        StationData
            the modified station data object

        """
        ts_type = self.get_var_ts_type(var_name)

        self.resample_timeseries(var_name, ts_type, inplace=True)

        return self


    def _to_ts_helper(self, var_name):
        """Convert data internally to pandas.Series if it is not stored as such

        Parameters
        ----------
        var_name : str
            variable name of data

        Returns
        -------
        pandas.Series
            data as timeseries
        """
        data = self[var_name]
        if not data.ndim == 1:
            raise NotImplementedError('Multi-dimensional data columns '
                                      'cannot be converted to time-series')
        self.check_dtime()
        if not len(data) == len(self.dtime):
            raise ValueError("Mismatch between length of data array for "
                             "variable {} (length: {}) and time array  "
                             "(length: {}).".format(var_name, len(data),
                               len(self.dtime)))
        self[var_name] = s = pd.Series(data, index=self.dtime)
        return s

    def select_altitude(self, var_name, altitudes):

        data = self[var_name]

        if not isrange(altitudes):
            raise NotImplementedError('So far only a range (low, high) is '
                                      'supported for altitude extraction.')

        if isinstance(data, xray.DataArray):
            if not sorted(data.dims) == ['altitude', 'time']:
                raise NotImplementedError('Can only handle dataarrays that '
                                          'contain 2 dimensions altitude and '
                                          'time')
            if isrange(altitudes):

                return data.sel(altitude=slice(altitudes[0],
                                               altitudes[1]))

            raise DataExtractionError('Cannot intepret input for '
                                          'altitude...')
        elif isinstance(data, pd.Series) and isinstance(data.index, pd.DatetimeIndex):
            if not len(data.index.unique()) == 1:
                raise DataDimensionError('Failed to interpret data dimensions')
            elif not 'altitude' in self:
                raise ValueError('Missing altitude information')
            elif not len(self.altitude) == len(data):
                raise DataDimensionError('Altitude data and {} data have '
                                         'different lengths'.format(var_name))

            alts = self['altitude']
            mask = np.logical_and(alts>=altitudes[0],
                                  alts<=altitudes[1])
            return data[mask]



        raise DataExtractionError('Cannot extract altitudes: type of '
                                  '{} ({}) is not supported'
                                  .format(var_name, type(data)))


    def to_timeseries(self, var_name, freq=None, resample_how='mean',
                      **kwargs):
        """Get pandas.Series object for one of the data columns

        Parameters
        ----------
        var_name : str
            name of variable (e.g. "od550aer")
        freq : str
            new temporal resolution (can be pandas freq. string, or pyaerocom
            ts_type)
        resample_how : str
            choose from mean or median (only relevant if input parameter freq
            is provided, i.e. if resampling is applied)
        **kwargs
            optional keyword args passed to :func:`resample_timeseries`

        Returns
        -------
        Series
            time series object

        Raises
        ------
        KeyError
            if variable key does not exist in this dictionary
        ValueError
            if length of data array does not equal the length of the time array
        """
        if not var_name in self:
            raise KeyError("Variable {} does not exist".format(var_name))
        data = self[var_name]
        alt_info = None
        # check if altitude subset is requested and process if applicable
        if 'altitude' in kwargs:
            alt_info =  kwargs.pop('altitude')
            data = self.select_altitude(var_name, alt_info)
        else:
            data = self[var_name]

        if isinstance(data, xray.DataArray):
            if not 'time' in data.dims:
                raise NotImplementedError('Can only handle dataarrays that '
                                          'contain time dimension')
            if 'altitude' in data.dims: # collapsing of altitude dimension has not been done
                data = data.mean('altitude')
            if not data.ndim == 1:
                raise Exception('please debug')
            data = data.to_series()

        if not isinstance(data, pd.Series):
            data = self._to_ts_helper(var_name)

        if freq is not None:
            data = resample_timeseries(data, freq, how=resample_how,
                                           **kwargs)

        return data

    def plot_timeseries(self, var_name, freq=None, resample_how='mean',
                        add_overlaps=False, legend=True, tit=None,
                        **kwargs):
        """Plot timeseries for variable

        Note
        ----
        If you set input arg ``add_overlaps = True`` the overlapping timeseries
        data - if it exists - will be plotted on top of the actual timeseries
        using red colour and dashed line. As the overlapping data may be
        identical with the actual data, you might want to increase the line
        width of the actual timeseries using an additional input argumend
        ``lw=4``, or similar.

        Parameters
        ----------
        var_name : str
            name of variable (e.g. "od550aer")
        freq : :obj:`str`, optional
            sampling resolution of data (can be pandas freq. string, or
            pyaerocom ts_type).
        resample_how : :obj:`str`, optional
            choose from mean or median (only relevant if input parameter freq
            is provided, i.e. if resampling is applied)
        add_overlaps : bool
            if True and if overlapping data exists for this variable, it will
            be added to the plot.
        tit : :obj:`str`, optional
            title of plot, if None, default title is used
        **kwargs
            additional keyword args passed to matplotlib ``plot`` method

        Returns
        -------
        axes
            matplotlib.axes instance of plot

        Raises
        ------
        KeyError
            if variable key does not exist in this dictionary
        ValueError
            if length of data array does not equal the length of the time array
        """
        import matplotlib.pyplot as plt
        if 'label' in kwargs:
            lbl = kwargs.pop('label')
        else:
            lbl = var_name
            if freq is not None:
                lbl += ' ({} {})'.format(freq, resample_how)
            else:
                try:
                    ts_type = self.get_var_ts_type(var_name)
                    lbl += ' ({})'.format(ts_type)
                except:
                    pass
        if not 'ax' in kwargs:
            if 'figsize' in kwargs:
                fs = kwargs.pop('figsize')
            else:
                fs = (16, 8)
            _, ax = plt.subplots(1, 1, figsize=fs)
        else:
            ax = kwargs.pop('ax')
            # keep existing title if it exists
            _tit = ax.get_title()
            if not _tit == '':
                tit = _tit

        if tit is None:
            try:
                tit = self.get_meta(force_single_value=True,
                                      quality_check=False)['station_name']
            except:
                tit = 'Failed to retrieve station_name'
        s = self.to_timeseries(var_name, freq, resample_how)

        ax.plot(s, label=lbl, **kwargs)
        if add_overlaps and var_name in self.overlap:
            so = self.overlap[var_name]
            try:
                so = resample_timeseries(so, freq, how=resample_how)
            except:
                pass
            if var_name in self.overlap:
                ax.plot(so, '--', lw=1, c='r',
                        label='{} (overlap)'.format(var_name))
            else:
                tit += ' (No overlapping data found)'

        ylabel = var_name
        try:
            if 'unit' in self.var_info[var_name]:
                u = self.var_info[var_name]['unit']
                if u is not None and not u in [1, '1']:
                    ylabel += ' [{}]'.format(u)
        except:
            logger.warning('Failed to access unit information for variable {}'
                           .format(var_name))
        ax.set_ylabel(ylabel)
        ax.set_title(tit)
        if legend:
            ax.legend()
        return ax
<<<<<<< HEAD

=======
       
>>>>>>> 58f4354f
    def __str__(self):
        """String representation"""
        head = "Pyaerocom {}".format(type(self).__name__)
        s = "\n{}\n{}".format(head, len(head)*"-")
        arrays = ''
        series = ''
    
        for k, v in self.items():
            if k[0] == '_':
                continue
            if isinstance(v, dict):
                s += "\n{} ({}):".format(k, type(v).__name__)
                if v:
                    s = dict_to_str(v, s, indent=2)
                else:
                    s += ' <empty_dict>'
            elif isinstance(v, list):
                s += list_to_shortstr(v, name=k)
            elif isinstance(v, np.ndarray):
                if v.ndim==1:
                    arrays += list_to_shortstr(v, name=k)
                else:
                    arrays += "\n{} (ndarray, shape {})".format(k, v.shape)
                    arrays += "\n{}".format(v)
            elif isinstance(v, pd.Series):
                series += "\n{} (Series, {} items)".format(k, len(v))
            else:
                s += "\n{}: {}".format(k,v)
        if arrays:
            s += '\n\nData arrays\n.................'
            s += arrays
        if series:
            s += '\nPandas Series\n.................'
            s += series

        return s

if __name__=="__main__":

    s = StationData(station_name='Bla', revision_date='20, 21')
    s2 = StationData(station_name='Bla', revision_date='21, 22, 23',
                     latitude=30, longitude=10, altitude=400)

    print(s)
    s.merge_meta_same_station(s2)
    print(s2)
    print(s)<|MERGE_RESOLUTION|>--- conflicted
+++ resolved
@@ -16,21 +16,17 @@
 
 class StationData(StationMetaData):
     """Dict-like base class for single station data
-
+    
     ToDo: write more detailed introduction
-<<<<<<< HEAD
-
-=======
-    
+
     Note
     ----
-    Variable data (e.g. numpy array or pandas Series) can be directly 
-    assigned to the object. When  assigning variable data it is 
-    recommended to add variable metadata (e.g. unit, ts_type) 
+    Variable data (e.g. numpy array or pandas Series) can be directly
+    assigned to the object. When  assigning variable data it is
+    recommended to add variable metadata (e.g. unit, ts_type)
     in :attr:`var_info`, where key is variable name and value is dict with
     metadata entries.
-    
->>>>>>> 58f4354f
+
     Attributes
     ----------
     dtime : list
@@ -41,15 +37,15 @@
         dictionary that may be used to store uncertainty timeseries or data
         arrays associated with the different variable data.
     overlap : dict
-        dictionary that may be filled to store overlapping timeseries data
-        associated with one variable. This is, for instance, used in
+        dictionary that may be filled to store overlapping timeseries data 
+        associated with one variable. This is, for instance, used in 
         :func:`merge_vardata` to store overlapping data from another station.
-
+    
     """
-    #: List of keys that specify standard metadata attribute names. This
+    #: List of keys that specify standard metadata attribute names. This 
     #: is used e.g. in :func:`get_meta`
     STANDARD_COORD_KEYS = const.STANDARD_COORD_NAMES
-
+    
     #: maximum numerical distance between coordinates associated with this
     #: station
     _COORD_MAX_VAR = 0.1 #km
@@ -57,42 +53,39 @@
     def __init__(self, **meta_info):
 
         self.dtime = []
-
+    
         self.var_info = BrowseDict()
-
+        
         self.station_coords = dict.fromkeys(self.STANDARD_COORD_KEYS)
-
-        self.data_err = BrowseDict()
+        
+        self.data_err = BrowseDict()        
         self.overlap = BrowseDict()
         super(StationData, self).__init__(**meta_info)
-
+    
     @property
     def default_vert_grid(self):
         """AeroCom default grid for vertical regridding
-
+        
         For details, see :attr:`DEFAULT_VERT_GRID_DEF` in :class:`Config`
-
+        
         Returns
         -------
         ndarray
             numpy array specifying default coordinates
         """
         return const.make_default_vert_grid()
-<<<<<<< HEAD
-
-=======
-    
+
     def has_var(self, var_name):
         """Checks if input variable is available in data object
-            
+
         Parameters
         ----------
         var_name : str
             name of variable
-            
-        Returns
-        -------
-        bool 
+
+        Returns
+        -------
+        bool
             True, if variable data is available, else False
         """
         if not var_name in self:
@@ -102,38 +95,29 @@
                                     'metadata assigned in :attr:`var_info`'
                                     .format(var_name))
         return True
-    
->>>>>>> 58f4354f
+
     def get_unit(self, var_name):
         """Get unit of variable data
-
+        
         Parameters
         ----------
         var_name : str
             name of variable
-
+        
         Returns
         -------
         str
             unit of variable
-
+        
         Raises
         ------
         MetaDataError
             if unit cannot be accessed for variable
         """
-<<<<<<< HEAD
-        try:
-            return str(self.var_info[var_name]['unit'])
-        except KeyError:
-            raise MetaDataError('Failed to access unit for variable {}'
-                                .format(var_name))
-
-=======
         if not var_name in self.var_info:
             raise MetaDataError('Could not access variable metadata dict '
                                 'for {}.'.format(var_name))
-        try: 
+        try:
             return str(self.var_info[var_name]['units'])
         except KeyError:
             add_str = ''
@@ -143,7 +127,7 @@
                            'check corresponding reading routine. ')
             raise MetaDataError('Failed to access units attribute for variable '
                                 '{}. {}'.format(var_name, add_str))
-    
+
     @property
     def units(self):
         """Dictionary containing units of all variables in this object"""
@@ -151,25 +135,25 @@
         for var in self.var_info:
             ud[var] = self.get_unit(var)
         return ud
-    
-    
+
+
     def check_var_unit_aerocom(self, var_name):
         """Check if unit of input variable is AeroCom default, if not, convert
-        
+
         Parameters
         ----------
         var_name : str
             name of variable
-            
+
         Raises
         ------
         MetaDataError
             if unit information is not accessible for input variable name
         UnitConversionError
-            if current unit cannot be converted into specified unit 
+            if current unit cannot be converted into specified unit
             (e.g. 1 vs m-1)
         DataUnitError
-            if current unit is not equal to AeroCom default and cannot 
+            if current unit is not equal to AeroCom default and cannot
             be converted.
         """
         to_unit = const.VARS[var_name].units
@@ -182,27 +166,26 @@
                 raise UnitConversionError('Failed to convert unit of variable '
                                           '{}. Reason: {}'
                                           .format(var_name, repr(e)))
-            
->>>>>>> 58f4354f
+
     def check_unit(self, var_name, unit=None):
         """Check if variable unit corresponds to a certain unit
-
+        
         Parameters
         ----------
         var_name : str
             variable name for which unit is to be checked
         unit : :obj:`str`, optional
             unit to be checked, if None, AeroCom default unit is used
-
+            
         Raises
         ------
         MetaDataError
             if unit information is not accessible for input variable name
         UnitConversionError
-            if current unit cannot be converted into specified unit
+            if current unit cannot be converted into specified unit 
             (e.g. 1 vs m-1)
         DataUnitError
-            if current unit is not equal to input unit but can be converted
+            if current unit is not equal to input unit but can be converted 
             (e.g. 1/Mm vs 1/m)
         """
         if unit is None:
@@ -210,31 +193,25 @@
         u = self.get_unit(var_name)
         if not unit_conversion_fac(u, unit) == 1:
             raise DataUnitError('Invalid unit {} (expected {})'
-<<<<<<< HEAD
-                                .format())
-
-
-=======
                                 .format(u, unit))
         
       
->>>>>>> 58f4354f
     def convert_unit(self, var_name, to_unit):
         """Try to convert unit of data
-
-        Requires that unit of input variable is available in :attr:`var_info`
-
+        
+        Requires that unit of input variable is available in :attr:`var_info` 
+        
         Note
         ----
         BETA version
-
+        
         Parameters
         ----------
         var_name : str
             name of variable
         to_unit : str
             new unit
-
+        
         Raises
         ------
         MetaDataError
@@ -243,7 +220,7 @@
             if conversion failed
         """
         unit = self.get_unit(var_name)
-
+        
         conv_fac = unit_conversion_fac(unit, to_unit)
         data = self[var_name]
         data *= conv_fac
@@ -252,75 +229,75 @@
         const.logger.info('Successfully converted unit of variable {} in {} '
                           'from {} to {}'.format(var_name, self.station_name,
                                                  unit, to_unit))
-
-
+    
+        
     def dist_other(self, other):
         """Distance to other station in km
-
+        
         Parameters
         ----------
         other : StationData
             other data object
-
+            
         Returns
         -------
         float
             distance between this and other station in km
         """
         from pyaerocom.geodesy import calc_distance
-
+        
         cthis = self.get_station_coords()
         cother = other.get_station_coords()
-
+        
         return calc_distance(cthis['latitude'], cthis['longitude'],
                              cother['latitude'], cother['longitude'],
                              cthis['altitude'], cother['altitude'])
-
+        
     def same_coords(self, other, tol_km=None):
         """Compare station coordinates of other station with this station
-
+        
         Paremeters
         ----------
         other : StationData
             other data object
         tol_km : float
             distance tolerance in km
-
+            
         Returns
         -------
         bool
-            if True, then the two object are located within the specified
+            if True, then the two object are located within the specified 
             tolerance range
         """
         if tol_km is None:
             tol_km = self._COORD_MAX_VAR
         return True if self.dist_other(other) < tol_km else False
-
+    
     def get_station_coords(self, force_single_value=True, quality_check=True):
         """Return coordinates as dictionary
-
-        This method uses the standard coordinate names defined in
+        
+        This method uses the standard coordinate names defined in 
         :attr:`STANDARD_COORD_KEYS` (latitude, longitude and altitude) to get
-        the station coordinates. For each of these parameters tt first looks
-        in :attr:`station_coords` if the parameter is defined (i.e. it is not
-        None) and if not it checks if this object has an attribute that has
-        this name and uses that one.
-
+        the station coordinates. For each of these parameters tt first looks 
+        in :attr:`station_coords` if the parameter is defined (i.e. it is not 
+        None) and if not it checks if this object has an attribute that has 
+        this name and uses that one. 
+        
         Parameters
         ----------
         force_single_value : bool
-            if True and coordinate values are lists or arrays, then they are
+            if True and coordinate values are lists or arrays, then they are 
             collapsed to single value using mean
         quality_check : bool
-            if True, and coordinate values are lists or arrays, then the
+            if True, and coordinate values are lists or arrays, then the 
             standarad deviation in the values is compared to the upper limits
-            allowed in the local variation.
-
+            allowed in the local variation. 
+        
         Returns
         -------
         dict
             dictionary containing the retrieved coordinates
-
+            
         Raises
         ------
         AttributeError
@@ -377,7 +354,7 @@
 #                                       "exceeding upper limit of {} m".format(
 #                                       self.COORD_MAX_VAR['latitude']))
 #             elif self.COORD_MAX_VAR['longitude'] < (lat_len *
-#                                                     np.cos(np.deg2rad(lat)) *
+#                                                     np.cos(np.deg2rad(lat)) * 
 #                                                     dlon):
 #                 raise CoordinateError("Variation in station longitude is "
 #                                       "exceeding upper limit of {} m".format(
@@ -388,26 +365,26 @@
 #                                       self.COORD_MAX_VAR['latitude']))
 # =============================================================================
         return vals
-
+    
     def get_meta(self, force_single_value=True, quality_check=True):
         """Return meta-data as dictionary
-
+        
         Parameters
         ----------
         force_single_value : bool
-            if True, then each meta value that is list or array,is converted
-            to a single value.
+            if True, then each meta value that is list or array,is converted 
+            to a single value. 
         quality_check : bool
-            if True, and coordinate values are lists or arrays, then the
+            if True, and coordinate values are lists or arrays, then the 
             standarad deviation in the values is compared to the upper limits
             allowed in the local variation. The upper limits are specified
-            in attr. ``COORD_MAX_VAR``.
-
+            in attr. ``COORD_MAX_VAR``. 
+        
         Returns
         -------
         dict
             dictionary containing the retrieved meta-data
-
+            
         Raises
         ------
         AttributeError
@@ -423,7 +400,7 @@
             if self[key] is None:
                 logger.info('No metadata available for key {}'.format(key))
                 continue
-
+            
             val = self[key]
             if force_single_value and isinstance(val, (list, tuple, np.ndarray)):
                 if quality_check and not all([x == val[0] for x in val]):
@@ -433,9 +410,9 @@
                                         key))
                 val = val[0]
             meta[key] = val
-
+    
         return meta
-
+    
     def _append_meta_item(self, key, val):
         """Add a metadata item"""
         if not key in self or self[key] == None:
@@ -447,7 +424,7 @@
                                      'mismatch'.format(key))
                 vals = [x.strip() for x in self[key].split(';')]
                 vals_in = [x.strip() for x in val.split(';')]
-
+                
                 for _val in vals_in:
                     if not _val in vals:
                         self[key] = self[key] + '; {}'.format(_val)
@@ -463,86 +440,79 @@
                     if not self[key] == val:
                         self[key] = [self[key], val]
         return self
-
-    def merge_meta_same_station(self, other, coord_tol_km=None,
+                        
+    def merge_meta_same_station(self, other, coord_tol_km=None, 
                                 check_coords=True, inplace=True,
                                 **add_meta_keys):
         """Merge meta information from other object
-
+        
         Note
         ----
-        Coordinate attributes (latitude, longitude and altitude) are not
+        Coordinate attributes (latitude, longitude and altitude) are not 
         copied as they are required to be the same in both stations. The
         latter can be checked and ensured using input argument ``check_coords``
-
+        
         Parameters
         ----------
         other : StationData
             other data object
         coord_tol_km : float
-            maximum distance in km between coordinates of input StationData
+            maximum distance in km between coordinates of input StationData 
             object and self. Only relevant if :attr:`check_coords` is True. If
             None, then :attr:`_COORD_MAX_VAR` is used which is defined in the
-            class header.
+            class header. 
         check_coords : bool
             if True, the coordinates are compared and checked if they are lying
             within a certain distance to each other (cf. :attr:`coord_tol_km`).
         inplace : bool
-            if True, the metadata from the other station is added to the
+            if True, the metadata from the other station is added to the 
             metadata of this station, else, a new station is returned with the
             merged attributes.
         **add_meta_keys
             additional non-standard metadata keys that are supposed to be
             considered for merging.
 
-
+                    
         """
         if not other.station_name == self.station_name:
             raise ValueError('Can only merged metadata from same station')
-
+        
         if not inplace:
             from copy import deepcopy
             obj = deepcopy(self)
         else:
             obj = self
-
+            
         if check_coords:
             if coord_tol_km is None:
                 coord_tol_km = self._COORD_MAX_VAR
             try:
                 self.same_coords(other, coord_tol_km)
-            except MetaDataError: #
+            except MetaDataError: # 
                 pass
-
+                    
         keys = self.STANDARD_META_KEYS
         keys.extend(add_meta_keys)
-<<<<<<< HEAD
         # remove station name from key list to be merged
-
-
-
-=======
-        # remove station name from key list to be merged        
->>>>>>> 58f4354f
         for key in keys:
             if key == 'station_name':
                 continue
             if key in self.STANDARD_COORD_KEYS:
                 if self[key] is None and other[key] is not None:
                     self[key] = other[key]
-
+            
             elif key in other and other[key] is not None:
                 obj._append_meta_item(key, other[key])
-
+        
         return obj
-
+        
     def merge_varinfo(self, other, var_name):
         """Merge variable specific meta information from other object
-
+        
         Parameters
         ----------
         other : StationData
-            other data object
+            other data object 
         var_name : str
             variable name for which info is to be merged (needs to be both
             available in this object and the provided other object)
@@ -550,7 +520,7 @@
         if not var_name in self.var_info:
             raise KeyError('No variable meta information available for {}'
                            .format(var_name))
-
+            
         info_this = self.var_info[var_name]
         info_other = other.var_info[var_name]
         for key, val in info_other.items():
@@ -563,7 +533,7 @@
                                          'mismatch'.format(key))
                     vals = [x.strip() for x in info_this[key].split(';')]
                     vals_in = [x.strip() for x in val.split(';')]
-
+                    
                     for _val in vals_in:
                         if not _val in vals:
                             info_this[key] = info_this[key] + ';{}'.format(_val)
@@ -592,13 +562,13 @@
 #             else:
 #                 if not isinstance(info_this[k], list):
 #                     info_this[k] = [info_this[k]]
-#
+#                     
 #                 info_this[k].append(v)
 # =============================================================================
-
+        
     def check_if_3d(self, var_name):
         """Checks if altitude data is available in this object"""
-        if 'altitude' in self:
+        if 'altitude' in self: 
             val = self['altitude']
             if isnumeric(val): # is numerical value
                 return False
@@ -610,7 +580,7 @@
                 return False
             return True
         return False
-
+        
     def _merge_vardata_3d(self, other, var_name):
         """Merge 3D variable data (for details see :func:`merge_vardata`)"""
         raise NotImplementedError
@@ -620,52 +590,49 @@
         removed = None
         if info['overlap']:
             raise NotImplementedError('Coming soon...')
-
+        
         if len(s1) > 0: #there is data
             overlap = s0.index.intersection(s1.index)
             if len(overlap) > 0:
                 removed = s1[overlap]
                 s1 = s1.drop(index=overlap, inplace=True)
-
+            
             #compute merged time series
             s0 = pd.concat([s0, s1], verify_integrity=True)
-
+            
             # sort the concatenated series based on timestamps
             s0.sort_index(inplace=True)
             self.merge_varinfo(other, var_name)
-
+        
         # assign merged time series (overwrites previous one)
         self[var_name] = s0
-
+        
         if removed is not None:
             if var_name in self.overlap:
-                self.overlap[var_name] = pd.concat([self.overlap[var_name],
+                self.overlap[var_name] = pd.concat([self.overlap[var_name], 
                                                    removed])
                 self.overlap[var_name].sort_index(inplace=True)
             else:
                 self.overlap[var_name] = removed
-
+                
         return self
-<<<<<<< HEAD
-
-=======
-    
+
     def _ensure_same_var_ts_type_other(self, other, var_name):
         ts_type = self.get_var_ts_type(var_name)
         ts_type1 = other.get_var_ts_type(var_name)
         if ts_type != ts_type1:
-            # make sure each variable in the object has explicitely ts_type 
+            # make sure each variable in the object has explicitely ts_type
             # assigned (rather than global specification)
-            
+
             self._update_var_timeinfo()
             other._update_var_timeinfo()
-                
+
             from pyaerocom.helpers import get_lowest_resolution
             ts_type = get_lowest_resolution(ts_type, ts_type1)
         return ts_type
-    
+
     def _update_var_timeinfo(self):
-        
+
         for var, info in self.var_info.items():
             data = self[var]
             if not isinstance(data, pd.Series):
@@ -680,22 +647,21 @@
                                      'in {}'.format(var, self))
                 info['ts_type'] = self.ts_type
         self.ts_type = None
-        
->>>>>>> 58f4354f
+
     def _merge_vardata_2d(self, other, var_name):
         """Merge 2D variable data (for details see :func:`merge_vardata`)"""
-        ts_type = self._ensure_same_var_ts_type_other(other, var_name)    
-        
+        ts_type = self._ensure_same_var_ts_type_other(other, var_name)
+
         s0 = self.resample_timeseries(var_name, ts_type=ts_type,
                                       inplace=True).dropna()
         s1 = other.resample_timeseries(var_name, inplace=True,
                                        ts_type=ts_type).dropna()
-        
+
         info = other.var_info[var_name]
         removed = None
         if 'overlap' in info and info['overlap']:
             raise NotImplementedError('Coming soon...')
-
+        
         if len(s1) > 0: #there is data
             overlap = s0.index.intersection(s1.index)
             if len(overlap) > 0:
@@ -703,48 +669,48 @@
                 s1 = s1.drop(index=overlap, inplace=True)
             #compute merged time series
             s0 = pd.concat([s0, s1], verify_integrity=True)
-
+            
             # sort the concatenated series based on timestamps
             s0.sort_index(inplace=True)
             self.merge_varinfo(other, var_name)
-
+        
         # assign merged time series (overwrites previous one)
         self[var_name] = s0
         self.dtime = s0.index.values
-
+        
         if removed is not None:
             if var_name in self.overlap:
-                self.overlap[var_name] = pd.concat([self.overlap[var_name],
+                self.overlap[var_name] = pd.concat([self.overlap[var_name], 
                                                    removed])
                 self.overlap[var_name].sort_index(inplace=True)
             else:
                 self.overlap[var_name] = removed
-
+                
         return self
-
+    
     def merge_vardata(self, other, var_name):
         """Merge variable data from other object into this object
-
+        
         Note
         ----
         This merges also the information about this variable in the dict
-        :attr:`var_info`. It is required, that variable meta-info is
+        :attr:`var_info`. It is required, that variable meta-info is 
         specified in both StationData objects.
-
+        
         Note
         ----
         This method removes NaN's from the existing time series in the data
-        objects. In order to fill up the time-series with NaNs again after
+        objects. In order to fill up the time-series with NaNs again after 
         merging, call :func:`insert_nans_timeseries`
-
+        
         Parameters
         ----------
         other : StationData
-            other data object
+            other data object 
         var_name : str
             variable name for which info is to be merged (needs to be both
             available in this object and the provided other object)
-
+            
         Returns
         -------
         StationData
@@ -764,14 +730,10 @@
             raise MetaDataError('For merging of {} data, variable specific meta '
                                 'data needs to be available in var_info dict '
                                 .format(var_name))
-<<<<<<< HEAD
-
-=======
-        
+
         self.check_var_unit_aerocom(var_name)
         other.check_var_unit_aerocom(var_name)
-        
->>>>>>> 58f4354f
+
         if self.check_if_3d(var_name):
             raise NotImplementedError('Coming soon...')
             #return self._merge_vardata_3d(other, var_name)
@@ -780,43 +742,44 @@
 
     def merge_other(self, other, var_name, **add_meta_keys):
         """Merge other station data object
-
+        
         Todo
         ----
         Should be independent of variable, i.e. it should be able to merge all
         data that is in the other object into this, even if this object does
         not contain that variable yet.
-
+        
         Parameters
         ----------
         other : StationData
-            other data object
+            other data object 
         var_name : str
             variable name for which info is to be merged (needs to be both
             available in this object and the provided other object)
-
+            
         Returns
         -------
         StationData
             this object that has merged the other station
         """
+        self.merge_meta_same_station(other, **add_meta_keys)
         self.merge_vardata(other, var_name)
         self.merge_meta_same_station(other, **add_meta_keys)
-        
+
         return self
-
+        
     def get_data_columns(self):
         """List containing all data columns
-
-        Iterates over all key / value pairs and finds all values that are
-        lists or numpy arrays that match the length of the time-stamp array
+        
+        Iterates over all key / value pairs and finds all values that are 
+        lists or numpy arrays that match the length of the time-stamp array 
         (attr. ``time``)
-
+        
         Returns
         -------
         list
-            list containing N arrays, where N is the total number of
-            datacolumns found.
+            list containing N arrays, where N is the total number of 
+            datacolumns found. 
         """
         #self.check_dtime()
         #num = len(self.dtime)
@@ -835,48 +798,48 @@
         if not cols:
             raise AttributeError("No datacolumns could be found")
         return cols
-
+    
     def check_dtime(self):
         """Checks if dtime attribute is array or list"""
         if not any([isinstance(self.dtime, x) for x in [list, np.ndarray]]):
             raise TypeError("dtime attribute is not iterable: {}".format(self.dtime))
         elif not len(self.dtime) > 0:
-            raise AttributeError("No timestamps available")
-
+            raise AttributeError("No timestamps available")         
+    
     def to_dataframe(self):
         """Convert this object to pandas dataframe
-
+        
         Find all key/value pairs that contain observation data (i.e. values
-        must be list or array and must have the same length as attribute
+        must be list or array and must have the same length as attribute 
         ``time``)
-
+        
         """
         return pd.DataFrame(data=self.get_data_columns(), index=self.dtime)
-
+    
     def get_var_ts_type(self, var_name):
         """Get ts_type for a certain variable
-
+        
         Parameters
         ----------
         var_name : str
             data variable name for which the ts_type is supposed to be
             retrieved
-
+        
         Returns
         -------
         str
             the corresponding data time resolution
-
+        
         Raises
         ------
         MetaDataError
             if no metadata is available for this variable (e.g. if ``var_name``
-            cannot be found in :attr:`var_info`) or if the
+            cannot be found in :attr:`var_info`) or if the 
         """
         if not var_name in self.var_info:
             raise MetaDataError('No variable specific metadata available '
                                 'for {}'.format(var_name))
-
+        
         if 'ts_type' in self.var_info[var_name]:
             tp = self.var_info[var_name]['ts_type']
         else:
@@ -888,14 +851,9 @@
             raise MetaDataError('Invalid ts_type {}: need AEROCOM default {}'
                                 .format(tp, const.GRID_IO.TS_TYPES))
         return tp
-<<<<<<< HEAD
-
-    def remove_outliers(self, var_name, low=None, high=None):
-=======
         
     def remove_outliers(self, var_name, low=None, high=None,
                         check_unit=True):
->>>>>>> 58f4354f
         """Remove outliers from one of the variable timeseries
 
         Parameters
@@ -917,18 +875,11 @@
         """
         if any([x is None for x in (low, high)]):
             info = const.VARS[var_name]
-<<<<<<< HEAD
-            try:
-                self.check_unit(var_name)
-            except DataUnitError:
-                self.convert_unit(var_name, to_unit=info.unit)
-=======
             if check_unit:
-                try: 
+                try:
                     self.check_unit(var_name)
                 except DataUnitError:
                     self.convert_unit(var_name, to_unit=info.units)
->>>>>>> 58f4354f
             if low is None:
                 low = info.minimum
                 logger.info('Setting {} outlier lower lim: {:.2f}'
@@ -937,20 +888,20 @@
                 high = info.maximum
                 logger.info('Setting {} outlier upper lim: {:.2f}'
                             .format(var_name, high))
-
-
+            
+            
         d = self[var_name]
         invalid_mask = np.logical_or(d<low, d>high)
         d[invalid_mask] = np.nan
         self[var_name] = d
-
+        
     def interpolate_timeseries(self, var_name, freq, min_coverage_interp=0.3,
                                resample_how='mean', inplace=False):
         """Interpolate one variable timeseries to a certain frequency
-
+        
         ToDo: complete docstring
         """
-        new = self.to_timeseries(var_name, freq=freq,
+        new = self.to_timeseries(var_name, freq=freq, 
                                   resample_how='mean')
         coverage = 1 - new.isnull().sum() / len(new)
         if coverage < min_coverage_interp:
@@ -969,18 +920,18 @@
             from pyaerocom.helpers import PANDAS_FREQ_TO_TS_TYPE
             ts_type = PANDAS_FREQ_TO_TS_TYPE[new.index.freqstr]
             self[var_name] = new
-
-            self.var_info[var_name]['ts_type'] = ts_type
-            if len(self.var_info) > 1:
+            
+            self.var_info[var_name]['ts_type'] = ts_type        
+            if len(self.var_info) > 1:     
                 self.ts_type = None
             else:
                 self.ts_type = ts_type
         return new
-
+    
     def resample_timeseries(self, var_name, ts_type, how='mean',
                             inplace=False, min_num_obs=None):
         """Resample one of the time-series in this object
-
+        
         Parameters
         ----------
         var_name : str
@@ -991,14 +942,14 @@
         how : str
             how should the resampled data be averaged (e.g. mean, median)
         inplace : bool
-            if True, then the current data object stored in self, will be
+            if True, then the current data object stored in self, will be 
             overwritten with the resampled time-series
         min_num_obs : :obj:`int`, optional
             minimum number of observations required per period (when downsampling).
-            E.g. if input is in daily resolution and freq is monthly and
+            E.g. if input is in daily resolution and freq is monthly and 
             min_num_obs is 10, then all months that have less than 10 days of data
             are set to nan.
-
+            
         Returns
         -------
         pandas.Series
@@ -1007,7 +958,7 @@
         if not var_name in self:
             raise KeyError("Variable {} does not exist".format(var_name))
         data = self[var_name]
-
+    
         if not isinstance(data, (pd.Series, xray.DataArray)):
             try:
                 data = self.to_timeseries(var_name, inplace=inplace)
@@ -1016,65 +967,65 @@
                                  'instance or as xarray.DataArray. Failed to '
                                  'convert to pandas Series.'
                                  'Error: {}'.format(repr(e)))
-
+        
         if isinstance(data, pd.Series):
             new = resample_timeseries(data, freq=ts_type, how=how,
                                       min_num_obs=min_num_obs)
         elif isinstance(data, xray.DataArray):
-
-            new = resample_time_dataarray(data, freq=ts_type, how=how,
+            
+            new = resample_time_dataarray(data, freq=ts_type, how=how, 
                                           min_num_obs=min_num_obs)
-
-
+            
+        
         if inplace:
             self[var_name] = new
-            self.var_info[var_name]['ts_type'] = ts_type
-            if len(self.var_info) > 1:
+            self.var_info[var_name]['ts_type'] = ts_type        
+            if len(self.var_info) > 1:     
                 self.ts_type = None
                 self.dtime = None
             else:
                 self.ts_type = ts_type
                 self.dtime = new.index.values
         return new
-
+    
     def insert_nans_timeseries(self, var_name):
         """Fill up missing values with NaNs in an existing time series
-
+        
         Note
         ----
         This method does a resample of the data onto a regular grid. Thus, if
-        the input ``ts_type`` is different from the actual current ``ts_type``
+        the input ``ts_type`` is different from the actual current ``ts_type`` 
         of the data, this method will not only insert NaNs but at the same.
-
+        
         Parameters
         ---------
         var_name : str
             variable name
         inplace : bool
-            if True, the actual data in this object will be overwritten with
+            if True, the actual data in this object will be overwritten with 
             the new data that contains NaNs
-
+        
         Returns
         -------
         StationData
             the modified station data object
-
+        
         """
         ts_type = self.get_var_ts_type(var_name)
-
+        
         self.resample_timeseries(var_name, ts_type, inplace=True)
-
+        
         return self
 
-
+    
     def _to_ts_helper(self, var_name):
         """Convert data internally to pandas.Series if it is not stored as such
-
+        
         Parameters
         ----------
         var_name : str
             variable name of data
-
+        
         Returns
         -------
         pandas.Series
@@ -1088,29 +1039,29 @@
         if not len(data) == len(self.dtime):
             raise ValueError("Mismatch between length of data array for "
                              "variable {} (length: {}) and time array  "
-                             "(length: {}).".format(var_name, len(data),
-                               len(self.dtime)))
+                             "(length: {}).".format(var_name, len(data), 
+                               len(self.dtime)))    
         self[var_name] = s = pd.Series(data, index=self.dtime)
         return s
-
+    
     def select_altitude(self, var_name, altitudes):
-
+        
         data = self[var_name]
-
+        
         if not isrange(altitudes):
             raise NotImplementedError('So far only a range (low, high) is '
                                       'supported for altitude extraction.')
-
+            
         if isinstance(data, xray.DataArray):
             if not sorted(data.dims) == ['altitude', 'time']:
                 raise NotImplementedError('Can only handle dataarrays that '
                                           'contain 2 dimensions altitude and '
                                           'time')
             if isrange(altitudes):
-
-                return data.sel(altitude=slice(altitudes[0],
+                                
+                return data.sel(altitude=slice(altitudes[0], 
                                                altitudes[1]))
-
+            
             raise DataExtractionError('Cannot intepret input for '
                                           'altitude...')
         elif isinstance(data, pd.Series) and isinstance(data.index, pd.DatetimeIndex):
@@ -1121,23 +1072,23 @@
             elif not len(self.altitude) == len(data):
                 raise DataDimensionError('Altitude data and {} data have '
                                          'different lengths'.format(var_name))
-
+            
             alts = self['altitude']
             mask = np.logical_and(alts>=altitudes[0],
                                   alts<=altitudes[1])
             return data[mask]
-
-
-
+            
+                    
+        
         raise DataExtractionError('Cannot extract altitudes: type of '
                                   '{} ({}) is not supported'
                                   .format(var_name, type(data)))
-
-
-    def to_timeseries(self, var_name, freq=None, resample_how='mean',
+        
+        
+    def to_timeseries(self, var_name, freq=None, resample_how='mean', 
                       **kwargs):
         """Get pandas.Series object for one of the data columns
-
+        
         Parameters
         ----------
         var_name : str
@@ -1146,17 +1097,17 @@
             new temporal resolution (can be pandas freq. string, or pyaerocom
             ts_type)
         resample_how : str
-            choose from mean or median (only relevant if input parameter freq
+            choose from mean or median (only relevant if input parameter freq 
             is provided, i.e. if resampling is applied)
         **kwargs
             optional keyword args passed to :func:`resample_timeseries`
-
+            
         Returns
         -------
         Series
             time series object
-
-        Raises
+        
+        Raises 
         ------
         KeyError
             if variable key does not exist in this dictionary
@@ -1173,7 +1124,7 @@
             data = self.select_altitude(var_name, alt_info)
         else:
             data = self[var_name]
-
+            
         if isinstance(data, xray.DataArray):
             if not 'time' in data.dims:
                 raise NotImplementedError('Can only handle dataarrays that '
@@ -1183,7 +1134,7 @@
             if not data.ndim == 1:
                 raise Exception('please debug')
             data = data.to_series()
-
+        
         if not isinstance(data, pd.Series):
             data = self._to_ts_helper(var_name)
 
@@ -1192,45 +1143,45 @@
                                            **kwargs)
 
         return data
-
-    def plot_timeseries(self, var_name, freq=None, resample_how='mean',
-                        add_overlaps=False, legend=True, tit=None,
+    
+    def plot_timeseries(self, var_name, freq=None, resample_how='mean', 
+                        add_overlaps=False, legend=True, tit=None, 
                         **kwargs):
         """Plot timeseries for variable
-
+        
         Note
         ----
         If you set input arg ``add_overlaps = True`` the overlapping timeseries
         data - if it exists - will be plotted on top of the actual timeseries
-        using red colour and dashed line. As the overlapping data may be
-        identical with the actual data, you might want to increase the line
-        width of the actual timeseries using an additional input argumend
+        using red colour and dashed line. As the overlapping data may be 
+        identical with the actual data, you might want to increase the line 
+        width of the actual timeseries using an additional input argumend 
         ``lw=4``, or similar.
-
+        
         Parameters
         ----------
         var_name : str
             name of variable (e.g. "od550aer")
         freq : :obj:`str`, optional
-            sampling resolution of data (can be pandas freq. string, or
+            sampling resolution of data (can be pandas freq. string, or 
             pyaerocom ts_type).
         resample_how : :obj:`str`, optional
-            choose from mean or median (only relevant if input parameter freq
+            choose from mean or median (only relevant if input parameter freq 
             is provided, i.e. if resampling is applied)
         add_overlaps : bool
-            if True and if overlapping data exists for this variable, it will
+            if True and if overlapping data exists for this variable, it will 
             be added to the plot.
         tit : :obj:`str`, optional
             title of plot, if None, default title is used
         **kwargs
             additional keyword args passed to matplotlib ``plot`` method
-
+            
         Returns
         -------
         axes
             matplotlib.axes instance of plot
-
-        Raises
+        
+        Raises 
         ------
         KeyError
             if variable key does not exist in this dictionary
@@ -1256,21 +1207,21 @@
             else:
                 fs = (16, 8)
             _, ax = plt.subplots(1, 1, figsize=fs)
-        else:
+        else: 
             ax = kwargs.pop('ax')
             # keep existing title if it exists
             _tit = ax.get_title()
             if not _tit == '':
                 tit = _tit
-
+        
         if tit is None:
             try:
-                tit = self.get_meta(force_single_value=True,
-                                      quality_check=False)['station_name']
+                tit = self.get_meta(force_single_value=True, 
+                                      quality_check=False)['station_name']    
             except:
                 tit = 'Failed to retrieve station_name'
         s = self.to_timeseries(var_name, freq, resample_how)
-
+        
         ax.plot(s, label=lbl, **kwargs)
         if add_overlaps and var_name in self.overlap:
             so = self.overlap[var_name]
@@ -1279,11 +1230,11 @@
             except:
                 pass
             if var_name in self.overlap:
-                ax.plot(so, '--', lw=1, c='r',
-                        label='{} (overlap)'.format(var_name))
-            else:
+                ax.plot(so, '--', lw=1, c='r', 
+                        label='{} (overlap)'.format(var_name)) 
+            else: 
                 tit += ' (No overlapping data found)'
-
+                
         ylabel = var_name
         try:
             if 'unit' in self.var_info[var_name]:
@@ -1298,11 +1249,7 @@
         if legend:
             ax.legend()
         return ax
-<<<<<<< HEAD
-
-=======
-       
->>>>>>> 58f4354f
+
     def __str__(self):
         """String representation"""
         head = "Pyaerocom {}".format(type(self).__name__)
@@ -1330,6 +1277,8 @@
             elif isinstance(v, pd.Series):
                 series += "\n{} (Series, {} items)".format(k, len(v))
             else:
+                if v == '':
+                    v = '<empty_str>'
                 s += "\n{}: {}".format(k,v)
         if arrays:
             s += '\n\nData arrays\n.................'
@@ -1337,16 +1286,17 @@
         if series:
             s += '\nPandas Series\n.................'
             s += series
-
+    
         return s
-
+    
 if __name__=="__main__":
-
+    
     s = StationData(station_name='Bla', revision_date='20, 21')
     s2 = StationData(station_name='Bla', revision_date='21, 22, 23',
                      latitude=30, longitude=10, altitude=400)
-
+    
     print(s)
     s.merge_meta_same_station(s2)
     print(s2)
-    print(s)+    print(s)
+    