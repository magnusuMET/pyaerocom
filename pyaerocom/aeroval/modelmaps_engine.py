import logging
import os

from pyaerocom import GriddedData, TsType, const
from pyaerocom.aeroval._processing_base import DataImporter, ProcessingEngine
from pyaerocom.aeroval.modelmaps_helpers import (
    calc_contour_json,
<<<<<<< HEAD
    griddeddata_to_jsondict,
)
from pyaerocom.io.mscw_ctm.reader import ReadMscwCtm
from pyaerocom.colocation.colocation_setup import ColocationSetup
from pyaerocom.colocation.colocator import Colocator
=======
    plot_overlay_pixel_maps,
    _jsdate_list,
    CONTOUR,
    OVERLAY,
)
>>>>>>> dcdcc3f3
from pyaerocom.aeroval.varinfo_web import VarinfoWeb
from pyaerocom.exceptions import (
    DataCoverageError,
    DataDimensionError,
    DataQueryError,
    ModelVarNotAvailable,
    TemporalResolutionError,
    VariableDefinitionError,
    VarNotAvailableError,
    EntryNotAvailable,
)

logger = logging.getLogger(__name__)

MODELREADERS_USE_MAP_FREQ = ["ReadMscwCtm"]


class ModelMapsEngine(ProcessingEngine, DataImporter):
    """
    Engine for processing of model maps
    """

    def _get_run_kwargs(self, **kwargs):
        try:
            model_list = kwargs["model_list"]
        except KeyError:
            model_list = self.cfg.model_cfg.keylist()
        try:
            var_list = kwargs["var_list"]
        except Exception:
            var_list = None
        return model_list, var_list

    def run(self, **kwargs):
        model_list, var_list = self._get_run_kwargs(**kwargs)

        all_files = []
        for model in model_list:
            try:
                files = self._run_model(model, var_list)
            except VarNotAvailableError:
                files = []
            if not files:
                logger.warning(f"no data for model {model}, skipping")
                continue
            all_files.extend(files)
        return files

    def _get_vars_to_process(self, model_name, var_list):
        mvars = self.cfg.model_cfg.get_entry(model_name).get_vars_to_process(
            self.cfg.obs_cfg.get_all_vars()
        )[1]
        all_vars = sorted(list(set(mvars)))
        if var_list is not None:
            all_vars = [var for var in var_list if var in all_vars]
        return all_vars

    def _get_obs_vars_to_process(self, obs_name, var_list):
        ovars = self.cfg.obs_cfg.get(obs_name).get_all_vars()
        all_vars = sorted(list(set(ovars)))
        if var_list is not None:
            all_vars = [var for var in var_list if var in all_vars]
        return all_vars

    def _run_model(self, model_name: str, var_list):
        """Run evaluation of map processing

        Create json files for model-maps display. This analysis does not
        require any observation data but processes model output at all model
        grid points, which is then displayed on the website in the maps
        section.

        Parameters
        ----------
        model_name : str
            name of model to be processed
        var_list : list, optional
            name of variable to be processed. If None, all available
            observation variables are used.

        """

        try:
            var_list = self._get_vars_to_process(model_name, var_list)
        except EntryNotAvailable:
            var_list = self._get_obs_vars_to_process(model_name, var_list)

        files = []
        for var in var_list:
            logger.info(f"Processing model maps for {model_name} ({var})")

            try:  # pragma: no cover
                make_contour, make_overlay = False, False
                if isinstance(self.cfg.modelmaps_opts.plot_types, dict):
                    make_contour = CONTOUR in self.cfg.modelmaps_opts.plot_types.get(
                        model_name, False
                    )
                    make_overlay = OVERLAY in self.cfg.modelmaps_opts.plot_types.get(
                        model_name, False
                    )

                if self.cfg.modelmaps_opts.plot_types == {CONTOUR} or make_contour:
                    _files = self._process_contour_map_var(
                        model_name, var, self.reanalyse_existing
                    )
                    files.extend(_files)
                if self.cfg.modelmaps_opts.plot_types == {OVERLAY} or make_overlay:
                    # create overlay (pixel) plots
                    _files = self._process_overlay_map_var(
                        model_name, var, self.reanalyse_existing
                    )

            except ModelVarNotAvailable as ex:
                logger.warning(f"{ex}")
            except (
                TemporalResolutionError,
                DataCoverageError,
                VariableDefinitionError,
                DataQueryError,
            ) as e:
                if self.raise_exceptions:
                    raise
                logger.warning(f"Failed to process maps for {model_name} {var} data. Reason: {e}.")
        return files

    def _check_dimensions(self, data: GriddedData) -> "GriddedData":
        if not data.has_latlon_dims:
            raise DataDimensionError("data needs to have latitude an longitude dimension")
        elif not data.has_time_dim:
            raise DataDimensionError("data needs to have latitude an longitude dimension")
        if data.ndim == 4:
            data = data.extract_surface_level()
        return data

    def _process_contour_map_var(self, model_name, var, reanalyse_existing):  # pragma: no cover
        """
        Process model data to create map geojson files

        Parameters
        ----------
        model_name : str
            name of model
        var : str
            name of variable
        reanalyse_existing : bool
            if True, already existing json files will be reprocessed

        Raises
        ------
        ValueError
            If vertical code of data is invalid or not set
        AttributeError
            If the data has the incorrect number of dimensions or misses either
            of time, latitude or longitude dimension.
        ModelVarNotAvailable
            If model/var data cannot be read
        """
        try:
            data = self._read_model_data(model_name, var)
        except Exception as e:
            raise ModelVarNotAvailable(
                f"Cannot read data for model {model_name} (variable {var}): {e}"
            )

        var_ranges_defaults = self.cfg.var_scale_colmap
        if var in var_ranges_defaults.keys():
            cmapinfo = var_ranges_defaults[var]
            varinfo = VarinfoWeb(var, cmap=cmapinfo["colmap"], cmap_bins=cmapinfo["scale"])
        else:
            cmapinfo = var_ranges_defaults["default"]
            varinfo = VarinfoWeb(var, cmap=cmapinfo["colmap"], cmap_bins=cmapinfo["scale"])

        data = self._check_dimensions(data)

        outdir = self.cfg.path_manager.get_json_output_dirs()["contour"]
        outname = f"{var}_{model_name}"
        fp_geojson = os.path.join(outdir, f"{outname}.geojson")

        if not reanalyse_existing:
            if os.path.exists(fp_geojson):
                logger.info(f"Skipping contour processing of {outname}: data already exists.")
                return []

        freq = self._get_maps_freq()
        tst = TsType(data.ts_type)

        if tst < freq:
            raise TemporalResolutionError(f"need {freq} or higher, got{tst}")
        elif tst > freq:
            data = data.resample_time(str(freq))

        data.check_unit()
        # first calcualate and save geojson with contour levels
        contourjson = calc_contour_json(data, cmap=varinfo.cmap, cmap_bins=varinfo.cmap_bins)

        with self.avdb.lock():
            self.avdb.put_contour(
                contourjson,
                self.exp_output.proj_id,
                self.exp_output.exp_id,
                var,
                model_name,
            )

        return fp_geojson

    def _process_overlay_map_var(self, model_name, var, reanalyse_existing):  # pragma: no cover
        """Process overlay map (pixels) for either model or obserations
        argument model_name is a misnomer because this can also be applied to observation networks

        Args:
            model_name (str): name of model or obs to make overlay pixel maps of
            var (str): variable name
        """

        try:
            data = self.read_gridded_obsdata(model_name, var)
        except EntryNotAvailable:
            try:
                data = self.read_model_data(model_name, var)
            except Exception as e:
                raise ModelVarNotAvailable(
                    f"Cannot read data for model {model_name} (variable {var}): {e}"
                )

        var_ranges_defaults = self.cfg.var_scale_colmap

        if var in var_ranges_defaults.keys():
            cmapinfo = var_ranges_defaults[var]
            varinfo = VarinfoWeb(var, cmap=cmapinfo["colmap"], cmap_bins=cmapinfo["scale"])
        else:
            cmapinfo = var_ranges_defaults["default"]
            varinfo = VarinfoWeb(var, cmap=cmapinfo["colmap"], cmap_bins=cmapinfo["scale"])

        data = self._check_dimensions(data)

<<<<<<< HEAD
        with self.avdb.lock():
            self.avdb.put_gridded_map(
                datajson,
                self.exp_output.proj_id,
                self.exp_output.exp_id,
                var,
                model_name,
            )
            self.avdb.put_contour(
                contourjson,
                self.exp_output.proj_id,
                self.exp_output.exp_id,
                var,
                model_name,
            )

        return [fp_json, fp_geojson]

    def _get_maps_freq(self) -> TsType:
        """
        Gets the maps reading frequency. If maps_freq in cfg is coarsest, it takes the coarsest
        of the given frequencies. Else it just returns the maps_freq

        Returns
        -------
        TSType
        """
        maps_freq = TsType(self.cfg.modelmaps_opts.maps_freq)
        if maps_freq == "coarsest":  # TODO: Implement this in terms of a TsType object. #1267
            freq = min(TsType(fq) for fq in self.cfg.time_cfg.freqs)
            freq = min(freq, self.cfg.time_cfg.main_freq)
        else:
            freq = maps_freq

        return freq

    def _get_read_model_freq(self, model_ts_types: list) -> TsType:
        """
        Tries to find the best TS type to read. Checks for available ts types with the following priority

        1. If the freq from _get_maps_freq is available
        2. If maps_freq is explicitly given, and is available
        3. Iterates through the freqs given in the config, and find the coarsest available ts type

        Raises
        -------

        ValueError
            If no ts types are possible to read

        Returns
        -------
        TSType
        """
        wanted_freq = self._get_maps_freq()
        if wanted_freq in model_ts_types:
            return wanted_freq

        maps_freq = TsType(self.cfg.modelmaps_opts.maps_freq)

        if maps_freq != "coarsest":
            if maps_freq not in model_ts_types:
                raise ValueError(
                    f"Could not find any model data for given maps_freq. {maps_freq} is not in {model_ts_types}"
                )
            return maps_freq

        for freq in sorted(TsType(fq) for fq in self.cfg.time_cfg.freqs):
            if freq in model_ts_types:
                logger.info(f"Found coarsest maps_freq that is available as model data: {freq}")
                return freq

        raise ValueError(f"Could not find any TS type to read maps")

    def _read_model_data(self, model_name: str, var: str) -> GriddedData:
        """
        Function for reading the model data without going through the colocation object.
        This means that none of the checks normally done in the colocation class are run.

        Parameters
        ----------
        model_name : str
            name of model
        var : str
            name of variable

        Returns
        -----------
        Griddeddata
            the read data
        """
        start, stop = self.cfg.colocation_opts.start, self.cfg.colocation_opts.stop
        if self.cfg.colocation_opts.model_use_climatology:
            # overwrite start and stop to read climatology file for model
            start, stop = 9999, None

        data_id = self.cfg.model_cfg[model_name].model_id

        try:
            data_dir = self.cfg.model_cfg[model_name].model_data_dir
        except:
            data_dir = None

        try:
            model_reader = self.cfg.model_cfg[model_name].gridded_reader_id["model"]
        except:
            model_reader = None

        if model_reader is not None:
            reader_class = Colocator.SUPPORTED_GRIDDED_READERS[model_reader]
        else:
            reader_class = Colocator.SUPPORTED_GRIDDED_READERS["ReadGridded"]

        reader = reader_class(
            data_id=data_id,
            data_dir=data_dir,
            **self.cfg.colocation_opts.model_kwargs,
        )

        if var in self.cfg.model_cfg[model_name].model_read_aux:
            aux_instructions = self.cfg.model_cfg[model_name].model_read_aux[var]
            reader.add_aux_compute(var_name=var, **aux_instructions)

        kwargs = {}
        kwargs.update(**self.cfg.colocation_opts.model_kwargs)
        if var in self.cfg.colocation_opts.model_read_opts:
            kwargs.update(self.cfg.colocation_opts.model_read_opts[var])

        if model_reader is not None and model_reader in MODELREADERS_USE_MAP_FREQ:
            ts_types = reader.ts_types
            ts_type_read = str(self._get_read_model_freq(ts_types))
        else:
            ts_type_read = self.cfg.time_cfg.main_freq

        data = reader.read_var(
            var,
            start=start,
            stop=stop,
            ts_type=ts_type_read,
            vert_which=self.cfg.colocation_opts.obs_vert_type,
            flex_ts_type=self.cfg.colocation_opts.flex_ts_type,
            **kwargs,
        )

        rm_outliers = self.cfg.colocation_opts.model_remove_outliers
        outlier_ranges = self.cfg.colocation_opts.model_outlier_ranges

        if rm_outliers:
            if var in outlier_ranges:
                low, high = outlier_ranges[var]
            else:
                var_info = const.VARS[var]
                low, high = var_info.minimum, var_info.maximum
            data.check_unit()
            data.remove_outliers(low, high, inplace=True)

        return data
=======
        outdir = self.cfg.path_manager.get_json_output_dirs()["contour/overlay"]

        maps_freq = TsType(self.cfg.modelmaps_opts.maps_freq)

        if maps_freq == "coarsest":  # TODO: Implement this in terms of a TsType object. #1267
            freq = min(TsType(fq) for fq in self.cfg.time_cfg.freqs)
            freq = min(freq, self.cfg.time_cfg.main_freq)
        else:
            freq = maps_freq
        tst = TsType(data.ts_type)

        if tst < freq:
            raise TemporalResolutionError(f"need {freq} or higher, got{tst}")
        elif tst > freq:
            data = data.resample_time(str(freq))

        data.check_unit()

        tst = _jsdate_list(data)
        data = data.to_xarray()
        for i, date in enumerate(tst):
            outname = f"{model_name}_{var}_{date}"

            # Note should matche the output location defined in aerovaldb
            fp_overlay = os.path.join(outdir, outname)

            if not reanalyse_existing:
                if os.path.exists(fp_overlay):
                    logger.info(f"Skipping overlay processing of {outname}: data already exists.")
                    continue

            overlay_plot = plot_overlay_pixel_maps(
                data[i],
                cmap=varinfo.cmap,
                cmap_bins=varinfo.cmap_bins,
                format=self.cfg.modelmaps_opts.overlay_save_format,
            )

            with self.avdb.lock():
                self.avdb.put_map_overlay(
                    overlay_plot,
                    self.exp_output.proj_id,
                    self.exp_output.exp_id,
                    model_name,
                    var,
                    date,
                )
>>>>>>> dcdcc3f3
<|MERGE_RESOLUTION|>--- conflicted
+++ resolved
@@ -5,19 +5,13 @@
 from pyaerocom.aeroval._processing_base import DataImporter, ProcessingEngine
 from pyaerocom.aeroval.modelmaps_helpers import (
     calc_contour_json,
-<<<<<<< HEAD
-    griddeddata_to_jsondict,
-)
-from pyaerocom.io.mscw_ctm.reader import ReadMscwCtm
-from pyaerocom.colocation.colocation_setup import ColocationSetup
-from pyaerocom.colocation.colocator import Colocator
-=======
     plot_overlay_pixel_maps,
     _jsdate_list,
     CONTOUR,
     OVERLAY,
 )
->>>>>>> dcdcc3f3
+from pyaerocom.colocation.colocator import Colocator
+
 from pyaerocom.aeroval.varinfo_web import VarinfoWeb
 from pyaerocom.exceptions import (
     DataCoverageError,
@@ -140,19 +134,27 @@
             ) as e:
                 if self.raise_exceptions:
                     raise
-                logger.warning(f"Failed to process maps for {model_name} {var} data. Reason: {e}.")
+                logger.warning(
+                    f"Failed to process maps for {model_name} {var} data. Reason: {e}."
+                )
         return files
 
     def _check_dimensions(self, data: GriddedData) -> "GriddedData":
         if not data.has_latlon_dims:
-            raise DataDimensionError("data needs to have latitude an longitude dimension")
+            raise DataDimensionError(
+                "data needs to have latitude an longitude dimension"
+            )
         elif not data.has_time_dim:
-            raise DataDimensionError("data needs to have latitude an longitude dimension")
+            raise DataDimensionError(
+                "data needs to have latitude an longitude dimension"
+            )
         if data.ndim == 4:
             data = data.extract_surface_level()
         return data
 
-    def _process_contour_map_var(self, model_name, var, reanalyse_existing):  # pragma: no cover
+    def _process_contour_map_var(
+        self, model_name, var, reanalyse_existing
+    ):  # pragma: no cover
         """
         Process model data to create map geojson files
 
@@ -185,10 +187,14 @@
         var_ranges_defaults = self.cfg.var_scale_colmap
         if var in var_ranges_defaults.keys():
             cmapinfo = var_ranges_defaults[var]
-            varinfo = VarinfoWeb(var, cmap=cmapinfo["colmap"], cmap_bins=cmapinfo["scale"])
+            varinfo = VarinfoWeb(
+                var, cmap=cmapinfo["colmap"], cmap_bins=cmapinfo["scale"]
+            )
         else:
             cmapinfo = var_ranges_defaults["default"]
-            varinfo = VarinfoWeb(var, cmap=cmapinfo["colmap"], cmap_bins=cmapinfo["scale"])
+            varinfo = VarinfoWeb(
+                var, cmap=cmapinfo["colmap"], cmap_bins=cmapinfo["scale"]
+            )
 
         data = self._check_dimensions(data)
 
@@ -198,7 +204,9 @@
 
         if not reanalyse_existing:
             if os.path.exists(fp_geojson):
-                logger.info(f"Skipping contour processing of {outname}: data already exists.")
+                logger.info(
+                    f"Skipping contour processing of {outname}: data already exists."
+                )
                 return []
 
         freq = self._get_maps_freq()
@@ -211,7 +219,9 @@
 
         data.check_unit()
         # first calcualate and save geojson with contour levels
-        contourjson = calc_contour_json(data, cmap=varinfo.cmap, cmap_bins=varinfo.cmap_bins)
+        contourjson = calc_contour_json(
+            data, cmap=varinfo.cmap, cmap_bins=varinfo.cmap_bins
+        )
 
         with self.avdb.lock():
             self.avdb.put_contour(
@@ -224,7 +234,9 @@
 
         return fp_geojson
 
-    def _process_overlay_map_var(self, model_name, var, reanalyse_existing):  # pragma: no cover
+    def _process_overlay_map_var(
+        self, model_name, var, reanalyse_existing
+    ):  # pragma: no cover
         """Process overlay map (pixels) for either model or obserations
         argument model_name is a misnomer because this can also be applied to observation networks
 
@@ -247,31 +259,69 @@
 
         if var in var_ranges_defaults.keys():
             cmapinfo = var_ranges_defaults[var]
-            varinfo = VarinfoWeb(var, cmap=cmapinfo["colmap"], cmap_bins=cmapinfo["scale"])
+            varinfo = VarinfoWeb(
+                var, cmap=cmapinfo["colmap"], cmap_bins=cmapinfo["scale"]
+            )
         else:
             cmapinfo = var_ranges_defaults["default"]
-            varinfo = VarinfoWeb(var, cmap=cmapinfo["colmap"], cmap_bins=cmapinfo["scale"])
+            varinfo = VarinfoWeb(
+                var, cmap=cmapinfo["colmap"], cmap_bins=cmapinfo["scale"]
+            )
 
         data = self._check_dimensions(data)
 
-<<<<<<< HEAD
-        with self.avdb.lock():
-            self.avdb.put_gridded_map(
-                datajson,
-                self.exp_output.proj_id,
-                self.exp_output.exp_id,
-                var,
-                model_name,
-            )
-            self.avdb.put_contour(
-                contourjson,
-                self.exp_output.proj_id,
-                self.exp_output.exp_id,
-                var,
-                model_name,
-            )
-
-        return [fp_json, fp_geojson]
+        outdir = self.cfg.path_manager.get_json_output_dirs()["contour/overlay"]
+
+        maps_freq = TsType(self.cfg.modelmaps_opts.maps_freq)
+
+        if (
+            maps_freq == "coarsest"
+        ):  # TODO: Implement this in terms of a TsType object. #1267
+            freq = min(TsType(fq) for fq in self.cfg.time_cfg.freqs)
+            freq = min(freq, self.cfg.time_cfg.main_freq)
+        else:
+            freq = maps_freq
+
+        tst = TsType(data.ts_type)
+
+        if tst < freq:
+            raise TemporalResolutionError(f"need {freq} or higher, got{tst}")
+        elif tst > freq:
+            data = data.resample_time(str(freq))
+
+        data.check_unit()
+
+        tst = _jsdate_list(data)
+        data = data.to_xarray()
+        for i, date in enumerate(tst):
+            outname = f"{model_name}_{var}_{date}"
+
+            # Note should matche the output location defined in aerovaldb
+            fp_overlay = os.path.join(outdir, outname)
+
+            if not reanalyse_existing:
+                if os.path.exists(fp_overlay):
+                    logger.info(
+                        f"Skipping overlay processing of {outname}: data already exists."
+                    )
+                    continue
+
+            overlay_plot = plot_overlay_pixel_maps(
+                data[i],
+                cmap=varinfo.cmap,
+                cmap_bins=varinfo.cmap_bins,
+                format=self.cfg.modelmaps_opts.overlay_save_format,
+            )
+
+            with self.avdb.lock():
+                self.avdb.put_map_overlay(
+                    overlay_plot,
+                    self.exp_output.proj_id,
+                    self.exp_output.exp_id,
+                    model_name,
+                    var,
+                    date,
+                )
 
     def _get_maps_freq(self) -> TsType:
         """
@@ -283,12 +333,13 @@
         TSType
         """
         maps_freq = TsType(self.cfg.modelmaps_opts.maps_freq)
-        if maps_freq == "coarsest":  # TODO: Implement this in terms of a TsType object. #1267
+        if (
+            maps_freq == "coarsest"
+        ):  # TODO: Implement this in terms of a TsType object. #1267
             freq = min(TsType(fq) for fq in self.cfg.time_cfg.freqs)
             freq = min(freq, self.cfg.time_cfg.main_freq)
         else:
             freq = maps_freq
-
         return freq
 
     def _get_read_model_freq(self, model_ts_types: list) -> TsType:
@@ -324,10 +375,12 @@
 
         for freq in sorted(TsType(fq) for fq in self.cfg.time_cfg.freqs):
             if freq in model_ts_types:
-                logger.info(f"Found coarsest maps_freq that is available as model data: {freq}")
+                logger.info(
+                    f"Found coarsest maps_freq that is available as model data: {freq}"
+                )
                 return freq
 
-        raise ValueError(f"Could not find any TS type to read maps")
+        raise ValueError("Could not find any TS type to read maps")
 
     def _read_model_data(self, model_name: str, var: str) -> GriddedData:
         """
@@ -355,12 +408,14 @@
 
         try:
             data_dir = self.cfg.model_cfg[model_name].model_data_dir
-        except:
+        except Exception as e:
+            logger.info(f"Could not find model dir. Setting to None. Error {str(e)}")
             data_dir = None
 
         try:
             model_reader = self.cfg.model_cfg[model_name].gridded_reader_id["model"]
-        except:
+        except Exception as e:
+            logger.info(f"Could not find model reader. Setting to None. Error {str(e)}")
             model_reader = None
 
         if model_reader is not None:
@@ -411,53 +466,4 @@
             data.check_unit()
             data.remove_outliers(low, high, inplace=True)
 
-        return data
-=======
-        outdir = self.cfg.path_manager.get_json_output_dirs()["contour/overlay"]
-
-        maps_freq = TsType(self.cfg.modelmaps_opts.maps_freq)
-
-        if maps_freq == "coarsest":  # TODO: Implement this in terms of a TsType object. #1267
-            freq = min(TsType(fq) for fq in self.cfg.time_cfg.freqs)
-            freq = min(freq, self.cfg.time_cfg.main_freq)
-        else:
-            freq = maps_freq
-        tst = TsType(data.ts_type)
-
-        if tst < freq:
-            raise TemporalResolutionError(f"need {freq} or higher, got{tst}")
-        elif tst > freq:
-            data = data.resample_time(str(freq))
-
-        data.check_unit()
-
-        tst = _jsdate_list(data)
-        data = data.to_xarray()
-        for i, date in enumerate(tst):
-            outname = f"{model_name}_{var}_{date}"
-
-            # Note should matche the output location defined in aerovaldb
-            fp_overlay = os.path.join(outdir, outname)
-
-            if not reanalyse_existing:
-                if os.path.exists(fp_overlay):
-                    logger.info(f"Skipping overlay processing of {outname}: data already exists.")
-                    continue
-
-            overlay_plot = plot_overlay_pixel_maps(
-                data[i],
-                cmap=varinfo.cmap,
-                cmap_bins=varinfo.cmap_bins,
-                format=self.cfg.modelmaps_opts.overlay_save_format,
-            )
-
-            with self.avdb.lock():
-                self.avdb.put_map_overlay(
-                    overlay_plot,
-                    self.exp_output.proj_id,
-                    self.exp_output.exp_id,
-                    model_name,
-                    var,
-                    date,
-                )
->>>>>>> dcdcc3f3
+        return data