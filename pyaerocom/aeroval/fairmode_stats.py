--- conflicted
+++ resolved
@@ -10,14 +10,10 @@
 This module contains methods to cmpute the relevant FAIRMODE statistics.
 """
 
-<<<<<<< HEAD
 from math import isclose, sqrt
 
 import numpy as np
 from numpy import isclose, isnan, nan, sqrt
-=======
-import numpy as np
->>>>>>> e9f26665
 
 SPECIES = dict(
     concno2=dict(UrRV=0.24, RV=200, alpha=0.2),
