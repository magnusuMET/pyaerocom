"""
Functions for computing the FAIRMODE statistics

FAIRMODE is the Forum for Air Quality Modeling, an initative to bring together air quality modelers and users.
    - Promote and Support the use of models by EU Member States
    - Emphasis is on model application for air quality policy (monitoring, regulation, etc.)
    - Develop harmonized set of tools to test whether or a not a model is fit for a given purpose
    - CAMS has to make use of FAIRMODE diagrams

This module contains methods to cmpute the relevant FAIRMODE statistics.
"""

<<<<<<< HEAD
from math import isclose, sqrt

import numpy as np
=======
from numpy import isclose, isnan, nan, sqrt
>>>>>>> a59c1851

SPECIES = dict(
    concno2=dict(UrRV=0.24, RV=200, alpha=0.2),
    conco3=dict(UrRV=0.18, RV=120, alpha=0.79),
    concpm10=dict(UrRV=0.28, RV=50, alpha=0.13),
    concpm25=dict(UrRV=0.36, RV=25, alpha=0.3),
)


def _RMSU(mean: float, std: float, spec: str) -> float:
    """RMSU is the Root Mean Squared Uncertainity associated with the uncertainity of the observations, U(O_i)."""

    if spec not in SPECIES:
        raise ValueError(f"Unsupported {spec=}")

    UrRV = SPECIES[spec]["UrRV"]
    RV = SPECIES[spec]["RV"]
    alpha = SPECIES[spec]["alpha"]

    in_sqrt = (1 - alpha**2) * (mean**2 + std**2) + alpha**2 * RV**2

    return UrRV * sqrt(in_sqrt)


def _fairmode_sign(mod_std: float, obs_std: float, R: float) -> float:
<<<<<<< HEAD
    if np.isnan(R) or np.isnan(obs_std):
        return np.nan
=======
    if isnan(R) or isnan(obs_std):
        return nan
>>>>>>> a59c1851
    assert obs_std >= 0, f"negative {obs_std=}"
    assert -1 <= R <= 1, f"out of range {R=}"
    if obs_std <= 0 or R >= 1:  # guard aginst sqrt(<0) or div0 errors
        return 1
    a = abs(mod_std - obs_std) / (obs_std * sqrt(2 * (1 - R)))
    return 1 if a >= 1 else -1


def _crms(mod_std: float, obs_std: float, R: float) -> float:
    """Returns the Centered Root Mean Squared Error"""
    return sqrt(mod_std**2 + obs_std**2 - 2 * mod_std * obs_std * R)


def _mqi(rms: float, rmsu: float, *, beta: float) -> float:
    """Model Quality Indicator (MQI). Pass beta=1 for `beta MQI`"""
    return rms / (rmsu * beta)


def fairmode_stats(obs_var: str, stats: dict) -> dict:
    if obs_var not in SPECIES or any(isnan(list(stats.values()))):
        return {}

    mean = stats["refdata_mean"]
    obs_std = stats["refdata_std"]
    mod_std = stats["data_std"]
    R = stats["R"]
    bias = stats["mb"]
    rms = stats["rms"]

    crms = _crms(mod_std, obs_std, R)  # sqrt(rms ** 2 - bias ** 2)
    sign = _fairmode_sign(mod_std, obs_std, R)
    rmsu = _RMSU(mean, obs_std, obs_var)
    beta_mqi = _mqi(rms, rmsu, beta=1)

    # Check that fairmode staistics are computed as expected by checking MQI (Model Quality Indicator) for beta = 1
<<<<<<< HEAD
    # assert isclose(
    #     rmsu * beta_mqi,
    #     sqrt((bias) ** 2 + (mod_std - obs_std) ** 2 + (2 * obs_std * mod_std * (1 - R))),
    #     rel_tol=1e-5,
    # )
=======
    assert isclose(
        rmsu * beta_mqi,
        sqrt((bias) ** 2 + (mod_std - obs_std) ** 2 + (2 * obs_std * mod_std * (1 - R))),
        rtol=1e-5,
    )
>>>>>>> a59c1851

    fairmode = dict(
        RMSU=rmsu,
        sign=sign,
        crms=crms,
        bias=bias,
        rms=rms,
        beta_mqi=beta_mqi,
        **SPECIES[obs_var],
    )
    return fairmode<|MERGE_RESOLUTION|>--- conflicted
+++ resolved
@@ -10,13 +10,10 @@
 This module contains methods to cmpute the relevant FAIRMODE statistics.
 """
 
-<<<<<<< HEAD
 from math import isclose, sqrt
 
 import numpy as np
-=======
 from numpy import isclose, isnan, nan, sqrt
->>>>>>> a59c1851
 
 SPECIES = dict(
     concno2=dict(UrRV=0.24, RV=200, alpha=0.2),
@@ -42,13 +39,8 @@
 
 
 def _fairmode_sign(mod_std: float, obs_std: float, R: float) -> float:
-<<<<<<< HEAD
-    if np.isnan(R) or np.isnan(obs_std):
-        return np.nan
-=======
     if isnan(R) or isnan(obs_std):
         return nan
->>>>>>> a59c1851
     assert obs_std >= 0, f"negative {obs_std=}"
     assert -1 <= R <= 1, f"out of range {R=}"
     if obs_std <= 0 or R >= 1:  # guard aginst sqrt(<0) or div0 errors
@@ -84,19 +76,11 @@
     beta_mqi = _mqi(rms, rmsu, beta=1)
 
     # Check that fairmode staistics are computed as expected by checking MQI (Model Quality Indicator) for beta = 1
-<<<<<<< HEAD
-    # assert isclose(
-    #     rmsu * beta_mqi,
-    #     sqrt((bias) ** 2 + (mod_std - obs_std) ** 2 + (2 * obs_std * mod_std * (1 - R))),
-    #     rel_tol=1e-5,
-    # )
-=======
     assert isclose(
         rmsu * beta_mqi,
         sqrt((bias) ** 2 + (mod_std - obs_std) ** 2 + (2 * obs_std * mod_std * (1 - R))),
         rtol=1e-5,
     )
->>>>>>> a59c1851
 
     fairmode = dict(
         RMSU=rmsu,
