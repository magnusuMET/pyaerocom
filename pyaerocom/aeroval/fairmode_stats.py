--- conflicted
+++ resolved
@@ -17,11 +17,7 @@
 
 SPECIES = dict(
     concno2=dict(UrRV=0.24, RV=200, alpha=0.2),
-<<<<<<< HEAD
     conco3=dict(UrRV=0.18, RV=120, alpha=0.79),
-=======
-    vmro3=dict(UrRV=0.18, RV=120, alpha=0.79),
->>>>>>> 53d93871
     concpm10=dict(UrRV=0.28, RV=50, alpha=0.25),
     concpm25=dict(UrRV=0.36, RV=25, alpha=0.5),
 )
