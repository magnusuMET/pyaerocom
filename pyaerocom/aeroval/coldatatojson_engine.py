
import os
import numpy as np
import xarray as xr
import pandas as pd
from datetime import datetime
from pyaerocom import const
from pyaerocom.helpers import start_stop
from pyaerocom.aeroval.helpers import (_period_str_to_timeslice,
                                       _get_min_max_year_periods, read_json,
                                       write_json)
from pyaerocom.colocateddata import ColocatedData
from pyaerocom.mathutils import calc_statistics
from pyaerocom.tstype import TsType
from pyaerocom.exceptions import (AeroValConfigError,
                                  DataCoverageError,
                                  TemporalResolutionError)
from pyaerocom.region_defs import OLD_AEROCOM_REGIONS, HTAP_REGIONS_DEFAULT
from pyaerocom.region import (get_all_default_region_ids,
                              find_closest_region_coord,
                              Region)

from pyaerocom.aeroval._processing_base import ProcessingEngine
from pyaerocom.trends_engine import TrendsEngine

from time import time

def get_heatmap_filename(ts_type):
    return f'glob_stats_{ts_type}.json'

def get_stationfile_name(station_name, obs_name, var_name_web, vert_code):
    """Get name of station timeseries file"""
    return ('{}_{}-{}_{}.json'
            .format(station_name, obs_name, var_name_web, vert_code))

def get_json_mapname(obs_name, var_name_web, model_name, model_var,
                     vert_code):
    """Get name base name of json file"""
    return ('{}-{}_{}_{}-{}.json'
            .format(obs_name, var_name_web, vert_code, model_name, model_var))

def _write_stationdata_json(ts_data, out_dir):
    """
    This method writes time series data given in a dictionary to .json files

    Parameters
    ----------
    ts_data : dict
        A dictionary containing all processed time series data.
    out_dir : str or similar
        output directory

    Returns
    -------
    None.

    """
    filename = get_stationfile_name(ts_data['station_name'],
                                    ts_data['obs_name'],
                                    ts_data['var_name_web'],
                                    ts_data['vert_code'])

    fp = os.path.join(out_dir, filename)
    if os.path.exists(fp):
        current = read_json(fp)
    else:
        current = {}
    current[ts_data['model_name']] = ts_data
    write_json(current, fp, ignore_nan=True)

def _write_site_data(ts_objs, dirloc):
    """Write list of station timeseries files to json"""
    for ts_data in ts_objs:
        #writes json file
        _write_stationdata_json(ts_data, dirloc)

def _write_diurnal_week_stationdata_json(ts_data, out_dirs):
    """
    Minor modification of method _write_stationdata_json to allow a further
    level of sub-directories

    Parameters
    ----------
    ts_data : dict
        A dictionary containing all processed time series data.
    out_dirs : list
        list of file paths for writing data to

    Raises
    ------
    Exception
        Raised if opening json file fails

    Returns
    -------
    None.

    """
    filename = get_stationfile_name(ts_data['station_name'],
                                    ts_data['obs_name'],
                                    ts_data['var_name_web'],
                                    ts_data['vert_code'])

    fp = os.path.join(out_dirs['ts/diurnal'], filename)
    if os.path.exists(fp):
        current = read_json(fp)
    else:
        current = {}
    current[ts_data['model_name']] = ts_data
    write_json(current, fp, ignore_nan=True)

def _add_entry_json(heatmap_file, result, obs_name, var_name_web, vert_code,
                            model_name, model_var):
    if os.path.exists(heatmap_file):
        current = read_json(heatmap_file)
    else:
        current = {}
    if not var_name_web in current:
        current[var_name_web] = {}
    ov = current[var_name_web]
    if not obs_name in ov:
        ov[obs_name] = {}
    on = ov[obs_name]
    if not vert_code in on:
        on[vert_code] = {}
    ovc = on[vert_code]
    if not model_name in ovc:
        ovc[model_name] = {}
    mn = ovc[model_name]
    mn[model_var] = result
    write_json(current, heatmap_file, ignore_nan=True)

def _init_stats_dummy():
    # dummy for statistics dictionary for locations without data
    stats_dummy = {}
    for k in calc_statistics([1], [1]):
        stats_dummy[k] = np.nan
    return stats_dummy

def _prepare_regions_json_helper(region_ids):
    regborders, regs = {}, {}
    for regid in region_ids:
        reg = Region(regid)
        name = reg.name
        regs[name] = reg
        regborders[name] = rinfo = {}

        latr = reg.lat_range
        lonr = reg.lon_range
        if any(x is None for x in (latr, lonr)):
            raise ValueError(f'Lat / lon range missing for region {regid}')
        rinfo['minLat'] = latr[0]
        rinfo['maxLat'] = latr[1]
        rinfo['minLon'] = lonr[0]
        rinfo['maxLon'] = lonr[1]

    return (regborders, regs)

def _prepare_default_regions_json():
    return _prepare_regions_json_helper(get_all_default_region_ids())

def _prepare_aerocom_regions_json():
    return _prepare_regions_json_helper(OLD_AEROCOM_REGIONS)

def _prepare_htap_regions_json():
    return _prepare_regions_json_helper(HTAP_REGIONS_DEFAULT)

def _prepare_country_regions(region_ids):
    regs = {}
    for regid in region_ids:
        reg = Region(regid)
        name = reg.name
        regs[name] = reg
    return regs

def init_regions_web(coldata, regions_how):
    regborders, regs = {}, {}
    regborders_default, regs_default = _prepare_default_regions_json()
    if regions_how == 'default':
        regborders, regs = regborders_default, regs_default
    elif regions_how == 'aerocom':
        regborders, regs = _prepare_aerocom_regions_json()
    elif regions_how == 'htap':
        regborders['WORLD'] = regborders_default['WORLD']
        regs['WORLD'] = regs_default['WORLD']
        add_borders, add_regs = _prepare_htap_regions_json()
        regborders.update(add_borders)
        regs.update(add_regs)
    elif regions_how == 'country':
        regborders['WORLD'] = regborders_default['WORLD']
        regs['WORLD'] = regs_default['WORLD']
        coldata.check_set_countries(True)
        regborders.update(coldata.get_country_codes())
        add_regs = _prepare_country_regions(coldata.get_country_codes().keys())
        regs.update(add_regs)
    else:
        raise ValueError('Invalid input for regions_how', regions_how)

    regnames = {}
    for regname, reg in regs.items():
        regnames[reg.region_id] = regname
    return (regborders, regs, regnames)

def update_regions_json(region_defs, regions_json):
    """Check current regions.json for experiment and update if needed

    Parameters
    ----------
    region_defs : dict
        keys are names of region (not IDs!) values define rectangular borders
    regions_json : str
        regions.json file (if it does not exist it will be created).

    Returns
    -------
    dict
        current content of updated regions.json
    """
    if os.path.exists(regions_json):
        current = read_json(regions_json)
    else:
        current = {}

    for region_name, region_info in region_defs.items():
        if not region_name in current:
            current[region_name] = region_info
    write_json(current, regions_json)
    return current

def _init_meta_glob(coldata, **kwargs):
    meta = coldata.metadata

    # create metadata dictionary that is shared among all timeseries files
    meta_glob = {}
    NDSTR = 'UNDEFINED'
    try:
        meta_glob['pyaerocom_version'] = meta['pyaerocom']
    except KeyError:
        meta_glob['pyaerocom_version'] = NDSTR
    try:
        meta_glob['obs_var'] = meta['var_name'][0]
        meta_glob['mod_var'] = meta['var_name'][1]
    except KeyError:
        meta_glob['obs_var'] = NDSTR
        meta_glob['mod_var'] = NDSTR
    try:
        meta_glob['obs_unit'] = meta['var_units'][0]
        meta_glob['mod_unit'] = meta['var_units'][1]
    except KeyError:
        meta_glob['obs_unit'] = NDSTR
        meta_glob['mod_unit'] = NDSTR
    try:
        meta_glob['obs_freq_src'] = meta['ts_type_src'][0]
        meta_glob['mod_freq_src'] = meta['ts_type_src'][1]
    except KeyError:
        meta_glob['obs_freq_src'] = NDSTR
        meta_glob['mod_freq_src'] = NDSTR
    try:
        meta_glob['obs_revision'] = meta['revision_ref']
    except KeyError:
        meta_glob['obs_revision'] = NDSTR
    meta_glob['processed_utc'] = datetime.utcnow().strftime('%Y-%m-%d %H:%M')
    meta_glob.update(kwargs)
    return meta_glob

def _init_ts_data(freqs):
    data = {}
    for freq in freqs:
        data[f'{freq}_date'] = []
        data[f'{freq}_obs'] = []
        data[f'{freq}_mod'] = []
    return data

def _create_diurnal_weekly_data_object(coldata,resolution):
    """
    Private helper functions that creates the data set containing all the
    weekly time series at the specified resolution. Called by
    _process_sites_weekly_ts. The returned xarray.Dataset contains a dummy time
    variable (currently not used) and the weekly time series as xarray.DataArray
    objects.

    Parameters
    ----------
    coldata : ColocatedData
        ColocatedData object colocated on hourly resolution.
    resolution : string
        String specifying the averaging window used to generate representative
        weekly time series with hourly resolution. Valid values are 'yearly'
        and  'seasonal'.

    Raises
    ------
    ValueError
        If an invalid resolution is given raise ValueError and print what
        was given.

    Returns
    -------
    rep_week_full_period : xarray.Dataset
        Contains the weekly time series as the variable 'rep_week'


    """
    import xarray as xr
    data = coldata.data
    if resolution == 'seasonal':
        seasons = ['DJF','MAM','JJA','SON']
    elif resolution == 'yearly':
        seasons = ['year']
    else:
        raise ValueError(f'Invalid resolution. Got {resolution}.')


    for seas in seasons:
        rep_week_ds = xr.Dataset()
        if resolution == 'seasonal':
            mon_slice = data.where(data['time.season']==seas,drop=True)
        elif resolution == 'yearly':
            mon_slice = data

        month_stamp = f'{seas}'

        for day in range(7):
            day_slice = mon_slice.where(mon_slice['time.dayofweek']==day,drop=True)
            rep_day = day_slice.groupby('time.hour').mean(dim='time')
            rep_day['hour'] = rep_day.hour/24+day+1
            if day == 0:
                rep_week = rep_day
            else:
                rep_week = xr.concat([rep_week,rep_day],dim='hour')

        rep_week=rep_week.rename({'hour':'dummy_time'})
        month_stamps = np.zeros(rep_week.dummy_time.shape,dtype='<U5')
        month_stamps[:] = month_stamp
        rep_week_ds['rep_week']=rep_week
        rep_week_ds['month_stamp'] = (('dummy_time'),month_stamps)

        if seas in ['DJF','year']:
            rep_week_full_period = rep_week_ds
        else:
            rep_week_full_period = xr.concat([rep_week_full_period,rep_week_ds],dim='period')
    return rep_week_full_period

def _get_period_keys(resolution):
    if resolution == 'seasonal':
        period_keys = ['DJF','MAM','JJA','SON']
    elif resolution == 'yearly':
        period_keys = ['Annual']
    return period_keys

def _process_one_station_weekly(stat_name, i,repw_res, meta_glob, time):
    """
    Processes one station data set for all supported averaging windows into a
    dict of station time series data and metadata.

    Parameters
    ----------
    stat_name : string
        Name of station to process
    i : int
        Index of the station to process in the xarray.Datasets.
    repw_res : dict
        Dictionary of xarray.Datasets for each supported averaging window for
        the weekly time series
    meta_glob : TYPE
        Dictionary containing global metadata.
    time : list
        Time index.

    Returns
    -------
    ts_data : dict
        Dictinary of time series data and metadata for one station. Contains all
        resolutions/averaging windows.
    has_data : bool
        Set to false if all data is missing for a station.

    """
    has_data = False
    ts_data = {'time' : time,'seasonal' : {'obs' : {},'mod' : {}},'yearly' : {'obs' : {},'mod' : {}} }
    ts_data['station_name'] = stat_name
    ts_data.update(meta_glob)


    for res,repw in repw_res.items():
        obs_vals = repw[:,0, :, i]
        if (np.isnan(obs_vals)).all().values:
            continue
        has_data = True
        mod_vals = repw[:,1, :, i]

        period_keys = _get_period_keys(res)
        for period_num,pk in enumerate(period_keys):
            ts_data[res]['obs'][pk] = obs_vals.sel(period=period_num).values.tolist()
            ts_data[res]['mod'][pk] = mod_vals.sel(period=period_num).values.tolist()
    return ts_data, has_data

def _process_weekly_object_to_station_time_series(repw_res,meta_glob):
    """
    Process the xarray.Datasets objects returned by _create_diurnal_weekly_data_object
    into a dictionary containing station time series data and metadata.

    Parameters
    ----------
    repw_res : dict
        Dictionary of xarray.Datasets for each supported averaging window for
        the weekly time series
    meta_glob : dict
        Dictionary containing global metadata.

    Returns
    -------
    ts_objs : list
        List of dicts containing station time series data and metadata.

    """
    ts_objs = []
    dc = 0
    time = (np.arange(168)/24+1).round(4).tolist()
    for i, stat_name in enumerate(repw_res['seasonal'].station_name.values):
        ts_data, has_data = _process_one_station_weekly(stat_name, i, repw_res,
                                                        meta_glob, time)

        if has_data:
            ts_objs.append(ts_data)
            dc +=1
    return ts_objs

def _process_weekly_object_to_country_time_series(repw_res,meta_glob,
                                                  regions_how,region_ids):
    """
    Process the xarray.Dataset objects returned by _create_diurnal_weekly_data_object
    into a dictionary containing country average time series data and metadata.

    ToDo
    ----
    Implement regions_how for other values than country based

    Parameters
    ----------
    repw_res : dict
        Dictionary of xarray.Datasets for each supported averaging window for
        the weekly time series
    meta_glob : dict
        Dictionary containing global metadata.
    regions_how : string
        String describing how regions are to be processed. Regional time series
        are only calculated if regions_how = country.
    region_ids : dict
        Dict containing mapping of region IDs and names.

    Returns
    -------
    ts_objs_reg : list
        List of dicts containing station time series data and metadata.

    """
    ts_objs_reg = []
    time = (np.arange(168)/24+1).round(4).tolist()

    if regions_how != 'country':
        print('Regional diurnal cycles are only implemented for country regions, skipping...')
        ts_objs_reg = None
    else:
        for regid, regname in region_ids.items():
            ts_data = {
                'time' : time,
                'seasonal' : {'obs' : {},'mod' : {}},
                'yearly' : {'obs' : {},'mod' : {}}
                }
            ts_data['station_name'] = regname
            ts_data.update(meta_glob)

            for res, repw in repw_res.items():
                if regid == 'WORLD':
                    subset = repw
                else:
                    subset = repw.where(repw.country == regid)

                avg = subset.mean(dim='station_name')
                obs_vals = avg[:,0,:]
                mod_vals = avg[:,1,:]

                period_keys = _get_period_keys(res)
                for period_num,pk in enumerate(period_keys):
                    ts_data[res]['obs'][pk] = obs_vals.sel(period=period_num).values.tolist()
                    ts_data[res]['mod'][pk] = mod_vals.sel(period=period_num).values.tolist()

            ts_objs_reg.append(ts_data)
    return ts_objs_reg

def _process_sites_weekly_ts(coldata,regions_how,region_ids,meta_glob):
    """
    Private helper function to process ColocatedData objects into dictionaries
    containing represenative weekly time series with hourly resolution.

    Processing the coloceted data object into a collection of representative
    weekly time series is done in the private function _create_diurnal_weekly_data_object.
    This object (an xarray.Dataset) is then further processed into two dictionaries
    containing station and regional time series respectively.

    Parameters
    ----------
    coldata : ColocatedData
        The colocated data to process.
    regions_how : string
        Srting describing how regions are to be processed. Regional time series
        are only calculated if regions_how = country.
    region_ids : dict
        Dict containing mapping of region IDs and names.
    meta_glob : dict
        Dictionary containing global metadata.

    Returns
    -------
    ts_objs : list
        List of dicts containing station time series data and metadata.
    ts_objs_reg : list
        List of dicts containing country time series data and metadata.

    """
    assert coldata.dims == ('data_source', 'time', 'station_name')

    repw_res = {'seasonal':_create_diurnal_weekly_data_object(coldata, 'seasonal')['rep_week'],
                'yearly':_create_diurnal_weekly_data_object(coldata, 'yearly')['rep_week'].expand_dims('period',axis=0),}

    ts_objs = _process_weekly_object_to_station_time_series(repw_res,meta_glob)
    ts_objs_reg = _process_weekly_object_to_country_time_series(repw_res,
                                                                meta_glob,
                                                                regions_how,
                                                                region_ids)

    return (ts_objs,ts_objs_reg)

def _init_site_coord_arrays(data):
    found = False
    jsdates = {}
    for freq, cd in data.items():
        if cd is None:
            continue
        elif not found:
            sites = cd.data.station_name.values
            lats = cd.data.latitude.values.astype(np.float64)
            lons = cd.data.longitude.values.astype(np.float64)
            if 'altitude' in cd.data.coords:
                alts = cd.data.altitude.values.astype(np.float64)
            else:
                alts = [np.nan]*len(lats)
            if 'country' in cd.data.coords:
                countries = cd.data.country.values
            else:
                countries = ['UNAVAIL']*len(lats)

            found = True
        else:
            assert all(cd.data.station_name.values == sites)
        jsdates[freq] = cd.data.jsdate.values.tolist()
    return (sites, lats, lons, alts, countries, jsdates)

def _get_stat_regions(lats, lons, regions):
    regs = []
    for (lat, lon) in zip(lats, lons):
        reg = find_closest_region_coord(lat,lon,regions=regions)
        regs.append(reg)
    return regs


def _process_sites(data, regions, regions_how, meta_glob):

    freqs = list(data.keys())
    (sites, lats, lons, alts, countries, jsdates) = _init_site_coord_arrays(data)
    if regions_how == 'country':
        regs = countries
    else:
        regs = _get_stat_regions(lats, lons, regions)

    ts_objs = []
    site_indices = []
    map_meta = []

    for i, site in enumerate(sites):
        # init empty timeseries data object
        site_meta = {
            'station_name'  :   str(site),
            'latitude'      :   lats[i],
            'longitude'     :   lons[i],
            'altitude'      :   alts[i],
            'region'        :   regs[i]}
        ts_data = _init_ts_data(freqs)
        ts_data.update(meta_glob)
        ts_data.update(site_meta)
        has_data = False
        for freq, cd in data.items():
            if cd is not None:
                assert cd.dims == ('data_source', 'time', 'station_name')
                sitedata = cd.data.data[:, :, i]
                if np.all(np.isnan(sitedata)):
                    #skip this site, all is NaN
                    continue
                ts_data[f'{freq}_date'] = jsdates[freq]
                ts_data[f'{freq}_obs'] = sitedata[0].tolist()
                ts_data[f'{freq}_mod'] = sitedata[1].tolist()
                has_data = True
        if has_data: #site is valid
            # register ts_data
            ts_objs.append(ts_data)
            # remember site indices in data for faster processing of statistics
            # below.
            site_indices.append(i)
            # init map data for each valid site
            map_meta.append({**site_meta})

    return (ts_objs, map_meta, site_indices)

def _get_statistics(obs_vals, mod_vals, min_num):
    stats = calc_statistics(mod_vals, obs_vals,
                            min_num_valid=min_num)
    return _prep_stats_json(stats)

def _make_trends_from_timeseries(obs, mod, freq, season, start, stop, min_yrs = 7):
    """
    Function for generating trends from timeseries and fomatting it in a way
    that can be serialized to json. A key, map_var, is added
    for use in the web interface.
    """
                    
    te = TrendsEngine


    # The model and observation data are made to pandas times series
    obs_trend_series = obs
    mod_trend_series = mod

    # Translate season to names used in trends_helpers.py. Should be handled there instead!
    SEASON_CODES = {
                    'MAM': 'spring',
                    'JJA': 'summer',
                    'SON': 'autumn',
                    'DJF': 'winter',
                    'all': 'all',
                    }

    # Trends are calculated
    obs_trend = te.compute_trend(obs_trend_series, freq, start, stop, min_yrs, SEASON_CODES[season])
    mod_trend = te.compute_trend(mod_trend_series, freq, start, stop, min_yrs, SEASON_CODES[season])

    # Makes pd.Series serializable
    obs_trend["data"] = obs_trend["data"].to_json()
    mod_trend["data"] = mod_trend["data"].to_json()

    obs_trend["map_var"] = "slp_2000"
    mod_trend["map_var"] = "slp_2000"

    return obs_trend, mod_trend

def _make_trends(obs_vals, mod_vals, time, freq, season, start, stop, min_yrs = 7):
    """
    Function for generating trends and fomatting it in a way
    that can be serialized to json. A key, map_var, is added
    for use in the web interface.
    """

    # The model and observation data are made to pandas times series
    obs_trend_series = pd.Series(obs_vals, time)
    mod_trend_series = pd.Series(mod_vals, time)

    (obs_trend, mod_trend) = _make_trends_from_timeseries(obs_trend_series, mod_trend_series, freq, season, start, stop, min_yrs)

    return obs_trend, mod_trend
        



def _process_map_and_scat(data, map_data, site_indices, periods,
                          main_freq, min_num, seasons, add_trends, trends_min_yrs):


   
    stats_dummy = _init_stats_dummy()
    scat_data = {}
    scat_dummy = [np.nan]
    te = TrendsEngine
    for freq, cd in data.items():
        use_dummy = True if cd is None else False
        for per in periods:
            for season in seasons:
                if not use_dummy:
                    try:
                        subset = _select_period_season_coldata(cd,
                                                               per,
                                                               season)
                        jsdate = subset.data.jsdate.values.tolist()
                    except (DataCoverageError, TemporalResolutionError):
                        use_dummy = True
                for i, map_stat in zip(site_indices, map_data):
                    if not freq in map_stat:
                        map_stat[freq] = {}

                    if use_dummy:
                        stats = stats_dummy
                    else:
                        obs_vals = subset.data.data[0, :, i]
                        mod_vals = subset.data.data[1, :, i]
                        stats = _get_statistics(obs_vals, mod_vals, min_num)


                        """ Code for the calculation of trends """                    
                        if add_trends:
    
                            # Calculates the start and stop years. min_yrs have a test value of 7 years. Should be set in cfg
                            start_stop = per.split("-")
                            if len(start_stop) == 2:
                                (start, stop) = [int(i) for i in start_stop]
                            else:
                                start = stop = int(start_stop[0])

                            if stop - start >= trends_min_yrs:
                                print(f"Calculating strends for {start} to {stop}, for periode {per} and season {season}")

                                time = subset.data.time.values
                                (obs_trend, mod_trend) = _make_trends(obs_vals, mod_vals, time, freq, season, start, stop, trends_min_yrs)


                                # # The whole trends dicts are placed in the stats dict
                                stats["obs_trend"] = obs_trend
                                stats["mod_trend"] = mod_trend


                            

                          

                    

                    perstr = f'{per}-{season}'
                    map_stat[freq][perstr] = stats
                    if freq == main_freq:
                        # add only sites to scatter data that have data available
                        # in the lowest of the input resolutions (e.g. yearly)
                        site = map_stat['station_name']
                        if not site in scat_data:
                            scat_data[site] = {}
                            scat_data[site]['latitude'] = map_stat['latitude']
                            scat_data[site]['longitude'] = map_stat['longitude']
                            scat_data[site]['altitude'] = map_stat['altitude']
                            scat_data[site]['region'] = map_stat['region']
                        if use_dummy:
                            obs = mod = jsdate = scat_dummy
                        else:
                            obs, mod = obs_vals.tolist(), mod_vals.tolist()
                        scat_data[site][perstr] = {'obs':obs,'mod':mod,
                                                   'date':jsdate}


    return (map_data, scat_data)

def _process_regional_timeseries(data, region_ids, regions_how, meta_glob):
    ts_objs = []
    freqs = list(data.keys())
    check_countries = True if regions_how=='country' else False
    for regid, regname in region_ids.items():
        ts_data = _init_ts_data(freqs)
        ts_data['station_name'] = regname
        ts_data.update(meta_glob)

        for freq, cd in data.items():
            if cd is None:
                continue
            jsfreq = cd.data.jsdate.values.tolist()
            try:
                subset = cd.filter_region(regid,
                                          inplace=False,
                                          check_country_meta=check_countries)
            except DataCoverageError:
                const.print_log.info(
                    f'no data in {regid} ({freq}) to compute regional '
                    f'timeseries'
                    )
                ts_data[f'{freq}_date'] = jsfreq
                ts_data[f'{freq}_obs'] = [np.nan] * len(jsfreq)
                ts_data[f'{freq}_mod'] = [np.nan] * len(jsfreq)
                continue


            if subset.has_latlon_dims:
                avg = subset.data.mean(dim=('latitude', 'longitude'))
            else:
                avg = subset.data.mean(dim='station_name')
            obs_vals = avg[0].data.tolist()
            mod_vals = avg[1].data.tolist()
            ts_data[f'{freq}_date'] = jsfreq
            ts_data[f'{freq}_obs'] = obs_vals
            ts_data[f'{freq}_mod'] = mod_vals
            

            



        ts_objs.append(ts_data)
    return ts_objs

def _apply_annual_constraint_helper(coldata, yearly):
    arr_yr = yearly.data
    yrs_cd = coldata.data.time.dt.year
    yrs_avail = arr_yr.time.dt.year
    obs_allyrs = arr_yr[0]
    for i, yr in enumerate(yrs_avail):
        obs_yr = obs_allyrs[i]
        nan_sites_yr = obs_yr.isnull()
        if not nan_sites_yr.any():
            continue
        scond = nan_sites_yr.data
        tcond = (yrs_cd == yr).data
        # workaround since numpy sometimes throws IndexError if tcond and
        # scond are attempted to be applied directly via
        # coldata.data.data[:,tcond, scond] = np.nan
        tsel = coldata.data.data[:,tcond]
        tsel[:,:,scond] = np.nan
        coldata.data.data[:,tcond] = tsel

    return coldata

def _apply_annual_constraint(data):
    """
    Apply annual filter to data

    Parameters
    ----------
    data : dict
        keys are frequencies, values are corresponding
        instances of `ColocatedData` in that resolution, or None, if colocated
        data is not available in that resolution (see also
        :func:`_init_data_default_frequencies`).

    Raises
    ------
    AeroValConfigError
        If colocated data in yearly resolution is not available in input data

    Returns
    -------
    output : dict
        like input `data` but with annual constrained applied.

    """
    output = {}
    if not 'yearly' in data or data['yearly'] is None:
        raise AeroValConfigError(
            'Cannot apply annual_stats_constrained option. '
            'Please add "yearly" in your setup (see attribute '
            '"statistics_json" in AerocomEvaluation class)')
    yearly = data['yearly']
    for tst, cd in data.items():
        if cd is None:
            output[tst] = None
        else:
            output[tst] = _apply_annual_constraint_helper(cd, yearly)
    return output

def _prep_stats_json(stats):
    for k, v in stats.items():
        try:
            stats[k] = np.float64(v) # for json encoder...
        except Exception:
            # value is str (e.g. for weighted stats)
            # 'NOTE': 'Weights were not applied to FGE and kendall and spearman corr (not implemented)'
            stats[k] = v
    return stats

def _get_extended_stats(coldata, use_weights):

    stats = coldata.calc_statistics(use_area_weights=use_weights)

    (stats['R_spatial_mean'],
     stats['R_spatial_median']) = _calc_spatial_corr(coldata, use_weights)

    (stats['R_temporal_mean'],
     stats['R_temporal_median']) = _calc_temporal_corr(coldata)

    return _prep_stats_json(stats)

def _calc_spatial_corr(coldata, use_weights):
    """
    Compute spatial correlation both for median and mean aggregation

    Parameters
    ----------
    coldata : ColocatedData
        Input data.
    use_weights : bool
        Apply area weights or not.

    Returns
    -------
    float
        mean spatial correlation
    float
        median spatial correlation

    """
    return (coldata.calc_spatial_statistics(
                                aggr='mean',
                                use_area_weights=use_weights
                                )['R'],
            coldata.calc_spatial_statistics(
                                aggr='median',
                                use_area_weights=use_weights
                                )['R']
            )


def _calc_temporal_corr(coldata):
    """
    Compute temporal correlation both for median and mean aggregation

    Parameters
    ----------
    coldata : ColocatedData
        Input data.

    Returns
    -------
    float
        mean temporal correlation
    float
        median temporal correlation

    """
    if len(coldata.time) < 3:
        return np.nan, np.nan
    elif coldata.has_latlon_dims:
        coldata = coldata.flatten_latlondim_station_name()
    arr = coldata.data
    # Use only sites that contain at least 3 valid data points (otherwise
    # correlation will be 1).
    obs_ok = arr[0].count(dim='time') > 2
    arr = arr.where(obs_ok, drop=True)
    if np.prod(arr.shape) == 0:
        return np.nan, np.nan
    corr_time = xr.corr(arr[1], arr[0], dim='time')
    return (np.nanmean(corr_time.data), np.nanmedian(corr_time.data))

def _select_period_season_coldata(coldata, period, season):
    tslice = _period_str_to_timeslice(period)
    # expensive, try use solution with numpy indexing directly...
    # also, keep an eye on: https://github.com/pydata/xarray/issues/2799
    arr = coldata.data.sel(time=tslice)
    if len(arr.time) == 0:
        raise DataCoverageError(f'No data available in period {period}')
    if season != 'all':
        if not season in arr.season:
            raise DataCoverageError(f'No data available in {season} in '
                                    f'period {period}')
        elif TsType(coldata.ts_type) < 'monthly':
            raise TemporalResolutionError(
                'Season selection is only available for monthly or higher  '
                'resolution data')
        mask = arr['season'] == season
        arr = arr.sel(time=arr['time'][mask])

    return ColocatedData(arr)

def _process_heatmap_data(data, region_ids, use_weights, use_country,
                          meta_glob, periods, seasons, add_trends=False, trends_min_yrs=7):

    output = {}
    stats_dummy = _init_stats_dummy()
    for freq, coldata in data.items():
        output[freq] = hm_freq = {}
        use_dummy = True if coldata is None else False
        for regid, regname in region_ids.items():
            hm_freq[regname] = {}
            for per in periods:
                for season in seasons:
                    perstr = f'{per}-{season}'
                    if use_dummy:
                        stats = stats_dummy
                    else:
                        try:
                            subset = _select_period_season_coldata(coldata,
                                                                   per,
                                                                   season)

                            if add_trends:
                                # Calculates the start and stop years. min_yrs have a test value of 7 years. Should be set in cfg
                                start_stop = per.split("-")
                                if len(start_stop) == 2:
                                    (start, stop) = [int(i) for i in start_stop]
                                else:
                                    start = stop = int(start_stop[0])

                                if stop - start >= trends_min_yrs:
                                    subset_time_series = subset.get_regional_timeseries(regid)
                                    (obs_trend, mod_trend) = _make_trends_from_timeseries(  subset_time_series["obs"],
                                                                                            subset_time_series["mod"],
                                                                                            freq,
                                                                                            season,
                                                                                            start,
                                                                                            stop,
                                                                                            trends_min_yrs
                                                                                            )
                            

                            subset = subset.filter_region(region_id=regid,
                                                          check_country_meta=use_country)

                            stats = _get_extended_stats(subset, use_weights)

                            if add_trends:
                                # The whole trends dicts are placed in the stats dict
                                stats["obs_trend"] = obs_trend
                                stats["mod_trend"] = mod_trend


                        except (DataCoverageError, TemporalResolutionError):
                            stats = stats_dummy

                    hm_freq[regname][perstr] = stats

    return output

def _map_indices(outer_idx, inner_idx):
    """
    Find index positions of inner array contained in outer array

    Note
    ----
    Both outer and inner index arrays must be strictly monotonous

    Parameters
    ----------
    outer_idx : np.ndarray
        numerical value array (e.g. numerical timestamps in yearly resolution
        from 2010-2020). Must be strictly monotonous.
    inner_idx : np.ndarray
        inner value array, must be contained in outer array, e.g.
        numerical timestamps in yearly resolution from 2012-2014, all values
        in this array must be contained

    Returns
    -------
    mappingg : np.ndarray
        same shape as `outer_idx` with values -1 where no matches are found
        and else, corresponding indices of `inner_idx`

    Example
    -------
    `outer_idx`: [2010, 2011, 2012, 2013, 2014, 2015]
    `inner_idx`: [2011, 2012]
    `mapping`  : [-1, 0, 1, -1, -1, -1]

    """
    inner_start, inner_stop = inner_idx[0], inner_idx[-1]
    mapping = np.ones_like(outer_idx)*-1
    count = 0
    indata = False
    for i, idx in enumerate(outer_idx):
        if inner_start == idx:
            indata = True
        elif inner_stop < idx:
            break
        if indata:
            mapping[i] = count
            # sanity checking, will fail, e.g. if input data is not monotonuos
            assert inner_idx[count] == idx
            count +=1
    return mapping.astype(int)

def _process_statistics_timeseries(data, freq, region_ids,
                                   use_weights, use_country,
                                   data_freq):
    """
    Compute statistics timeseries for input data

    Parameters
    ----------
    data : dict
        dictionary containing colocated data object (values) in different
        temporal resolutions (keys).
    freq : str
        Output frequency (temporal resolution in which statistics timeseries
        if computed, AeroVal default is monthly)
    region_ids : dict
        Region IDs (keys) and corresponding names (values)
    use_weights : bool
        calculate statistics using area weights or not (only relevant for 4D
        colocated data with lat and lon dimension, e.g. from gridded / gridded
        co-location)
    use_country : bool
        Use countries for regional filtering.
    data_freq : str, optional
        Base frequency for computation of statistics (if None, `freq` is used).
        For details see https://github.com/metno/pyaerocom/pull/416.

    Raises
    ------
    TemporalResolutionError
        If `data_freq` is lower resolution than `freq`.

    Returns
    -------
    output : dict
        Dictionary with results.

    """
    if data_freq is None:
        data_freq = freq

    # input frequency is lower resolution than output frequency
    if TsType(data_freq) < TsType(freq):
        raise TemporalResolutionError(
            f'Desired input frequency {data_freq} is lower than desired '
            f'output frequency {freq}')

    output = {}
    if not data_freq in data or data[data_freq] is None:
        raise TemporalResolutionError(
            f'failed to compute statistics timeseries, no co-located data '
            f'available in specified base resolution {data_freq}')

    coldata = data[data_freq]

    # get time index of output frequency
    to_idx = data[freq].data.time.values
    tstr = TsType(freq).to_numpy_freq()
    # list of strings of output timestamps (used below to select the
    # individual periods)
    to_idx_str = [str(x) for x in to_idx.astype(f'datetime64[{tstr}]')]
    jsdate = _get_jsdate(to_idx)

    for regid, regname in region_ids.items():
        output[regname] = {}
        try:
            subset = coldata.filter_region(region_id=regid,
                                        check_country_meta=use_country)
        except DataCoverageError:
            continue
        for i, js in enumerate(jsdate):
            per = to_idx_str[i]
            try:
                arr = ColocatedData(subset.data.sel(time=per))
                stats = arr.calc_statistics(use_area_weights=use_weights)
                output[regname][str(js)] = _prep_stats_json(stats)
            except DataCoverageError:
                pass

    return output

def _get_jsdate(nparr):
    dt = nparr.astype('datetime64[s]')
    offs = np.datetime64('1970', 's')
    return (dt-offs).astype(int)*1000

def _init_data_default_frequencies(coldata, to_ts_types):
    """
    Compute one colocated data object for each desired statistics frequency

    Parameters
    ----------
    coldata : ColocatedData
        Initial colocated data in a certain frequency
    to_ts_types : list
        list of desired frequencies for which statistical parameters are being
        computed.

    Returns
    -------
    dict
        keys are elements of `to_ts_types`, values are corresponding
        instances of `ColocatedData` in that resolution, or None, if resolution
        is higher than original resolution of input `coldata`.
    dict
        like `data_arrs` but values are jsdate instances.

    """

    data_arrs = dict.fromkeys(to_ts_types)

    from_tst = TsType(coldata.ts_type)

    for to in to_ts_types:
        to_tst = TsType(to)
        if from_tst < to_tst:
            continue
        elif from_tst == to_tst:
            cd = coldata.copy()
        else:
            cd = coldata.resample_time(to, settings_from_meta=True,
                                       inplace=False)
        # add season coordinate for later filtering
        arr = cd.data
        arr['season'] = arr.time.dt.season
        jsdates = _get_jsdate(arr.time.values)
        arr = arr.assign_coords(jsdate=('time', jsdates))
        cd.data = arr
        data_arrs[to] = cd

    return data_arrs

def _start_stop_from_periods(periods):
    start, stop = _get_min_max_year_periods(periods)
    return start_stop(start, stop+1)


class ColdataToJsonEngine(ProcessingEngine):

    def run(self, coldata : ColocatedData):
        """
        Creates all json files for one ColocatedData object

        Parameters
        ----------
        coldata : ColocatedData
            colocated data to be processed.
        cfg : EvalSetup
            setup of experiment.
        exp_output : ExperimentOutput
            DESCRIPTION.

        Raises
        ------
        NotImplementedError
            DESCRIPTION.
        ValueError
            DESCRIPTION.
        AeroValConfigError
            DESCRIPTION.

        Returns
        -------
        None.

        """
        t00 = time()
        use_weights = self.cfg.statistics_opts.weighted_stats
        freqs = self.cfg.time_cfg.freqs
        periods = self.cfg.time_cfg.periods
        main_freq = self.cfg.time_cfg.main_freq
        annual_stats_constrained = self.cfg.statistics_opts.annual_stats_constrained

        out_dirs = self.cfg.path_manager.get_json_output_dirs(True)
        regions_json = self.exp_output.regions_file
        regions_how = self.cfg.webdisp_opts.regions_how

        stats_min_num = self.cfg.statistics_opts.MIN_NUM
        seasons = self.cfg.time_cfg.SEASONS

        vert_code = coldata.get_meta_item('vert_code')
        diurnal_only = coldata.get_meta_item('diurnal_only')

<<<<<<< HEAD
        add_trends = self.cfg.statistics_opts.add_trends
        trends_min_yrs = self.cfg.statistics_opts.trends_min_yrs

=======
        # ToDo: some of the checks below could be done automatically in
        # EvalSetup, and at an earlier stage
>>>>>>> 5ab28983
        if vert_code == 'ModelLevel':
            raise NotImplementedError('Coming (not so) soon...')

        # this will need to be figured out as soon as there is altitude
        elif 'altitude' in coldata.data.dims:
            raise NotImplementedError('Cannot yet handle profile data')

        elif not isinstance(coldata, ColocatedData):
            raise ValueError('Need ColocatedData object, got {}'
                             .format(type(coldata)))

        elif coldata.has_latlon_dims and regions_how=='country':
            raise NotImplementedError('Cannot yet apply country filtering for '
                                      '4D colocated data instances')
        elif not main_freq in freqs:
            raise AeroValConfigError(
                f'Scatter plot frequency {main_freq} is not in '
                f'experiment frequencies: {freqs}'
                )
        if self.cfg.statistics_opts.stats_tseries_base_freq is not None:
            if not self.cfg.statistics_opts.stats_tseries_base_freq in freqs:
                raise AeroValConfigError(
                    f'Base frequency for statistics timeseries needs to be '
                    f'specified in experiment frequencies: {freqs}')
        # init some stuff
        if 'var_name' in coldata.metadata:
            obs_var = coldata.metadata['var_name'][0]
            model_var = coldata.metadata['var_name'][1]
        else:
            obs_var = model_var = 'UNDEFINED'

        model_name = coldata.model_name
        obs_name = coldata.obs_name

        var_name_web = self.cfg.model_cfg.get_entry(model_name).get_varname_web(model_var,
                                                                           obs_var)

        const.print_log.info(
            f'Computing json files for {model_name} ({model_var}) vs. '
            f'{obs_name} ({obs_var})'
            )

        meta_glob = _init_meta_glob(coldata,
                                    vert_code=vert_code,
                                    obs_name=obs_name,
                                    model_name=model_name,
                                    var_name_web=var_name_web)

        # get region IDs
        (regborders, regs, regnames) = init_regions_web(coldata, regions_how)

        update_regions_json(regborders, regions_json)

        use_country = True if regions_how == 'country' else False

        data = _init_data_default_frequencies(coldata,
                                              freqs)
        if annual_stats_constrained:
            data = _apply_annual_constraint(data)

        if not diurnal_only:
            const.print_log.info('Processing statistics timeseries for all regions')
            input_freq = self.cfg.statistics_opts.stats_tseries_base_freq
            try:
                stats_ts = _process_statistics_timeseries(
                    data=data,
                    freq=main_freq,
                    region_ids=regnames,
                    use_weights=use_weights,
                    use_country=use_country,
                    data_freq=input_freq)
            except TemporalResolutionError:
                stats_ts = {}

            ts_file = os.path.join(out_dirs['hm/ts'], 'stats_ts.json')
            _add_entry_json(ts_file, stats_ts, obs_name, var_name_web,
                            vert_code, model_name, model_var)

            const.print_log.info('Processing heatmap data for all regions')
            hm_all = _process_heatmap_data(data, regnames, use_weights,
                                           use_country, meta_glob,
                                           periods,
                                           seasons,
                                           add_trends,
                                           trends_min_yrs,
                                           )

            for freq, hm_data in hm_all.items():
                fname = get_heatmap_filename(freq)

                hm_file = os.path.join(out_dirs['hm'], fname)

                _add_entry_json(hm_file, hm_data, obs_name, var_name_web,
                                vert_code, model_name, model_var)

            const.print_log.info('Processing regional timeseries for all regions')
            ts_objs_regional = _process_regional_timeseries(data,
                                                            regnames,
                                                            regions_how,
                                                            meta_glob)

            _write_site_data(ts_objs_regional, out_dirs['ts'])
            if coldata.has_latlon_dims:
                for cd in data.values():
                    if cd is not None:
                        cd.data = cd.flatten_latlondim_station_name().data

            const.print_log.info('Processing individual site timeseries data')
            (ts_objs,
             map_meta,
             site_indices) = _process_sites(data, regs, regions_how, meta_glob)

            _write_site_data(ts_objs, out_dirs['ts'])

            map_data, scat_data = _process_map_and_scat(data, map_meta,
                                                        site_indices,
                                                        periods,
                                                        main_freq,
                                                        stats_min_num,
                                                        seasons,
                                                        add_trends,
                                                        trends_min_yrs,
                                                        )

            map_name = get_json_mapname(obs_name, var_name_web, model_name,
                                        model_var, vert_code)

            outfile_map =  os.path.join(out_dirs['map'], map_name)
            write_json(map_data, outfile_map, ignore_nan=True)

            outfile_scat =  os.path.join(out_dirs['scat'], map_name)
            write_json(scat_data, outfile_scat, ignore_nan=True)

        if coldata.ts_type == 'hourly':
            const.print_log.info('Processing diurnal profiles')
            (ts_objs_weekly,
             ts_objs_weekly_reg) = _process_sites_weekly_ts(coldata, regions_how,
                                                            regnames, meta_glob)
            outdir = os.path.join(out_dirs['ts/diurnal'])
            for ts_data_weekly in ts_objs_weekly:
                #writes json file
                _write_stationdata_json(ts_data_weekly, outdir)
            if ts_objs_weekly_reg != None:
                for ts_data_weekly_reg in ts_objs_weekly_reg:
                    #writes json file
                    _write_stationdata_json(ts_data_weekly_reg, outdir)

        const.print_log.info(
            f'Finished computing json files for {model_name} ({model_var}) vs. '
            f'{obs_name} ({obs_var})'
            )

        dt = time() - t00
        const.print_log.info(f'Time expired (TOTAL): {dt:.2f} s')<|MERGE_RESOLUTION|>--- conflicted
+++ resolved
@@ -1249,14 +1249,11 @@
         vert_code = coldata.get_meta_item('vert_code')
         diurnal_only = coldata.get_meta_item('diurnal_only')
 
-<<<<<<< HEAD
         add_trends = self.cfg.statistics_opts.add_trends
         trends_min_yrs = self.cfg.statistics_opts.trends_min_yrs
 
-=======
         # ToDo: some of the checks below could be done automatically in
         # EvalSetup, and at an earlier stage
->>>>>>> 5ab28983
         if vert_code == 'ModelLevel':
             raise NotImplementedError('Coming (not so) soon...')
 
