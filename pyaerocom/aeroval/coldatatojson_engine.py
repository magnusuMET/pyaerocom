import logging
import os
from time import time

from pyaerocom import ColocatedData
from pyaerocom._lowlevel_helpers import write_json
from pyaerocom.aeroval._processing_base import ProcessingEngine
from pyaerocom.aeroval.coldatatojson_helpers import (
    _add_entry_json,
    _apply_annual_constraint,
    _init_data_default_frequencies,
    _init_meta_glob,
    _process_heatmap_data,
    _process_map_and_scat,
    _process_regional_timeseries,
    _process_sites,
    _process_sites_weekly_ts,
    _process_statistics_timeseries,
    _remove_less_covered,
    _write_site_data,
    _write_stationdata_json,
    get_heatmap_filename,
    get_json_mapname,
    init_regions_web,
    update_regions_json,
)
from pyaerocom.exceptions import AeroValConfigError, TemporalResolutionError

logger = logging.getLogger(__name__)


class ColdataToJsonEngine(ProcessingEngine):
    def run(self, files):
        """
        Convert colocated data files to json

        Parameters
        ----------
        files : list
            list of file paths pointing to colocated data objects to be
            processed.

        Returns
        -------
        list
            list of files that have been converted.

        """
        converted = []
        for file in files:
            logger.info(f"Processing: {file}")
            coldata = ColocatedData(file)
            self.process_coldata(coldata)
            converted.append(file)
        return converted

    def process_coldata(self, coldata: ColocatedData):
        """
        Creates all json files for one ColocatedData object

        Parameters
        ----------
        coldata : ColocatedData
            colocated data to be processed.

        Raises
        ------
        NotImplementedError
            DESCRIPTION.
        ValueError
            DESCRIPTION.
        AeroValConfigError
            DESCRIPTION.

        Returns
        -------
        None.

        """
        t00 = time()
        use_weights = self.cfg.statistics_opts.weighted_stats
        # redundant, but cheap and important to be correct
        self.cfg._check_time_config()
        freqs = self.cfg.time_cfg.freqs
        periods = self.cfg.time_cfg.periods
        seasons = self.cfg.time_cfg.get_seasons()
        main_freq = self.cfg.time_cfg.main_freq
        annual_stats_constrained = self.cfg.statistics_opts.annual_stats_constrained

        out_dirs = self.cfg.path_manager.get_json_output_dirs(True)
        regions_json = self.exp_output.regions_file
        regions_how = self.cfg.webdisp_opts.regions_how

        stats_min_num = self.cfg.statistics_opts.MIN_NUM

        vert_code = coldata.get_meta_item("vert_code")
        diurnal_only = coldata.get_meta_item("diurnal_only")

        add_trends = self.cfg.statistics_opts.add_trends
        trends_min_yrs = self.cfg.statistics_opts.trends_min_yrs

<<<<<<< HEAD
        min_yrs = self.cfg.statistics_opts.min_yrs
        sequential_yrs = self.cfg.statistics_opts.sequential_yrs
        avg_over_trends = self.cfg.statistics_opts.avg_over_trends
=======
        use_fairmode = self.cfg.statistics_opts.use_fairmode
>>>>>>> 5abd6c89

        # ToDo: some of the checks below could be done automatically in
        # EvalSetup, and at an earlier stage
        if vert_code == "ModelLevel":
            raise NotImplementedError("Coming (not so) soon...")

        # this will need to be figured out as soon as there is altitude
        elif "altitude" in coldata.data.dims:
            raise NotImplementedError("Cannot yet handle profile data")

        elif not isinstance(coldata, ColocatedData):
            raise ValueError(f"Need ColocatedData object, got {type(coldata)}")

        elif coldata.has_latlon_dims and regions_how == "country":
            raise NotImplementedError(
                "Cannot yet apply country filtering for 4D colocated data instances"
            )
        elif not main_freq in freqs:
            raise AeroValConfigError(
                f"Scatter plot frequency {main_freq} is not in experiment frequencies: {freqs}"
            )
        if self.cfg.statistics_opts.stats_tseries_base_freq is not None:
            if not self.cfg.statistics_opts.stats_tseries_base_freq in freqs:
                raise AeroValConfigError(
                    f"Base frequency for statistics timeseries needs to be "
                    f"specified in experiment frequencies: {freqs}"
                )
        # init some stuff
        if "var_name_input" in coldata.metadata:
            obs_var = coldata.metadata["var_name_input"][0]
            model_var = coldata.metadata["var_name_input"][1]
        else:
            obs_var = model_var = "UNDEFINED"

        model_name = coldata.model_name
        obs_name = coldata.obs_name

        mcfg = self.cfg.model_cfg.get_entry(model_name)
        var_name_web = mcfg.get_varname_web(model_var, obs_var)

        logger.info(
            f"Computing json files for {model_name} ({model_var}) vs. {obs_name} ({obs_var})"
        )

        meta_glob = _init_meta_glob(
            coldata,
            vert_code=vert_code,
            obs_name=obs_name,
            model_name=model_name,
            var_name_web=var_name_web,
        )
        if min_yrs > 0:
            logger.info(
                f"Removing stations with less than {min_yrs} years of continuous data, with sequential_yrs = {sequential_yrs}"
            )
            coldata = _remove_less_covered(coldata, min_yrs, sequential_yrs)

        # get region IDs
        (regborders, regs, regnames) = init_regions_web(coldata, regions_how)

        update_regions_json(regborders, regions_json)

        use_country = True if regions_how == "country" else False

        data = _init_data_default_frequencies(coldata, freqs)

        if annual_stats_constrained:
            data = _apply_annual_constraint(data)

        if not diurnal_only:
            logger.info("Processing statistics timeseries for all regions")
            input_freq = self.cfg.statistics_opts.stats_tseries_base_freq
            try:
                stats_ts = _process_statistics_timeseries(
                    data=data,
                    freq=main_freq,
                    region_ids=regnames,
                    use_weights=use_weights,
                    use_country=use_country,
                    data_freq=input_freq,
                )
            except TemporalResolutionError:
                stats_ts = {}

            ts_file = os.path.join(out_dirs["hm/ts"], "stats_ts.json")
            _add_entry_json(
                ts_file, stats_ts, obs_name, var_name_web, vert_code, model_name, model_var
            )

            logger.info("Processing heatmap data for all regions")
            hm_all = _process_heatmap_data(
                data,
                regnames,
                use_weights,
                use_country,
                meta_glob,
                periods,
                seasons,
                add_trends,
                trends_min_yrs,
                avg_over_trends,
            )

            for freq, hm_data in hm_all.items():
                fname = get_heatmap_filename(freq)

                hm_file = os.path.join(out_dirs["hm"], fname)
                _add_entry_json(
                    hm_file, hm_data, obs_name, var_name_web, vert_code, model_name, model_var
                )

            logger.info("Processing regional timeseries for all regions")
            ts_objs_regional = _process_regional_timeseries(data, regnames, regions_how, meta_glob)

            _write_site_data(ts_objs_regional, out_dirs["ts"])
            if coldata.has_latlon_dims:
                for cd in data.values():
                    if cd is not None:
                        cd.data = cd.flatten_latlondim_station_name().data

            logger.info("Processing individual site timeseries data")
            (ts_objs, map_meta, site_indices) = _process_sites(data, regs, regions_how, meta_glob)

            _write_site_data(ts_objs, out_dirs["ts"])

            map_data, scat_data = _process_map_and_scat(
                data,
                map_meta,
                site_indices,
                periods,
                main_freq,
                stats_min_num,
                seasons,
                add_trends,
                trends_min_yrs,
<<<<<<< HEAD
                avg_over_trends,
=======
                use_fairmode,
                obs_var,
>>>>>>> 5abd6c89
            )

            map_name = get_json_mapname(obs_name, var_name_web, model_name, model_var, vert_code)

            outfile_map = os.path.join(out_dirs["map"], map_name)
            write_json(map_data, outfile_map, ignore_nan=True)

            outfile_scat = os.path.join(out_dirs["scat"], map_name)
            write_json(scat_data, outfile_scat, ignore_nan=True)

        if coldata.ts_type == "hourly":
            logger.info("Processing diurnal profiles")
            (ts_objs_weekly, ts_objs_weekly_reg) = _process_sites_weekly_ts(
                coldata, regions_how, regnames, meta_glob
            )
            outdir = os.path.join(out_dirs["ts/diurnal"])
            for ts_data_weekly in ts_objs_weekly:
                # writes json file
                _write_stationdata_json(ts_data_weekly, outdir)
            if ts_objs_weekly_reg != None:
                for ts_data_weekly_reg in ts_objs_weekly_reg:
                    # writes json file
                    _write_stationdata_json(ts_data_weekly_reg, outdir)

        logger.info(
            f"Finished computing json files for {model_name} ({model_var}) vs. "
            f"{obs_name} ({obs_var})"
        )

        dt = time() - t00
        logger.info(f"Time expired (TOTAL): {dt:.2f} s")<|MERGE_RESOLUTION|>--- conflicted
+++ resolved
@@ -99,13 +99,10 @@
         add_trends = self.cfg.statistics_opts.add_trends
         trends_min_yrs = self.cfg.statistics_opts.trends_min_yrs
 
-<<<<<<< HEAD
         min_yrs = self.cfg.statistics_opts.min_yrs
         sequential_yrs = self.cfg.statistics_opts.sequential_yrs
         avg_over_trends = self.cfg.statistics_opts.avg_over_trends
-=======
         use_fairmode = self.cfg.statistics_opts.use_fairmode
->>>>>>> 5abd6c89
 
         # ToDo: some of the checks below could be done automatically in
         # EvalSetup, and at an earlier stage
@@ -241,12 +238,9 @@
                 seasons,
                 add_trends,
                 trends_min_yrs,
-<<<<<<< HEAD
                 avg_over_trends,
-=======
                 use_fairmode,
                 obs_var,
->>>>>>> 5abd6c89
             )
 
             map_name = get_json_mapname(obs_name, var_name_web, model_name, model_var, vert_code)
