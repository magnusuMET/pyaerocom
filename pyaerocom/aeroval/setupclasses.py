# -*- coding: utf-8 -*-
from getpass import getuser
import os
from pyaerocom import const
from pyaerocom._lowlevel_helpers import (ConstrainedContainer,
                                         NestedContainer, AsciiFileLoc,
                                         EitherOf, StrType, ListOfStrings,
                                         DirLoc)

from pyaerocom.colocation_auto import ColocationSetup
from pyaerocom.aeroval.collections import ObsCollection, ModelCollection
from pyaerocom.aeroval.helpers import (read_json, write_json,
                                       _check_statistics_periods,
                                       _get_min_max_year_periods)
from pyaerocom.aeroval.aux_io_helpers import ReadAuxHandler
from pyaerocom.exceptions import AeroValConfigError


class OutputPaths(ConstrainedContainer):
    JSON_SUBDIRS = ['map', 'ts', 'ts/diurnal', 'scat', 'hm', 'hm/ts', 'contour']

    json_basedir = DirLoc(
        default=os.path.join(const.OUTPUTDIR, 'aeroval/data'),
        assert_exists=True,
        auto_create=True,
        logger=const.print_log,
        tooltip='Base directory for json output files')

    coldata_basedir = DirLoc(
        default=os.path.join(const.OUTPUTDIR, 'aeroval/coldata'),
        assert_exists=True,
        auto_create=True,
        logger=const.print_log,
        tooltip='Base directory for colocated data output files (NetCDF)')

    ADD_GLOB = ['coldata_basedir', 'json_basedir']
    proj_id = StrType()
    exp_id = StrType()
    def __init__(self, proj_id:str, exp_id:str,
                 json_basedir:str=None, coldata_basedir:str=None):
        self.proj_id = proj_id
        self.exp_id = exp_id
        if coldata_basedir:
            self.coldata_basedir = coldata_basedir
        if json_basedir:
            self.json_basedir = json_basedir

    def _check_init_dir(self, loc, assert_exists):
        if assert_exists and not os.path.exists(loc):
            os.makedirs(loc)
        return loc

    def get_coldata_dir(self, assert_exists=True):
        loc = os.path.join(self.coldata_basedir, self.proj_id, self.exp_id)
        return self._check_init_dir(loc, assert_exists)

    def get_json_output_dirs(self, assert_exists=True):
        out = {}
        base = os.path.join(self.json_basedir, self.proj_id, self.exp_id)
        for subdir in self.JSON_SUBDIRS:
            loc = self._check_init_dir(os.path.join(base, subdir),
                                       assert_exists)
            out[subdir] = loc
        return out

class ModelMapsSetup(ConstrainedContainer):
    maps_freq = EitherOf(['monthly', 'yearly'])
    def __init__(self, **kwargs):
        self.maps_res_deg = 5
        self.update(**kwargs)

class StatisticsSetup(ConstrainedContainer):
    """
    Setup options for statistical calculations

    Attributes
    ----------
    weighted_stats : bool
        if True, statistical parameters are calculated using area weights,
        this is only relevant for gridded / gridded evaluations.
    annual_stats_constrained : bool
        if True, then only sites are considered that satisfy a potentially
        specified annual resampling constraint (see
        :attr:`pyaerocom.colocation_auto.ColocationSetup.min_num_obs`). E.g.
        lets say you want to calculate statistical parameters (bias,
        correlation, etc.) for monthly model / obs data for a given site and
        year. Lets further say, that there are only 8 valid months of data, and
        4 months are missing, so statistics will be calculated for that year
        based on 8 vs. 8 values. Now if
        :attr:`pyaerocom.colocation_auto.ColocationSetup.min_num_obs` is
        specified in way that requires e.g. at least 9 valid months to
        represent the whole year, then this station will not be considered in
        case `annual_stats_constrained` is True, else it will. Defaults to
        False.
    stats_tseries_base_freq : str, optional
        The statistics Time Series display in AeroVal (under Overall Evaluation)
        is computed in intervals of a certain frequency, which is specified
        via :attr:`TimeSetup.main_freq` (defaults to monthly). That is,
        monthly colocated data is used as a basis to compute the statistics
        for each month (e.g. if you have 10 sites, then statistics will be
        computed based on 10 monthly values for each month of the timeseries,
        1 value for each site). `stats_tseries_base_freq` may be specified in
        case a higher resolution is supposed to be used as a basis to compute
        the timeseries in the resolution specified by
        :attr:`TimeSetup.main_freq` (e.g. if daily is specified here, then for
        the above example 310 values would be used - 31 for each site - to
        compute the statistics for a given month (in this case, a month with 31
        days, obviously).


    Parameters
    ----------
    kwargs
        any of the supported attributes, e.g.
        `StatisticsSetup(annual_stats_constrained=True)`

    """
    MIN_NUM = 3
    def __init__(self, **kwargs):
        self.weighted_stats = True
        self.annual_stats_constrained = False
<<<<<<< HEAD
        self.add_trends = False
        self.trends_min_yrs = 7
=======
        self.stats_tseries_base_freq = None
>>>>>>> 5ab28983
        self.update(**kwargs)

class TimeSetup(ConstrainedContainer):
    DEFAULT_FREQS = ['monthly', 'yearly']
    SEASONS = ['all', 'DJF', 'MAM', 'JJA', 'SON']
    main_freq = StrType()
    freqs = ListOfStrings()
    periods = ListOfStrings()
    def __init__(self, **kwargs):
        self.main_freq = self.DEFAULT_FREQS[0]
        self.freqs = self.DEFAULT_FREQS
        self.periods = []

class WebDisplaySetup(ConstrainedContainer):

    map_zoom = EitherOf(['World', 'Europe'])
    regions_how = EitherOf(['default', 'aerocom', 'htap', 'country'])
    def __init__(self, **kwargs):
        self.regions_how = 'default'
        self.map_zoom = 'World'
        self.add_model_maps = False
        self.modelorder_from_config = True
        self.obsorder_from_config = True
        self.var_order_menu = []
        self.obs_order_menu = []
        self.model_order_menu = []
        self.update(**kwargs)

class EvalRunOptions(ConstrainedContainer):
    def __init__(self, **kwargs):
        # bool options run (do not affect results)
        self.clear_existing_json = True
        self.only_json = False
        self.only_colocation = False
        #: If True, process only maps (skip obs evaluation)
        self.only_model_maps = False
        self.update(**kwargs)

class ProjectInfo(ConstrainedContainer):
    def __init__(self, proj_id: str):
        self.proj_id = proj_id

class ExperimentInfo(ConstrainedContainer):
    def __init__(self, exp_id: str, **kwargs):
        self.exp_id = exp_id
        self.exp_name = ''
        self.exp_descr = ''
        self.public = False
        self.exp_pi = getuser()
        self.update(**kwargs)


class EvalSetup(NestedContainer, ConstrainedContainer):
    """Composite class representing a whole analysis setup

    This represents the level at which json I/O happens for configuration
    setup files.
    """
    IGNORE_JSON = ['_aux_funs']
    ADD_GLOB = ['io_aux_file']
    io_aux_file = AsciiFileLoc(
        default='',
        assert_exists=False,
        auto_create=False,
        logger=const.print_log,
        tooltip='.py file containing additional read methods for modeldata')
    _aux_funs = {}
    def __init__(self, proj_id:str, exp_id:str, **kwargs):
        self.proj_info = ProjectInfo(proj_id=proj_id)
        self.exp_info = ExperimentInfo(exp_id=exp_id)

        self.time_cfg = TimeSetup()

        self.modelmaps_opts = ModelMapsSetup()
        self.colocation_opts = ColocationSetup(
                                    save_coldata=True,
                                    keep_data=False,
                                    resample_how='mean'
                                    )
        self.statistics_opts = StatisticsSetup(
                                    weighted_stats=True,
                                    annual_stats_constrained=False
                                    )
        self.webdisp_opts = WebDisplaySetup(add_model_maps=False)

        self.processing_opts = EvalRunOptions()

        self.obs_cfg = ObsCollection()
        self.model_cfg = ModelCollection()

        self.var_web_info = {}
        self.path_manager = OutputPaths(self.proj_id, self.exp_id)
        self.update(**kwargs)

    @property
    def proj_id(self) -> str:
        """
        str: proj ID (wrapper to :attr:`proj_info.proj_id`)
        """
        return self.proj_info.proj_id

    @property
    def exp_id(self) -> str:
        """
        str: experiment ID (wrapper to :attr:`exp_info.exp_id`)
        """
        return self.exp_info.exp_id

    @property
    def json_filename(self) -> str:
        """
        str: Savename of config file: cfg_<proj_id>_<exp_id>.json
        """
        return f'cfg_{self.proj_id}_{self.exp_id}.json'

    @property
    def gridded_aux_funs(self):
        if not bool(self._aux_funs) and os.path.exists(self.io_aux_file):
            self._import_aux_funs()
        return self._aux_funs

    def get_all_vars(self) -> list:
        """
        Get list of all variables in this experiment

        Returns
        -------
        list

        """
        ovars = self.obs_cfg.get_all_vars()
        mvars = self.model_cfg.get_all_vars()
        return sorted(list(set(ovars + mvars)))

    def get_obs_entry(self, obs_name):
        return self.obs_cfg.get_entry(obs_name).to_dict()

    def get_model_entry(self, model_name):
        """Get model entry configuration

        Since the configuration files for experiments are in json format, they
        do not allow the storage of executable custom methods for model data
        reading. Instead, these can be specified in a python module that may
        be specified via :attr:`add_methods_file` and that contains a
        dictionary `FUNS` that maps the method names with the callable methods.

        As a result, this means that, by default, custom read methods for
        individual models in :attr:`model_config` do not contain the
        callable methods but only the names. This method will take care of
        handling this and will return a dictionary where potential custom
        method strings have been converted to the corresponding callable
        methods.

        Parameters
        ----------
        model_name : str
            name of model

        Returns
        -------
        dict
            Dictionary that specifies the model setup ready for the analysis
        """
        cfg = self.model_cfg.get_entry(model_name)
        cfg = cfg.prep_dict_analysis(self.gridded_aux_funs)
        return cfg

    def to_json(self, outdir:str, ignore_nan:bool=True, indent:int=3) -> None:
        """
        Save configuration as JSON file

        Parameters
        ----------
        outdir : str
            directory where the config json file is supposed to be stored
        ignore_nan : bool
            set NaNs to Null when writing
        indent : int
            json indentation

        """
        filepath = os.path.join(outdir, self.json_filename)
        data = self.json_repr()
        write_json(data, filepath,
                   ignore_nan=ignore_nan,
                   indent=indent)

    @staticmethod
    def from_json(filepath:str) -> 'EvalSetup':
        """Load configuration from json config file"""
        settings = read_json(filepath)
        return EvalSetup(**settings)

    def _import_aux_funs(self):

         h = ReadAuxHandler(self.io_aux_file)
         self._aux_funs.update(**h.import_all())

    def _check_time_config(self):
        periods = self.time_cfg.periods
        colstart = self.colocation_opts['start']
        colstop = self.colocation_opts['stop']

        if len(periods) == 0:
            if colstart is None:
                raise AeroValConfigError(
                    'Either periods or start must be set...'
                    )
            per = self.colocation_opts._period_from_start_stop()
            periods = [per]
            const.print_log.info(
                f'periods is not set, inferred {per} from start '
                f'/ stop colocation settings.')

        self.time_cfg['periods'] = _check_statistics_periods(periods)
        start, stop = _get_min_max_year_periods(periods)
        if colstart is None:
            self.colocation_opts['start'] = start
        if colstop is None:
            self.colocation_opts['stop'] = stop + 1 # add 1 year since we want to include stop year



if __name__ == '__main__':
    stp = EvalSetup('bla', 'blub', addmethods_cfg={'add_methods_file': 'bla'})
    stp['bla'] = 42
    stp.update(res_deg=10)
    d = stp.json_repr()<|MERGE_RESOLUTION|>--- conflicted
+++ resolved
@@ -119,12 +119,9 @@
     def __init__(self, **kwargs):
         self.weighted_stats = True
         self.annual_stats_constrained = False
-<<<<<<< HEAD
         self.add_trends = False
         self.trends_min_yrs = 7
-=======
         self.stats_tseries_base_freq = None
->>>>>>> 5ab28983
         self.update(**kwargs)
 
 class TimeSetup(ConstrainedContainer):
