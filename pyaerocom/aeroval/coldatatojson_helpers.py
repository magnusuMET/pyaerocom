--- conflicted
+++ resolved
@@ -10,7 +10,7 @@
 
 from pyaerocom import const
 from pyaerocom._lowlevel_helpers import read_json, write_json
-<<<<<<< HEAD
+from pyaerocom._warnings_management import ignore_warnings
 from pyaerocom.aeroval.helpers import _get_min_max_year_periods, _period_str_to_timeslice
 from pyaerocom.colocateddata import ColocatedData
 from pyaerocom.exceptions import (
@@ -19,9 +19,6 @@
     DataCoverageError,
     TemporalResolutionError,
 )
-=======
-from pyaerocom._warnings_management import ignore_warnings
->>>>>>> ac997857
 from pyaerocom.helpers import start_stop
 from pyaerocom.mathutils import _init_stats_dummy, calc_statistics
 from pyaerocom.region import Region, find_closest_region_coord, get_all_default_region_ids
@@ -1012,16 +1009,9 @@
     arr = arr.where(obs_ok, drop=True)
     if np.prod(arr.shape) == 0:
         return np.nan, np.nan
-<<<<<<< HEAD
     corr_time = xr.corr(arr[1], arr[0], dim="time")
-    return (np.nanmean(corr_time.data), np.nanmedian(corr_time.data))
-=======
-    corr_time = xr.corr(arr[1], arr[0], dim='time')
-    with ignore_warnings(
-        True, RuntimeWarning, "Mean of empty slice", "All-NaN slice encountered"
-    ):
+    with ignore_warnings(True, RuntimeWarning, "Mean of empty slice", "All-NaN slice encountered"):
         return (np.nanmean(corr_time.data), np.nanmedian(corr_time.data))
->>>>>>> ac997857
 
 
 def _select_period_season_coldata(coldata, period, season):
