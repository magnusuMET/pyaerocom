"""
Helpers for conversion of ColocatedData to JSON files for web interface.
"""

import logging
import os
from copy import deepcopy
from datetime import datetime, timezone
from typing import Literal

import numpy as np
import pandas as pd
import xarray as xr

from pyaerocom._warnings import ignore_warnings
from pyaerocom.aeroval.exceptions import ConfigError, TrendsError
from pyaerocom.aeroval.fairmode_stats import fairmode_stats
from pyaerocom.aeroval.helpers import _get_min_max_year_periods, _period_str_to_timeslice
from pyaerocom.aeroval.json_utils import read_json, round_floats, write_json
from pyaerocom.colocateddata import ColocatedData
from pyaerocom.config import ALL_REGION_NAME
<<<<<<< HEAD
from pyaerocom.exceptions import (
    AeroValConfigError,
    AeroValTrendsError,
    DataCoverageError,
    TemporalResolutionError,
)

# from pyaerocom.helpers import start_stop
=======
from pyaerocom.exceptions import DataCoverageError, TemporalResolutionError
from pyaerocom.helpers import start_stop
>>>>>>> 34524132
from pyaerocom.mathutils import _init_stats_dummy, calc_statistics
from pyaerocom.region import Region, find_closest_region_coord, get_all_default_region_ids
from pyaerocom.region_defs import HTAP_REGIONS_DEFAULT, OLD_AEROCOM_REGIONS
from pyaerocom.trends_engine import TrendsEngine
from pyaerocom.trends_helpers import _get_season_from_months
from pyaerocom.tstype import TsType

logger = logging.getLogger(__name__)


def get_heatmap_filename(ts_type):
    return f"glob_stats_{ts_type}.json"


def get_timeseries_file_name(region, obs_name, var_name_web, vert_code):
    return f"{region}-{obs_name}-{var_name_web}-{vert_code}.json"


def get_stationfile_name(station_name, obs_name, var_name_web, vert_code):
    """Get name of station timeseries file"""
    return f"{station_name}_{obs_name}-{var_name_web}_{vert_code}.json"


def get_json_mapname(obs_name, var_name_web, model_name, model_var, vert_code, period):
    """Get name base name of json file"""
    periodmod = period.replace("/", "")
    return f"{obs_name}-{var_name_web}_{vert_code}_{model_name}-{model_var}_{periodmod}.json"


def _write_stationdata_json(ts_data, out_dir):
    """
    This method writes time series data given in a dictionary to .json files

    Parameters
    ----------
    ts_data : dict
        A dictionary containing all processed time series data.
    out_dir : str or similar
        output directory

    Returns
    -------
    None.

    """
    filename = get_stationfile_name(
        ts_data["station_name"], ts_data["obs_name"], ts_data["var_name_web"], ts_data["vert_code"]
    )

    fp = os.path.join(out_dir, filename)
    if os.path.exists(fp):
        current = read_json(fp)
    else:
        current = {}
    current[ts_data["model_name"]] = round_floats(ts_data)
    write_json(current, fp, round_floats=False)


def _write_site_data(ts_objs, dirloc):
    """Write list of station timeseries files to json"""
    for ts_data in ts_objs:
        # writes json file
        _write_stationdata_json(ts_data, dirloc)


def _write_diurnal_week_stationdata_json(ts_data, out_dirs):
    """
    Minor modification of method _write_stationdata_json to allow a further
    level of sub-directories

    Parameters
    ----------
    ts_data : dict
        A dictionary containing all processed time series data.
    out_dirs : list
        list of file paths for writing data to

    Raises
    ------
    Exception
        Raised if opening json file fails

    Returns
    -------
    None.

    """
    filename = get_stationfile_name(
        ts_data["station_name"], ts_data["obs_name"], ts_data["var_name_web"], ts_data["vert_code"]
    )

    fp = os.path.join(out_dirs["ts/diurnal"], filename)
    if os.path.exists(fp):
        current = read_json(fp)
    else:
        current = {}
    current[ts_data["model_name"]] = round_floats(ts_data)
    write_json(current, fp, round_floats=False)


def _add_heatmap_entry_json(
    heatmap_file, result, obs_name, var_name_web, vert_code, model_name, model_var
):
    if os.path.exists(heatmap_file):
        current = read_json(heatmap_file)
    else:
        current = {}
    if not var_name_web in current:
        current[var_name_web] = {}
    ov = current[var_name_web]
    if not obs_name in ov:
        ov[obs_name] = {}
    on = ov[obs_name]
    if not vert_code in on:
        on[vert_code] = {}
    ovc = on[vert_code]
    if not model_name in ovc:
        ovc[model_name] = {}
    mn = ovc[model_name]
    mn[model_var] = round_floats(result)
    write_json(current, heatmap_file, round_floats=False)


def _prepare_regions_json_helper(region_ids):
    regborders, regs = {}, {}
    for regid in region_ids:
        reg = Region(regid)
        name = reg.name
        regs[name] = reg
        regborders[name] = rinfo = {}

        latr = reg.lat_range
        lonr = reg.lon_range
        if any(x is None for x in (latr, lonr)):
            raise ValueError(f"Lat / lon range missing for region {regid}")
        rinfo["minLat"] = latr[0]
        rinfo["maxLat"] = latr[1]
        rinfo["minLon"] = lonr[0]
        rinfo["maxLon"] = lonr[1]

    return (regborders, regs)


def _prepare_default_regions_json():
    return _prepare_regions_json_helper(get_all_default_region_ids())


def _prepare_aerocom_regions_json():
    return _prepare_regions_json_helper(OLD_AEROCOM_REGIONS)


def _prepare_htap_regions_json():
    return _prepare_regions_json_helper(HTAP_REGIONS_DEFAULT)


def _prepare_country_regions(region_ids):
    regs = {}
    for regid in region_ids:
        reg = Region(regid)
        name = reg.name
        regs[name] = reg
    return regs


def init_regions_web(coldata, regions_how):
    regborders, regs = {}, {}
    regborders_default, regs_default = _prepare_default_regions_json()
    if regions_how == "default":
        regborders, regs = regborders_default, regs_default
    elif regions_how == "aerocom":
        regborders, regs = _prepare_aerocom_regions_json()
    elif regions_how == "htap":
        regborders[ALL_REGION_NAME] = regborders_default[ALL_REGION_NAME]
        regs[ALL_REGION_NAME] = regs_default[ALL_REGION_NAME]
        add_borders, add_regs = _prepare_htap_regions_json()
        regborders.update(add_borders)
        regs.update(add_regs)
    elif regions_how == "country":
        regborders[ALL_REGION_NAME] = regborders_default[ALL_REGION_NAME]
        regs[ALL_REGION_NAME] = regs_default[ALL_REGION_NAME]
        coldata.check_set_countries(True)
        regborders.update(coldata.get_country_codes())
        add_regs = _prepare_country_regions(coldata.get_country_codes().keys())
        regs.update(add_regs)
    else:
        raise ValueError("Invalid input for regions_how", regions_how)

    regnames = {}
    for regname, reg in regs.items():
        regnames[reg.region_id] = regname
    return (regborders, regs, regnames)


def update_regions_json(region_defs, regions_json):
    """Check current regions.json for experiment and update if needed

    Parameters
    ----------
    region_defs : dict
        keys are names of region (not IDs!) values define rectangular borders
    regions_json : str
        regions.json file (if it does not exist it will be created).

    Returns
    -------
    dict
        current content of updated regions.json
    """
    if os.path.exists(regions_json):
        current = read_json(regions_json)
    else:
        current = {}

    for region_name, region_info in region_defs.items():
        if not region_name in current:
            current[region_name] = round_floats(region_info)
    write_json(current, regions_json, round_floats=False)
    return current


def _init_meta_glob(coldata, **kwargs):
    meta = coldata.metadata

    # create metadata dictionary that is shared among all timeseries files
    meta_glob = {}
    NDSTR = "UNDEFINED"
    try:
        meta_glob["pyaerocom_version"] = meta["pyaerocom"]
    except KeyError:
        meta_glob["pyaerocom_version"] = NDSTR
    try:
        meta_glob["obs_var"] = meta["var_name"][0]
        meta_glob["mod_var"] = meta["var_name"][1]
    except KeyError:
        meta_glob["obs_var"] = NDSTR
        meta_glob["mod_var"] = NDSTR
    try:
        meta_glob["obs_unit"] = meta["var_units"][0]
        meta_glob["mod_unit"] = meta["var_units"][1]
    except KeyError:
        meta_glob["obs_unit"] = NDSTR
        meta_glob["mod_unit"] = NDSTR
    try:
        meta_glob["obs_freq_src"] = meta["ts_type_src"][0]
        meta_glob["mod_freq_src"] = meta["ts_type_src"][1]
    except KeyError:
        meta_glob["obs_freq_src"] = NDSTR
        meta_glob["mod_freq_src"] = NDSTR
    try:
        meta_glob["obs_revision"] = meta["revision_ref"]
    except KeyError:
        meta_glob["obs_revision"] = NDSTR
    meta_glob["processed_utc"] = datetime.now(timezone.utc).strftime("%Y-%m-%d %H:%M")
    meta_glob.update(kwargs)
    return meta_glob


def _init_ts_data(freqs):
    data = {}
    for freq in freqs:
        data[f"{freq}_date"] = []
        data[f"{freq}_obs"] = []
        data[f"{freq}_mod"] = []
    return data


def _create_diurnal_weekly_data_object(coldata, resolution):
    """
    Private helper functions that creates the data set containing all the
    weekly time series at the specified resolution. Called by
    _process_sites_weekly_ts. The returned xarray.Dataset contains a dummy time
    variable (currently not used) and the weekly time series as xarray.DataArray
    objects.

    Parameters
    ----------
    coldata : ColocatedData
        ColocatedData object colocated on hourly resolution.
    resolution : string
        String specifying the averaging window used to generate representative
        weekly time series with hourly resolution. Valid values are 'yearly'
        and  'seasonal'.

    Raises
    ------
    ValueError
        If an invalid resolution is given raise ValueError and print what
        was given.

    Returns
    -------
    rep_week_full_period : xarray.Dataset
        Contains the weekly time series as the variable 'rep_week'


    """
    import xarray as xr

    data_allyears = coldata.data

    yearkeys = list(data_allyears.groupby("time.year").groups)

    if resolution == "seasonal":
        seasons = ["DJF", "MAM", "JJA", "SON"]
    elif resolution == "yearly":
        seasons = ["year"]
    else:
        raise ValueError(f"Invalid resolution. Got {resolution}.")

    first = True
    for yr in yearkeys:
        data = data_allyears.where(data_allyears["time.year"] == yr, drop=True)
        for seas in seasons:
            rep_week_ds = xr.Dataset()
            if resolution == "seasonal":
                mon_slice = data.where(data["time.season"] == seas, drop=True)
            elif resolution == "yearly":
                mon_slice = data

            month_stamp = f"{seas}"

            for day in range(7):
                day_slice = mon_slice.where(mon_slice["time.dayofweek"] == day, drop=True)
                rep_day = day_slice.groupby("time.hour").mean(dim="time")
                rep_day["hour"] = rep_day.hour / 24 + day + 1
                if day == 0:
                    rep_week = rep_day
                else:
                    rep_week = xr.concat([rep_week, rep_day], dim="hour")

            rep_week = rep_week.rename({"hour": "dummy_time"})
            month_stamps = np.zeros(rep_week.dummy_time.shape, dtype="<U5")
            month_stamps[:] = month_stamp
            rep_week_ds["rep_week"] = rep_week
            rep_week_ds["month_stamp"] = (("dummy_time"), month_stamps)

            if seas in ["DJF", "year"]:
                rep_week_full_period = rep_week_ds
            else:
                rep_week_full_period = xr.concat([rep_week_full_period, rep_week_ds], dim="period")

        if first:
            output_array = rep_week_full_period
            # output_array = output_array.expand_dims({'year':[0]},0)
            first = False
        else:
            output_array = xr.concat([output_array, rep_week_full_period], dim="year")

    try:
        output_array.year
    except AttributeError:
        output_array = output_array.expand_dims({"year": [0]}, 0)

    output_array = output_array.assign(dict(year=np.array(yearkeys)))
    # output_array.year[:] = np.array(yearkeys)

    return output_array


def _get_period_keys(resolution: Literal["seasonal", "yearly"]):
    period_keys = dict(
        seasonal=["DJF", "MAM", "JJA", "SON"],
        yearly=["All"],
    )

    if resolution not in period_keys:
        raise ValueError(f"Unknown {resolution=}")

    return period_keys[resolution]


def _process_one_station_weekly(stat_name, i, repw_res, meta_glob, time):
    """
    Processes one station data set for all supported averaging windows into a
    dict of station time series data and metadata.

    Parameters
    ----------
    stat_name : string
        Name of station to process
    i : int
        Index of the station to process in the xarray.Datasets.
    repw_res : dict
        Dictionary of xarray.Datasets for each supported averaging window for
        the weekly time series
    meta_glob : TYPE
        Dictionary containing global metadata.
    time : list
        Time index.

    Returns
    -------
    ts_data : dict
        Dictinary of time series data and metadata for one station. Contains all
        resolutions/averaging windows.
    has_data : bool
        Set to false if all data is missing for a station.

    """
    has_data = False

    years = list(repw_res["seasonal"].year.values)
    yeardict = {}
    for year in years:
        yeardict[f"{year}"] = {}

    ts_data = {
        "time": time,
        "seasonal": {"obs": deepcopy(yeardict), "mod": deepcopy(yeardict)},
        "yearly": {"obs": deepcopy(yeardict), "mod": deepcopy(yeardict)},
    }
    ts_data["station_name"] = stat_name
    ts_data.update(meta_glob)

    for y, year in enumerate(years):
        for res, repw in repw_res.items():
            repw = repw.transpose("year", "period", "data_source", "dummy_time", "station_name")
            obs_vals = repw[y, :, 0, :, i]
            if (np.isnan(obs_vals)).all().values:
                continue
            has_data = True
            mod_vals = repw[y, :, 1, :, i]

            period_keys = _get_period_keys(res)
            for period_num, pk in enumerate(period_keys):
                ts_data[res]["obs"][f"{year}"][pk] = obs_vals.sel(
                    period=period_num
                ).values.tolist()
                ts_data[res]["mod"][f"{year}"][pk] = mod_vals.sel(
                    period=period_num
                ).values.tolist()
    return ts_data, has_data


def _process_weekly_object_to_station_time_series(repw_res, meta_glob):
    """
    Process the xarray.Datasets objects returned by _create_diurnal_weekly_data_object
    into a dictionary containing station time series data and metadata.

    Parameters
    ----------
    repw_res : dict
        Dictionary of xarray.Datasets for each supported averaging window for
        the weekly time series
    meta_glob : dict
        Dictionary containing global metadata.

    Returns
    -------
    ts_objs : list
        List of dicts containing station time series data and metadata.

    """
    ts_objs = []
    dc = 0
    time = (np.arange(168) / 24 + 1).round(4).tolist()
    for i, stat_name in enumerate(repw_res["seasonal"].station_name.values):
        ts_data, has_data = _process_one_station_weekly(stat_name, i, repw_res, meta_glob, time)

        if has_data:
            ts_objs.append(ts_data)
            dc += 1
    return ts_objs


def _process_weekly_object_to_country_time_series(repw_res, meta_glob, regions_how, region_ids):
    """
    Process the xarray.Dataset objects returned by _create_diurnal_weekly_data_object
    into a dictionary containing country average time series data and metadata.

    ToDo
    ----
    Implement regions_how for other values than country based

    Parameters
    ----------
    repw_res : dict
        Dictionary of xarray.Datasets for each supported averaging window for
        the weekly time series
    meta_glob : dict
        Dictionary containing global metadata.
    regions_how : string
        String describing how regions are to be processed. Regional time series
        are only calculated if regions_how = country.
    region_ids : dict
        Dict containing mapping of region IDs and names.

    Returns
    -------
    ts_objs_reg : list
        List of dicts containing station time series data and metadata.

    """
    ts_objs_reg = []
    time = (np.arange(168) / 24 + 1).round(4).tolist()

    years = list(repw_res["seasonal"].year.values)
    yeardict = {}
    for year in years:
        yeardict[f"{year}"] = {}

    if regions_how != "country":
        print("Regional diurnal cycles are only implemented for country regions, skipping...")
        ts_objs_reg = None
    else:
        for regid, regname in region_ids.items():
            ts_data = {
                "time": time,
                "seasonal": {"obs": deepcopy(yeardict), "mod": deepcopy(yeardict)},
                "yearly": {"obs": deepcopy(yeardict), "mod": deepcopy(yeardict)},
            }
            ts_data["station_name"] = regname
            ts_data.update(meta_glob)

            for y, year in enumerate(years):
                for res, repw in repw_res.items():
                    repw = repw.transpose(
                        "year", "period", "data_source", "dummy_time", "station_name"
                    )
                    if regid == ALL_REGION_NAME:
                        subset = repw
                    else:
                        subset = repw.where(repw.country == regid)

                    avg = subset.mean(dim="station_name")
                    obs_vals = avg[y, :, 0, :]
                    mod_vals = avg[y, :, 1, :]

                    period_keys = _get_period_keys(res)
                    for period_num, pk in enumerate(period_keys):
                        ts_data[res]["obs"][f"{year}"][pk] = obs_vals.sel(
                            period=period_num
                        ).values.tolist()
                        ts_data[res]["mod"][f"{year}"][pk] = mod_vals.sel(
                            period=period_num
                        ).values.tolist()

            ts_objs_reg.append(deepcopy(ts_data))
    return ts_objs_reg


def _process_sites_weekly_ts(coldata, regions_how, region_ids, meta_glob):
    """
    Private helper function to process ColocatedData objects into dictionaries
    containing represenative weekly time series with hourly resolution.

    Processing the coloceted data object into a collection of representative
    weekly time series is done in the private function _create_diurnal_weekly_data_object.
    This object (an xarray.Dataset) is then further processed into two dictionaries
    containing station and regional time series respectively.

    Parameters
    ----------
    coldata : ColocatedData
        The colocated data to process.
    regions_how : string
        Srting describing how regions are to be processed. Regional time series
        are only calculated if regions_how = country.
    region_ids : dict
        Dict containing mapping of region IDs and names.
    meta_glob : dict
        Dictionary containing global metadata.

    Returns
    -------
    ts_objs : list
        List of dicts containing station time series data and metadata.
    ts_objs_reg : list
        List of dicts containing country time series data and metadata.

    """
    assert coldata.dims == ("data_source", "time", "station_name")

    repw_res = {
        "seasonal": _create_diurnal_weekly_data_object(coldata, "seasonal")["rep_week"],
        "yearly": _create_diurnal_weekly_data_object(coldata, "yearly")["rep_week"].expand_dims(
            "period", axis=0
        ),
    }

    ts_objs = _process_weekly_object_to_station_time_series(repw_res, meta_glob)
    ts_objs_reg = _process_weekly_object_to_country_time_series(
        repw_res, meta_glob, regions_how, region_ids
    )

    return (ts_objs, ts_objs_reg)


def _init_site_coord_arrays(data):
    found = False
    jsdates = {}
    for freq, cd in data.items():
        if cd is None:
            continue
        elif not found:
            sites = cd.data.station_name.values
            lats = cd.data.latitude.values.astype(np.float64)
            lons = cd.data.longitude.values.astype(np.float64)
            if "altitude" in cd.data.coords:
                alts = cd.data.altitude.values.astype(np.float64)
            else:
                alts = [np.nan] * len(lats)
            if "country" in cd.data.coords:
                countries = cd.data.country.values
            else:
                countries = ["UNAVAIL"] * len(lats)

            found = True
        else:
            assert all(cd.data.station_name.values == sites)
        jsdates[freq] = cd.data.jsdate.values.tolist()
    return (sites, lats, lons, alts, countries, jsdates)


def _get_stat_regions(lats, lons, regions, **kwargs):
    regs = []
    regions_how = kwargs.get("regions_how", None)
    for lat, lon in zip(lats, lons):
        reg = find_closest_region_coord(lat, lon, regions=regions, regions_how=regions_how)
        regs.append(reg)
    return regs


def _process_sites(data, regions, regions_how, meta_glob):
    freqs = list(data)
    (sites, lats, lons, alts, countries, jsdates) = _init_site_coord_arrays(data)
    if regions_how == "country":
        regs = countries
    elif regions_how == "htap":
        regs = _get_stat_regions(lats, lons, regions, regions_how=regions_how)
    else:
        regs = _get_stat_regions(lats, lons, regions)

    ts_objs = []
    site_indices = []
    map_meta = []

    for i, site in enumerate(sites):
        # init empty timeseries data object
        site_meta = {
            "station_name": str(site),
            "latitude": lats[i],
            "longitude": lons[i],
            "altitude": alts[i],
        }
        if regions_how == "country":
            site_meta["region"] = [regs[i]]
        else:
            site_meta["region"] = regs[i]
        ts_data = _init_ts_data(freqs)
        ts_data.update(meta_glob)
        ts_data.update(site_meta)
        has_data = False
        for freq, cd in data.items():
            if cd is not None:
                assert cd.dims == ("data_source", "time", "station_name")
                sitedata = cd.data.data[:, :, i]
                if np.all(np.isnan(sitedata)):
                    # skip this site, all is NaN
                    continue
                ts_data[f"{freq}_date"] = jsdates[freq]
                ts_data[f"{freq}_obs"] = sitedata[0].tolist()
                ts_data[f"{freq}_mod"] = sitedata[1].tolist()
                has_data = True
        if has_data:  # site is valid
            # register ts_data
            ts_objs.append(ts_data)
            # remember site indices in data for faster processing of statistics
            # below.
            site_indices.append(i)
            # init map data for each valid site
            map_meta.append({**site_meta})

    return (ts_objs, map_meta, site_indices)


def _get_statistics(obs_vals, mod_vals, min_num, drop_stats):
    stats = calc_statistics(mod_vals, obs_vals, min_num_valid=min_num, drop_stats=drop_stats)
    return _prep_stats_json(stats)


def _make_trends_from_timeseries(obs, mod, freq, season, start, stop, min_yrs):
    """
    Function for generating trends from timeseries

    Includes fomatting in a way
    that can be serialized to json. A key, map_var, is added
    for use in the web interface.

    Parameters
    ----------
    obs     : pd.Series
        Time series of the obs
    mod     : pd.Series
        Time series of the mod
    freq    : str
        Frequency for the trends, either monthly or yearly
    season  : str
        Seasons used for the trends
    start   : int
        Start year
    stop    : int
        Stop year
    min_yrs : int
        Minimal number of years for the calculation of the trends

    Raises
    ------
    TrendsError
        If stop - start is smaller than min_yrs

    AeroValError
        If the trend engine returns None

    Returns
    ------
    (dict, dict)
        Dicts consiting of the trends data for the obs and mod
    """

    if stop - start < min_yrs:
        raise TrendsError(f"min_yrs ({min_yrs}) larger than time between start and stop")

    te = TrendsEngine

    # The model and observation data are made to pandas times series
    obs_trend_series = obs
    mod_trend_series = mod

    # Translate season to names used in trends_helpers.py. Should be handled there instead!
    season = _get_season_from_months(season)

    # Trends are calculated
    obs_trend = te.compute_trend(obs_trend_series, freq, start, stop, min_yrs, season)
    mod_trend = te.compute_trend(mod_trend_series, freq, start, stop, min_yrs, season)

    # Makes pd.Series serializable
    if obs_trend["data"] is None or mod_trend["data"] is None:
        raise TrendsError("Trends came back as None", obs_trend["data"], mod_trend["data"])

    obs_trend["data"] = obs_trend["data"].to_json()
    mod_trend["data"] = mod_trend["data"].to_json()

    obs_trend["map_var"] = f"slp_{start}"
    mod_trend["map_var"] = f"slp_{start}"

    return obs_trend, mod_trend


def _make_trends(obs_vals, mod_vals, time, freq, season, start, stop, min_yrs):
    """
    Function for generating trends from lists of observations

    This will calculate pandas time series
    from the lists and use that to calculate trends

    Parameters
    ----------
    obs     : list
        Time series of the obs
    mod     : list
        Time series of the mod
    freq    : str
        Frequency for the trends, either monthly or yearly
    season  : str
        Seasons used for the trends
    start   : int
        Start year
    stop    : int
        Stop year
    min_yrs : int
        Minimal number of years for the calculation of the trends

    Raises
    ------
    TrendsError
        If stop - start is smaller than min_yrs

    AeroValError
        If the trend engine returns None

    Returns
    ------
    (dict, dict)
        Dicts consiting of the trends data for the obs and mod
    """

    # The model and observation data are made to pandas times series
    obs_trend_series = pd.Series(obs_vals, time)
    mod_trend_series = pd.Series(mod_vals, time)

    (obs_trend, mod_trend) = _make_trends_from_timeseries(
        obs_trend_series, mod_trend_series, freq, season, start, stop, min_yrs
    )

    return obs_trend, mod_trend


def _process_map_and_scat(
    data,
    map_data,
    site_indices,
    periods,
    scatter_freq,
    min_num,
    seasons,
    add_trends,
    trends_min_yrs,
    use_fairmode,
    obs_var,
    drop_stats,
):
    stats_dummy = _init_stats_dummy(drop_stats=drop_stats)
    scat_data = {}
    scat_dummy = [np.nan]
    for freq, cd in data.items():
        for per in periods:
            for season in seasons:
                use_dummy = cd is None
                if not use_dummy:
                    try:
                        subset = _select_period_season_coldata(cd, per, season)
                        jsdate = subset.data.jsdate.values.tolist()
                    except (DataCoverageError, TemporalResolutionError):
                        use_dummy = True
                for i, map_stat in zip(site_indices, map_data):
                    if not freq in map_stat:
                        map_stat[freq] = {}

                    if use_dummy:
                        stats = stats_dummy
                    else:
                        obs_vals = subset.data.data[0, :, i]
                        mod_vals = subset.data.data[1, :, i]
                        stats = _get_statistics(
                            obs_vals, mod_vals, min_num=min_num, drop_stats=drop_stats
                        )

                        if use_fairmode and freq != "yearly" and not np.isnan(obs_vals).all():
                            stats["mb"] = np.nanmean(mod_vals - obs_vals)

                            stats["fairmode"] = fairmode_stats(obs_var, stats)

                        #  Code for the calculation of trends
                        if add_trends and freq != "daily":
                            (start, stop) = _get_min_max_year_periods([per])
                            # (start, stop) = _start_stop_from_periods(per)

                            if stop - start >= trends_min_yrs:
                                try:
                                    time = subset.data.time.values
                                    (obs_trend, mod_trend) = _make_trends(
                                        obs_vals,
                                        mod_vals,
                                        time,
                                        freq,
                                        season,
                                        start,
                                        stop,
                                        trends_min_yrs,
                                    )

                                    # The whole trends dicts are placed in the stats dict
                                    stats["obs_trend"] = obs_trend
                                    stats["mod_trend"] = mod_trend

                                except TrendsError as e:
                                    msg = f"Failed to calculate trends, and will skip. This was due to {e}"
                                    logger.warning(msg)

                    perstr = f"{per}-{season}"
                    map_stat[freq][perstr] = stats
                    if freq == scatter_freq:
                        # add only sites to scatter data that have data available
                        # in the lowest of the input resolutions (e.g. yearly)
                        site = map_stat["station_name"]
                        if not site in scat_data:
                            scat_data[site] = {}
                            scat_data[site]["latitude"] = map_stat["latitude"]
                            scat_data[site]["longitude"] = map_stat["longitude"]
                            scat_data[site]["altitude"] = map_stat["altitude"]
                            scat_data[site]["region"] = map_stat["region"]
                        if use_dummy:
                            obs = mod = jsdate = scat_dummy
                        else:
                            obs, mod = obs_vals.tolist(), mod_vals.tolist()
                        scat_data[site][perstr] = {"obs": obs, "mod": mod, "date": jsdate}

    return (map_data, scat_data)


def _process_regional_timeseries(data, region_ids, regions_how, meta_glob):
    ts_objs = []
    freqs = list(data)
    check_countries = True if regions_how == "country" else False
    for regid, regname in region_ids.items():
        ts_data = _init_ts_data(freqs)
        ts_data["station_name"] = regname
        ts_data.update(meta_glob)

        for freq, cd in data.items():
            if cd is None:
                continue
            jsfreq = cd.data.jsdate.values.tolist()
            try:
                subset = cd.filter_region(regid, inplace=False, check_country_meta=check_countries)
            except DataCoverageError:
                logger.info(f"no data in {regid} ({freq}) to compute regional timeseries")
                ts_data[f"{freq}_date"] = jsfreq
                ts_data[f"{freq}_obs"] = [np.nan] * len(jsfreq)
                ts_data[f"{freq}_mod"] = [np.nan] * len(jsfreq)
                continue

            if subset.has_latlon_dims:
                avg = subset.data.mean(dim=("latitude", "longitude"))
            else:
                avg = subset.data.mean(dim="station_name")
            obs_vals = avg[0].data.tolist()
            mod_vals = avg[1].data.tolist()
            ts_data[f"{freq}_date"] = jsfreq
            ts_data[f"{freq}_obs"] = obs_vals
            ts_data[f"{freq}_mod"] = mod_vals

        ts_objs.append(ts_data)
    return ts_objs


def _apply_annual_constraint_helper(coldata, yearly):
    arr_yr = yearly.data
    yrs_cd = coldata.data.time.dt.year
    yrs_avail = arr_yr.time.dt.year
    obs_allyrs = arr_yr[0]
    for i, yr in enumerate(yrs_avail):
        obs_yr = obs_allyrs[i]
        nan_sites_yr = obs_yr.isnull()
        if not nan_sites_yr.any():
            continue
        scond = nan_sites_yr.data
        tcond = (yrs_cd == yr).data
        # workaround since numpy sometimes throws IndexError if tcond and
        # scond are attempted to be applied directly via
        # coldata.data.data[:,tcond, scond] = np.nan
        tsel = coldata.data.data[:, tcond]
        tsel[:, :, scond] = np.nan
        coldata.data.data[:, tcond] = tsel

    return coldata


def _apply_annual_constraint(data):
    """
    Apply annual filter to data

    Parameters
    ----------
    data : dict
        keys are frequencies, values are corresponding
        instances of `ColocatedData` in that resolution, or None, if colocated
        data is not available in that resolution (see also
        :func:`_init_data_default_frequencies`).

    Raises
    ------
    ConfigError
        If colocated data in yearly resolution is not available in input data

    Returns
    -------
    output : dict
        like input `data` but with annual constrained applied.

    """
    output = {}
    if not "yearly" in data or data["yearly"] is None:
        raise ConfigError(
            "Cannot apply annual_stats_constrained option. "
            'Please add "yearly" in your setup (see attribute '
            '"statistics_json" in AerocomEvaluation class)'
        )
    yearly = data["yearly"]
    for tst, cd in data.items():
        if cd is None:
            output[tst] = None
        else:
            output[tst] = _apply_annual_constraint_helper(cd, yearly)
    return output


def _prep_stats_json(stats):
    for k, v in stats.items():
        try:
            stats[k] = np.float64(v)  # for json encoder...
        except Exception:
            # value is str (e.g. for weighted stats)
            # 'NOTE': 'Weights were not applied to FGE and kendall and spearman corr (not implemented)'
            stats[k] = v
    return stats


def _get_extended_stats(coldata, use_weights, drop_stats):
    stats = coldata.calc_statistics(use_area_weights=use_weights, drop_stats=drop_stats)

    # Removes the spatial median and temporal mean (see mails between Hilde, Jonas, Augustin and Daniel from 27.09.21)
    # (stats['R_spatial_mean'],
    #  stats['R_spatial_median']) = _calc_spatial_corr(coldata, use_weights)

    # (stats['R_temporal_mean'],
    #  stats['R_temporal_median']) = _calc_temporal_corr(coldata)

    (stats["R_spatial_mean"], _) = _calc_spatial_corr(coldata, use_weights)

    (_, stats["R_temporal_median"]) = _calc_temporal_corr(coldata)

    return _prep_stats_json(stats)


def _calc_spatial_corr(coldata, use_weights):
    """
    Compute spatial correlation both for median and mean aggregation

    Parameters
    ----------
    coldata : ColocatedData
        Input data.
    use_weights : bool
        Apply area weights or not.

    Returns
    -------
    float
        mean spatial correlation
    float
        median spatial correlation

    """
    return (
        coldata.calc_spatial_statistics(aggr="mean", use_area_weights=use_weights)["R"],
        coldata.calc_spatial_statistics(aggr="median", use_area_weights=use_weights)["R"],
    )


def _calc_temporal_corr(coldata):
    """
    Compute temporal correlation both for median and mean aggregation

    Parameters
    ----------
    coldata : ColocatedData
        Input data.

    Returns
    -------
    float
        mean temporal correlation
    float
        median temporal correlation

    """
    if len(coldata.time) < 3:
        return np.nan, np.nan
    elif coldata.has_latlon_dims:
        coldata = coldata.flatten_latlondim_station_name()

    # Use only sites that contain at least 3 valid data points (otherwise
    # correlation will be 1).
    obs_ok = coldata.data[0].count(dim="time") > 2
    arr = []
    arr.append(coldata.data[0].where(obs_ok, drop=True))
    arr.append(coldata.data[1].where(obs_ok, drop=True))

    if np.prod(arr[0].shape) == 0 or np.prod(arr[1].shape) == 0:
        return np.nan, np.nan
    corr_time = xr.corr(arr[1], arr[0], dim="time")
    with ignore_warnings(RuntimeWarning, "Mean of empty slice", "All-NaN slice encountered"):
        return (np.nanmean(corr_time.data), np.nanmedian(corr_time.data))


def _select_period_season_coldata(coldata, period, season):
    tslice = _period_str_to_timeslice(period)
    # expensive, try use solution with numpy indexing directly...
    # also, keep an eye on: https://github.com/pydata/xarray/issues/2799
    arr = coldata.data.sel(time=tslice)
    if len(arr.time) == 0:
        raise DataCoverageError(f"No data available in period {period}")
    if season != "all":
        if not season in arr.season:
            raise DataCoverageError(f"No data available in {season} in period {period}")
        elif TsType(coldata.ts_type) < "monthly":
            raise TemporalResolutionError(
                "Season selection is only available for monthly or higher resolution data"
            )
        mask = arr["season"] == season
        arr = arr.sel(time=arr["time"][mask])

    return ColocatedData(arr)


def _process_heatmap_data(
    data,
    region_ids,
    use_weights,
    drop_stats,
    use_country,
    meta_glob,
    periods,
    seasons,
    add_trends,
    trends_min_yrs,
):
    output = {}
    stats_dummy = _init_stats_dummy(drop_stats=drop_stats)
    for freq, coldata in data.items():
        output[freq] = hm_freq = {}
        for regid, regname in region_ids.items():
            hm_freq[regname] = {}
            for per in periods:
                for season in seasons:
                    use_dummy = coldata is None
                    perstr = f"{per}-{season}"
                    if use_dummy:
                        stats = stats_dummy
                    else:
                        try:
                            subset = _select_period_season_coldata(coldata, per, season)

                            trends_successful = False
                            if add_trends and freq != "daily":
                                # Calculates the start and stop years. min_yrs have a test value of 7 years. Should be set in cfg
                                (start, stop) = _get_min_max_year_periods([per])
                                # (start, stop) = _start_stop_from_periods(per)

                                if stop - start >= trends_min_yrs:
                                    try:
                                        subset_time_series = subset.get_regional_timeseries(
                                            regid, check_country_meta=use_country
                                        )

                                        (obs_trend, mod_trend) = _make_trends_from_timeseries(
                                            subset_time_series["obs"],
                                            subset_time_series["mod"],
                                            freq,
                                            season,
                                            start,
                                            stop,
                                            trends_min_yrs,
                                        )

                                        trends_successful = True
                                    except TrendsError as e:
                                        msg = f"Failed to calculate trends, and will skip. This was due to {e}"
                                        logger.warning(msg)

                            subset = subset.filter_region(
                                region_id=regid, check_country_meta=use_country
                            )

                            stats = _get_extended_stats(subset, use_weights, drop_stats)

                            if add_trends and freq != "daily" and trends_successful:
                                # The whole trends dicts are placed in the stats dict
                                stats["obs_trend"] = obs_trend
                                stats["mod_trend"] = mod_trend

                        except (DataCoverageError, TemporalResolutionError) as e:
                            stats = stats_dummy

                    hm_freq[regname][perstr] = stats

    return output


def _map_indices(outer_idx, inner_idx):
    """
    Find index positions of inner array contained in outer array

    Note
    ----
    Both outer and inner index arrays must be strictly monotonous

    Parameters
    ----------
    outer_idx : np.ndarray
        numerical value array (e.g. numerical timestamps in yearly resolution
        from 2010-2020). Must be strictly monotonous.
    inner_idx : np.ndarray
        inner value array, must be contained in outer array, e.g.
        numerical timestamps in yearly resolution from 2012-2014, all values
        in this array must be contained

    Returns
    -------
    mappingg : np.ndarray
        same shape as `outer_idx` with values -1 where no matches are found
        and else, corresponding indices of `inner_idx`

    Example
    -------
    `outer_idx`: [2010, 2011, 2012, 2013, 2014, 2015]
    `inner_idx`: [2011, 2012]
    `mapping`  : [-1, 0, 1, -1, -1, -1]

    """
    inner_start, inner_stop = inner_idx[0], inner_idx[-1]
    mapping = np.ones_like(outer_idx) * -1
    count = 0
    indata = False
    for i, idx in enumerate(outer_idx):
        if inner_start == idx:
            indata = True
        elif inner_stop < idx:
            break
        if indata:
            mapping[i] = count
            # sanity checking, will fail, e.g. if input data is not monotonuos
            assert inner_idx[count] == idx
            count += 1
    return mapping.astype(int)


def _process_statistics_timeseries(
    data, freq, region_ids, use_weights, drop_stats, use_country, data_freq
):
    """
    Compute statistics timeseries for input data

    Parameters
    ----------
    data : dict
        dictionary containing colocated data object (values) in different
        temporal resolutions (keys).
    freq : str
        Output frequency (temporal resolution in which statistics timeseries
        if computed, AeroVal default is monthly)
    region_ids : dict
        Region IDs (keys) and corresponding names (values)
    use_weights : bool
        calculate statistics using area weights or not (only relevant for 4D
        colocated data with lat and lon dimension, e.g. from gridded / gridded
        co-location)
    use_country : bool
        Use countries for regional filtering.
    data_freq : str, optional
        Base frequency for computation of statistics (if None, `freq` is used).
        For details see https://github.com/metno/pyaerocom/pull/416.

    Raises
    ------
    TemporalResolutionError
        If `data_freq` is lower resolution than `freq`.

    Returns
    -------
    output : dict
        Dictionary with results.

    """
    if data_freq is None:
        data_freq = freq

    # input frequency is lower resolution than output frequency
    if TsType(data_freq) < TsType(freq):
        raise TemporalResolutionError(
            f"Desired input frequency {data_freq} is lower than desired "
            f"output frequency {freq}"
        )

    output = {}
    if not data_freq in data or data[data_freq] is None:
        raise TemporalResolutionError(
            f"failed to compute statistics timeseries, no co-located data "
            f"available in specified base resolution {data_freq}"
        )

    coldata = data[data_freq]

    # get time index of output frequency
    to_idx = data[freq].data.time.values
    tstr = TsType(freq).to_numpy_freq()
    # list of strings of output timestamps (used below to select the
    # individual periods)
    to_idx_str = [str(x) for x in to_idx.astype(f"datetime64[{tstr}]")]
    jsdate = _get_jsdate(to_idx)

    for regid, regname in region_ids.items():
        output[regname] = {}
        try:
            subset = coldata.filter_region(region_id=regid, check_country_meta=use_country)
        except DataCoverageError:
            continue
        for i, js in enumerate(jsdate):
            per = to_idx_str[i]
            try:
                arr = ColocatedData(subset.data.sel(time=per))
                stats = arr.calc_statistics(use_area_weights=use_weights, drop_stats=drop_stats)
                output[regname][str(js)] = _prep_stats_json(stats)
            except DataCoverageError:
                pass

    return output


def _get_jsdate(nparr):
    dt = nparr.astype("datetime64[s]")
    offs = np.datetime64("1970", "s")
    return (dt - offs).astype(int) * 1000


def _init_data_default_frequencies(coldata, to_ts_types):
    """
    Compute one colocated data object for each desired statistics frequency

    Parameters
    ----------
    coldata : ColocatedData
        Initial colocated data in a certain frequency
    to_ts_types : list
        list of desired frequencies for which statistical parameters are being
        computed.

    Returns
    -------
    dict
        keys are elements of `to_ts_types`, values are corresponding
        instances of `ColocatedData` in that resolution, or None, if resolution
        is higher than original resolution of input `coldata`.
    dict
        like `data_arrs` but values are jsdate instances.

    """

    data_arrs = dict.fromkeys(to_ts_types)

    from_tst = TsType(coldata.ts_type)

    for to in to_ts_types:
        to_tst = TsType(to)
        if from_tst < to_tst:
            continue
        elif from_tst == to_tst:
            cd = coldata.copy()
        else:
            cd = coldata.resample_time(to, settings_from_meta=True, inplace=False)
        # add season coordinate for later filtering
        arr = cd.data
        arr["season"] = arr.time.dt.season
        jsdates = _get_jsdate(arr.time.values)
        arr = arr.assign_coords(jsdate=("time", jsdates))
        cd.data = arr
        data_arrs[to] = cd

    return data_arrs


# def _start_stop_from_periods(period):
#    yrs = period.split("-")
#    if len(yrs) == 1:
#        start = stop = yrs[0]
#    elif len(yrs) == 2:
#        start = yrs[0]
#        stop = yrs[1]
#    else:
#        raise ValueError(f"{period} needs to be one or two years, sparated by a '-'")

#    start, stop = start_stop(start, stop)
#    return start.year, stop.year


def get_profile_filename(station_or_region_name, obs_name, var_name_web):
    return f"{station_or_region_name}_{obs_name}_{var_name_web}.json"


def process_profile_data_for_regions(
    data: ColocatedData,
    region_id: str,
    use_country: bool,
    periods: list[str],
    seasons: list[str],
) -> dict:  # pragma: no cover
    """
    This method populates the json files in data/profiles which are use for visualization.
    Analogous to _process_map_and_scat for profile data.
    Each json file corresponds to a region or station, obs network, and variable.
    Inside the json, it is broken up by model.
    Each model has a key for "z" (the vertical dimension), "obs", and "mod"
    Each "obs" and "mod" is broken up by period.


    Args:
        data (ColocatedData): ColocatedData object for this layer
        region_id (str): Spatial subset to compute the mean profiles over
        station_name (str): Station to compute mean profiles over for period
        use_country (boolean): Passed to filter_region().
        periods (str): Year part of the temporal range to average over
        seasons (str): Sesonal part of the temporal range to average over

    Returns:
        output (dict): Dictionary to write to json
    """
    output = {"obs": {}, "mod": {}}

    for freq, coldata in data.items():
        if freq not in output["obs"]:
            output["obs"][freq] = {}
        if freq not in output["mod"]:
            output["mod"][freq] = {}

        for per in periods:
            for season in seasons:
                use_dummy = coldata is None
                perstr = f"{per}-{season}"
                if use_dummy:
                    output["obs"][freq][perstr] = np.nan
                    output["mod"][freq][perstr] = np.nan
                else:
                    try:
                        per_season_subset = _select_period_season_coldata(coldata, per, season)

                        subset = per_season_subset.filter_region(
                            region_id=region_id, check_country_meta=use_country
                        )

                        output["obs"][freq][perstr] = np.nanmean(subset.data[0, :, :])
                        output["mod"][freq][perstr] = np.nanmean(subset.data[1, :, :])

                    except (DataCoverageError, TemporalResolutionError) as e:
                        msg = f"Failed to access subset timeseries, and will skip. Reason was: {e}"
                        logger.warning(msg)

                        output["obs"][freq][perstr] = np.nan
                        output["mod"][freq][perstr] = np.nan

    return output


def process_profile_data_for_stations(
    data: ColocatedData,
    station_name: str,
    use_country: bool,
    periods: list[str],
    seasons: list[str],
) -> dict:  # pragma: no cover
    """
    This method populates the json files in data/profiles which are use for visualization.
    Analogous to _process_map_and_scat for profile data.
    Each json file corresponds to a region, obs network, and variable.
    Inside the json, it is broken up by model.
    Each model has a key for "z" (the vertical dimension), "obs", and "mod"
    Each "obs" and "mod" is broken up by period.


    Args:
        data (ColocatedData): ColocatedData object for this layer
        region_id (str): Spatial subset to compute the mean profiles over
        station_name (str): Station to compute mean profiles over for period
        use_country (boolean): Passed to filter_region().
        periods (str): Year part of the temporal range to average over
        seasons (str): Sesonal part of the temporal range to average over

    Returns:
        output (dict): Dictionary to write to json
    """
    output = {"obs": {}, "mod": {}}

    for freq, coldata in data.items():
        if freq not in output["obs"]:
            output["obs"][freq] = {}
        if freq not in output["mod"]:
            output["mod"][freq] = {}

        for per in periods:
            for season in seasons:
                use_dummy = coldata is None
                perstr = f"{per}-{season}"
                if use_dummy:
                    output["obs"][freq][perstr] = np.nan
                    output["mod"][freq][perstr] = np.nan
                else:
                    try:
                        per_season_subset = _select_period_season_coldata(coldata, per, season)

                        subset = per_season_subset.data[
                            :,
                            :,
                            per_season_subset.data.station_name.values
                            == station_name,  # in this case a station
                        ]  # Assumes ordering of station name matches

                        output["obs"][freq][perstr] = np.nanmean(subset.data[0, :, :])
                        output["mod"][freq][perstr] = np.nanmean(subset.data[1, :, :])

                    except (DataCoverageError, TemporalResolutionError) as e:
                        msg = f"Failed to access subset timeseries, and will skip. Reason was: {e}"
                        logger.warning(msg)

                        output["obs"][freq][perstr] = np.nan
                        output["mod"][freq][perstr] = np.nan

    return output


def add_profile_entry_json(
    profile_file: str,
    data: ColocatedData,
    profile_viz: dict,
    periods: list[str],
    seasons: list[str],
):  # pragma: no cover
    """
    Analogous to _add_heatmap_entry_json for profile data.
    Every time this function is called it checks to see if the profile_file exists.
    If so, it reads it, if not it makes a new one.
    This is because one can not add to json files and so everytime we want to add entries for profile layers
    we must read in the old file, add the entries, and write a new file.

    Args:
        profile_file (str): Name of profile_file
        data (ColocatedData): For this vertical layer
        profile_viz (dict): Output of process_profile_data()
        periods (list[str]): periods to compute over (years)
        seasons (list[str]): seasons to compute over (e.g., All, DJF, etc.)
    """
    if os.path.exists(profile_file):
        current = read_json(profile_file)
    else:
        current = {}

    for freq, coldata in data.items():
        model_name = coldata.model_name
        if not model_name in current:
            current[model_name] = {}

        midpoint = (
            float(coldata.data.attrs["vertical_layer"]["end"])
            + float(coldata.data.attrs["vertical_layer"]["start"])
        ) / 2
        if not "z" in current[model_name]:
            current[model_name]["z"] = [midpoint]  # initalize with midpoint

        if (
            midpoint > current[model_name]["z"][-1]
        ):  # only store incremental increases in the layers
            current[model_name]["z"].append(midpoint)

        if not "obs" in current[model_name]:
            current[model_name]["obs"] = {}

        if not freq in current[model_name]["obs"]:
            current[model_name]["obs"][freq] = {}

        if not "mod" in current[model_name]:
            current[model_name]["mod"] = {}

        if not freq in current[model_name]["mod"]:
            current[model_name]["mod"][freq] = {}

        for per in periods:
            for season in seasons:
                perstr = f"{per}-{season}"

                if not perstr in current[model_name]["obs"][freq]:
                    current[model_name]["obs"][freq][perstr] = []
                if not perstr in current[model_name]["mod"][freq]:
                    current[model_name]["mod"][freq][perstr] = []

                current[model_name]["obs"][freq][perstr].append(profile_viz["obs"][freq][perstr])
                current[model_name]["mod"][freq][perstr].append(profile_viz["mod"][freq][perstr])

        if not "metadata" in current[model_name]:
            current[model_name]["metadata"] = {
                "z_unit": coldata.data.attrs["altitude_units"],
                "z_description": "Altitude ASL",
                "z_long_description": "Altitude Above Sea Level",
                "unit": coldata.unitstr,
            }
        current[model_name] = round_floats(current[model_name])
    write_json(current, profile_file, round_floats=False)<|MERGE_RESOLUTION|>--- conflicted
+++ resolved
@@ -15,25 +15,21 @@
 from pyaerocom._warnings import ignore_warnings
 from pyaerocom.aeroval.exceptions import ConfigError, TrendsError
 from pyaerocom.aeroval.fairmode_stats import fairmode_stats
-from pyaerocom.aeroval.helpers import _get_min_max_year_periods, _period_str_to_timeslice
+from pyaerocom.aeroval.helpers import (
+    _get_min_max_year_periods,
+    _period_str_to_timeslice,
+)
 from pyaerocom.aeroval.json_utils import read_json, round_floats, write_json
 from pyaerocom.colocateddata import ColocatedData
 from pyaerocom.config import ALL_REGION_NAME
-<<<<<<< HEAD
-from pyaerocom.exceptions import (
-    AeroValConfigError,
-    AeroValTrendsError,
-    DataCoverageError,
-    TemporalResolutionError,
-)
-
-# from pyaerocom.helpers import start_stop
-=======
 from pyaerocom.exceptions import DataCoverageError, TemporalResolutionError
 from pyaerocom.helpers import start_stop
->>>>>>> 34524132
 from pyaerocom.mathutils import _init_stats_dummy, calc_statistics
-from pyaerocom.region import Region, find_closest_region_coord, get_all_default_region_ids
+from pyaerocom.region import (
+    Region,
+    find_closest_region_coord,
+    get_all_default_region_ids,
+)
 from pyaerocom.region_defs import HTAP_REGIONS_DEFAULT, OLD_AEROCOM_REGIONS
 from pyaerocom.trends_engine import TrendsEngine
 from pyaerocom.trends_helpers import _get_season_from_months
