--- conflicted
+++ resolved
@@ -857,13 +857,9 @@
 
                         #  Code for the calculation of trends
                         if add_trends and freq != "daily":
-<<<<<<< HEAD
 
                             # (start, stop) = _get_min_max_year_periods([per])
                             (start, stop) = _start_stop_from_periods(per)
-=======
-                            (start, stop) = _get_min_max_year_periods([per])
->>>>>>> 53d93871
 
                             if stop - start >= trends_min_yrs:
                                 try:
@@ -1367,16 +1363,6 @@
     return data_arrs
 
 
-<<<<<<< HEAD
-def _get_yr_from_date_string(date):
-    if len(date) == 4:
-        return int(date)
-    elif len(date) == 8:
-        return datetime.strptime(date, "%Y%m%d").year
-    else:
-        raise ValueError(f"{date} needs to be a year or a date on format YYYYMMDD")
-
-
 def _start_stop_from_periods(period):
     yrs = period.split("-")
     if len(yrs) == 1:
@@ -1386,15 +1372,13 @@
         stop = yrs[1]
     else:
         raise ValueError(f"{period} needs to be one or two years, sparated by a '-'")
-    # start = _get_yr_from_date_string(start)
-    # stop = _get_yr_from_date_string(stop)
 
     start, stop = start_stop(start, stop)
     return start.year, stop.year
-=======
-def _start_stop_from_periods(periods):
-    start, stop = _get_min_max_year_periods(periods)
-    return start_stop(start, stop + 1)
+
+#def _start_stop_from_periods(periods):
+#    start, stop = _get_min_max_year_periods(periods)
+#    return start_stop(start, stop + 1)
 
 
 def get_profile_filename(station_or_region_name, obs_name, var_name_web):
@@ -1605,5 +1589,4 @@
                 "unit": coldata.unitstr,
             }
 
-    write_json(current, profile_file, ignore_nan=True)
->>>>>>> 53d93871
+    write_json(current, profile_file, ignore_nan=True)