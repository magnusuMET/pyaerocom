--- conflicted
+++ resolved
@@ -310,9 +310,11 @@
 
     """
     import xarray as xr
-<<<<<<< HEAD
-
-    data = coldata.data
+
+    data_allyears = coldata.data
+
+    yearkeys = list(data_allyears.groupby("time.year").groups.keys())
+
     if resolution == "seasonal":
         seasons = ["DJF", "MAM", "JJA", "SON"]
     elif resolution == "yearly":
@@ -320,96 +322,54 @@
     else:
         raise ValueError(f"Invalid resolution. Got {resolution}.")
 
-    for seas in seasons:
-        rep_week_ds = xr.Dataset()
-        if resolution == "seasonal":
-            mon_slice = data.where(data["time.season"] == seas, drop=True)
-        elif resolution == "yearly":
-            mon_slice = data
-
-        month_stamp = f"{seas}"
-
-        for day in range(7):
-            day_slice = mon_slice.where(mon_slice["time.dayofweek"] == day, drop=True)
-            rep_day = day_slice.groupby("time.hour").mean(dim="time")
-            rep_day["hour"] = rep_day.hour / 24 + day + 1
-            if day == 0:
-                rep_week = rep_day
-            else:
-                rep_week = xr.concat([rep_week, rep_day], dim="hour")
-
-        rep_week = rep_week.rename({"hour": "dummy_time"})
-        month_stamps = np.zeros(rep_week.dummy_time.shape, dtype="<U5")
-        month_stamps[:] = month_stamp
-        rep_week_ds["rep_week"] = rep_week
-        rep_week_ds["month_stamp"] = (("dummy_time"), month_stamps)
-
-        if seas in ["DJF", "year"]:
-            rep_week_full_period = rep_week_ds
-        else:
-            rep_week_full_period = xr.concat([rep_week_full_period, rep_week_ds], dim="period")
-    return rep_week_full_period
-=======
-    data_allyears = coldata.data
-    
-    yearkeys = list(data_allyears.groupby('time.year').groups.keys())
-    
-    if resolution == 'seasonal':
-        seasons = ['DJF','MAM','JJA','SON']
-    elif resolution == 'yearly':
-        seasons = ['year']
-    else:
-        raise ValueError(f'Invalid resolution. Got {resolution}.')
-
     first = True
     for yr in yearkeys:
-        data = data_allyears.where(data_allyears['time.year']==yr,drop=True)
+        data = data_allyears.where(data_allyears["time.year"] == yr, drop=True)
         for seas in seasons:
             rep_week_ds = xr.Dataset()
-            if resolution == 'seasonal':
-                mon_slice = data.where(data['time.season']==seas,drop=True)
-            elif resolution == 'yearly':
+            if resolution == "seasonal":
+                mon_slice = data.where(data["time.season"] == seas, drop=True)
+            elif resolution == "yearly":
                 mon_slice = data
-    
-            month_stamp = f'{seas}'
-    
+
+            month_stamp = f"{seas}"
+
             for day in range(7):
-                day_slice = mon_slice.where(mon_slice['time.dayofweek']==day,drop=True)
-                rep_day = day_slice.groupby('time.hour').mean(dim='time')
-                rep_day['hour'] = rep_day.hour/24+day+1
+                day_slice = mon_slice.where(mon_slice["time.dayofweek"] == day, drop=True)
+                rep_day = day_slice.groupby("time.hour").mean(dim="time")
+                rep_day["hour"] = rep_day.hour / 24 + day + 1
                 if day == 0:
                     rep_week = rep_day
                 else:
-                    rep_week = xr.concat([rep_week,rep_day],dim='hour')
-    
-            rep_week=rep_week.rename({'hour':'dummy_time'})
-            month_stamps = np.zeros(rep_week.dummy_time.shape,dtype='<U5')
+                    rep_week = xr.concat([rep_week, rep_day], dim="hour")
+
+            rep_week = rep_week.rename({"hour": "dummy_time"})
+            month_stamps = np.zeros(rep_week.dummy_time.shape, dtype="<U5")
             month_stamps[:] = month_stamp
-            rep_week_ds['rep_week']=rep_week
-            rep_week_ds['month_stamp'] = (('dummy_time'),month_stamps)
-    
-            if seas in ['DJF','year']:
+            rep_week_ds["rep_week"] = rep_week
+            rep_week_ds["month_stamp"] = (("dummy_time"), month_stamps)
+
+            if seas in ["DJF", "year"]:
                 rep_week_full_period = rep_week_ds
             else:
-                rep_week_full_period = xr.concat([rep_week_full_period,rep_week_ds],dim='period')
-            
+                rep_week_full_period = xr.concat([rep_week_full_period, rep_week_ds], dim="period")
+
         if first:
             output_array = rep_week_full_period
             # output_array = output_array.expand_dims({'year':[0]},0)
             first = False
         else:
-            output_array = xr.concat([output_array,rep_week_full_period],dim='year')
-            
+            output_array = xr.concat([output_array, rep_week_full_period], dim="year")
+
     try:
         output_array.year
     except AttributeError:
-        output_array = output_array.expand_dims({'year':[0]},0)
-        
+        output_array = output_array.expand_dims({"year": [0]}, 0)
+
     output_array = output_array.assign(dict(year=np.array(yearkeys)))
-    # output_array.year[:] = np.array(yearkeys)  
-    
+    # output_array.year[:] = np.array(yearkeys)
+
     return output_array
->>>>>>> 1538aa14
 
 
 def _get_period_keys(resolution):
@@ -449,48 +409,37 @@
 
     """
     has_data = False
-<<<<<<< HEAD
-    ts_data = {"time": time, "seasonal": {"obs": {}, "mod": {}}, "yearly": {"obs": {}, "mod": {}}}
+
+    years = list(repw_res["seasonal"].year.values)
+    yeardict = {}
+    for year in years:
+        yeardict[f"{year}"] = {}
+
+    ts_data = {
+        "time": time,
+        "seasonal": {"obs": yeardict, "mod": yeardict},
+        "yearly": {"obs": yeardict, "mod": yeardict},
+    }
     ts_data["station_name"] = stat_name
     ts_data.update(meta_glob)
 
-    for res, repw in repw_res.items():
-        obs_vals = repw[:, 0, :, i]
-        if (np.isnan(obs_vals)).all().values:
-            continue
-        has_data = True
-        mod_vals = repw[:, 1, :, i]
-
-        period_keys = _get_period_keys(res)
-        for period_num, pk in enumerate(period_keys):
-            ts_data[res]["obs"][pk] = obs_vals.sel(period=period_num).values.tolist()
-            ts_data[res]["mod"][pk] = mod_vals.sel(period=period_num).values.tolist()
-=======
-    
-    years = list(repw_res['seasonal'].year.values)
-    yeardict = {}
-    for year in years:
-        yeardict[f'{year}'] = {}
-    
-    ts_data = {'time' : time,'seasonal' : {'obs' : yeardict,'mod' : yeardict},'yearly' : {'obs' : yeardict,'mod' : yeardict} }
-    ts_data['station_name'] = stat_name
-    ts_data.update(meta_glob)
-
-
-    for y,year in enumerate(years):
-        for res,repw in repw_res.items():
-            repw = repw.transpose('year','period','data_source','dummy_time','station_name')
-            obs_vals = repw[y,:,0, :, i]
+    for y, year in enumerate(years):
+        for res, repw in repw_res.items():
+            repw = repw.transpose("year", "period", "data_source", "dummy_time", "station_name")
+            obs_vals = repw[y, :, 0, :, i]
             if (np.isnan(obs_vals)).all().values:
                 continue
             has_data = True
-            mod_vals = repw[y,:,1, :, i]
-    
+            mod_vals = repw[y, :, 1, :, i]
+
             period_keys = _get_period_keys(res)
-            for period_num,pk in enumerate(period_keys):
-                ts_data[res]['obs'][f'{year}'][pk] = obs_vals.sel(period=period_num).values.tolist()
-                ts_data[res]['mod'][f'{year}'][pk] = mod_vals.sel(period=period_num).values.tolist()
->>>>>>> 1538aa14
+            for period_num, pk in enumerate(period_keys):
+                ts_data[res]["obs"][f"{year}"][pk] = obs_vals.sel(
+                    period=period_num
+                ).values.tolist()
+                ts_data[res]["mod"][f"{year}"][pk] = mod_vals.sel(
+                    period=period_num
+                ).values.tolist()
     return ts_data, has_data
 
 
@@ -554,16 +503,12 @@
 
     """
     ts_objs_reg = []
-<<<<<<< HEAD
     time = (np.arange(168) / 24 + 1).round(4).tolist()
-=======
-    time = (np.arange(168)/24+1).round(4).tolist()
-    
-    years = list(repw_res['seasonal'].year.values)
+
+    years = list(repw_res["seasonal"].year.values)
     yeardict = {}
     for year in years:
-        yeardict[f'{year}'] = {}
->>>>>>> 1538aa14
+        yeardict[f"{year}"] = {}
 
     if regions_how != "country":
         print("Regional diurnal cycles are only implemented for country regions, skipping...")
@@ -571,52 +516,35 @@
     else:
         for regid, regname in region_ids.items():
             ts_data = {
-<<<<<<< HEAD
                 "time": time,
-                "seasonal": {"obs": {}, "mod": {}},
-                "yearly": {"obs": {}, "mod": {}},
+                "seasonal": {"obs": yeardict, "mod": yeardict},
+                "yearly": {"obs": yeardict, "mod": yeardict},
             }
             ts_data["station_name"] = regname
             ts_data.update(meta_glob)
 
-            for res, repw in repw_res.items():
-                if regid == "WORLD":
-                    subset = repw
-                else:
-                    subset = repw.where(repw.country == regid)
-
-                avg = subset.mean(dim="station_name")
-                obs_vals = avg[:, 0, :]
-                mod_vals = avg[:, 1, :]
-
-                period_keys = _get_period_keys(res)
-                for period_num, pk in enumerate(period_keys):
-                    ts_data[res]["obs"][pk] = obs_vals.sel(period=period_num).values.tolist()
-                    ts_data[res]["mod"][pk] = mod_vals.sel(period=period_num).values.tolist()
-=======
-                'time' : time,
-                'seasonal' : {'obs' : yeardict,'mod' : yeardict},
-                'yearly' : {'obs' : yeardict,'mod' : yeardict} }
-            ts_data['station_name'] = regname
-            ts_data.update(meta_glob)
-
-            for y,year in enumerate(years):
+            for y, year in enumerate(years):
                 for res, repw in repw_res.items():
-                    repw = repw.transpose('year','period','data_source','dummy_time','station_name')
-                    if regid == 'WORLD':
+                    repw = repw.transpose(
+                        "year", "period", "data_source", "dummy_time", "station_name"
+                    )
+                    if regid == "WORLD":
                         subset = repw
                     else:
                         subset = repw.where(repw.country == regid)
-    
-                    avg = subset.mean(dim='station_name')
-                    obs_vals = avg[y,:,0,:]
-                    mod_vals = avg[y,:,1,:]
-    
+
+                    avg = subset.mean(dim="station_name")
+                    obs_vals = avg[y, :, 0, :]
+                    mod_vals = avg[y, :, 1, :]
+
                     period_keys = _get_period_keys(res)
-                    for period_num,pk in enumerate(period_keys):
-                        ts_data[res]['obs'][f'{year}'][pk] = obs_vals.sel(period=period_num).values.tolist()
-                        ts_data[res]['mod'][f'{year}'][pk] = mod_vals.sel(period=period_num).values.tolist()
->>>>>>> 1538aa14
+                    for period_num, pk in enumerate(period_keys):
+                        ts_data[res]["obs"][f"{year}"][pk] = obs_vals.sel(
+                            period=period_num
+                        ).values.tolist()
+                        ts_data[res]["mod"][f"{year}"][pk] = mod_vals.sel(
+                            period=period_num
+                        ).values.tolist()
 
             ts_objs_reg.append(ts_data)
     return ts_objs_reg
