--- conflicted
+++ resolved
@@ -12,12 +12,6 @@
 import cf_units
 from datetime import datetime
 import iris
-<<<<<<< HEAD
-from iris.experimental.equalise_cubes import equalise_attributes
-import numpy as np
-from pathlib import Path
-from traceback import format_exc
-=======
 try:
     # as of iris version 3
     from iris.util  import equalise_attributes
@@ -25,10 +19,9 @@
     # old iris version installed
     from iris.experimental.equalise_cubes import equalise_attributes
 
-from numpy import datetime64, asarray, arange
-import os
-import pandas as pd
->>>>>>> 67d6573c
+import numpy as np
+from pathlib import Path
+from traceback import format_exc
 
 from pyaerocom import const, logger
 from pyaerocom.exceptions import (NetcdfError, VariableDefinitionError,
