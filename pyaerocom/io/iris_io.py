--- conflicted
+++ resolved
@@ -35,15 +35,10 @@
 from pyaerocom.io.helpers import add_file_to_log
 from pyaerocom.io.fileconventions import FileConventionRead
 
-<<<<<<< HEAD
-def load_cubes_custom(files, var_name=None, file_convention=None,
-                      perform_fmt_checks=None):
-=======
 @filter_warnings(apply=const.FILTER_IRIS_WARNINGS,
                  categories=[UserWarning])
 def load_cubes_custom(files, var_name=None, file_convention=None,
                       perform_fmt_checks=True):
->>>>>>> b9b8ec39
     """Load multiple NetCDF files into CubeList
 
     Note
@@ -56,11 +51,7 @@
     Parameters
     ----------
     files : list
-<<<<<<< HEAD
-        list containing filepaths to all files that are supposed to be loaded.
-=======
         list of netcdf file paths
->>>>>>> b9b8ec39
     var_name : str
         name of variable to be imported from input files.
     file_convention : :obj:`FileConventionRead`, optional
@@ -68,12 +59,7 @@
         dimension definitions) is tested against definition in file name
     perform_fmt_checks : bool
         if True, additional quality checks (and corrections) are (attempted to
-<<<<<<< HEAD
-        be) performed. Defaults to None, in which case pyaerocom default is
-        used.
-=======
         be) performed.
->>>>>>> b9b8ec39
 
     Returns
     -------
@@ -85,11 +71,7 @@
     """
     cubes = []
     loaded_files = []
-<<<<<<< HEAD
-    for _file in files:
-=======
     for i, _file in enumerate(files):
->>>>>>> b9b8ec39
         try:
             cube = load_cube_custom(file=_file, var_name=var_name,
                                     file_convention=file_convention,
