#!/usr/bin/env python3
# -*- coding: utf-8 -*-
"""
Created on Mon Feb 10 13:20:04 2020

@author: eirikg
"""

import xarray as xr
import numpy as np
import os
import glob

from pyaerocom import const
from pyaerocom.exceptions import VarNotAvailableError
from pyaerocom.variable import get_emep_variables
from pyaerocom.griddeddata import GriddedData
from pyaerocom.units_helpers import implicit_to_explicit_rates, UALIASES
<<<<<<< HEAD
=======

from pyaerocom.molmasses import get_molmass
>>>>>>> 0da2c42c

def add_dataarrays(*arrs):
    """
    Add a bunch of :class:`xarray.DataArray` instances

    Parameters
    ----------
    *arrs
        input arrays (instances of :class:`xarray.DataArray` with same shape)

    Returns
    -------
    xarray.DataArray
        Added array

    """
    if not len(arrs) > 1:
        raise ValueError('Need at least 2 input arrays to add')
    result = arrs[0]
    for arr in arrs[1:]:
        result += arr
    return result


def subtract_dataarrays(*arrs):
    """
    Subtract a bunch of :class:`xarray.DataArray` instances from an array

    Parameters
    ----------
    *arrs
        input arrays (instances of :class:`xarray.DataArray` with same shape).
        Subtraction is performed with respect to the first input array.


    Returns
    -------
    xarray.DataArray
        Diff array (all additional ones are subtracted from first array)

    """
    if not len(arrs) > 1:
        raise ValueError('Need at least 2 input arrays to add')
    result = arrs[0]
    for arr in arrs[1:]:
        result -= arr
    return result

def calc_concNhno3(*arrs):
    if len(arrs)>1:
        raise ValueError('Shoul only be given 1 array')
        
    M_N = 14.006
    M_O = 15.999
    M_H = 1.007
    
    conchno3 = arrs[0]
    concNhno3 = conchno3*(M_N / (M_H + M_N + M_O * 3))
    concNhno3.attrs['units'] = 'ug N m-3'
    return concNhno3

def calc_concNno3pm10(concno3f,concno3c):
    M_N = 14.006
    M_O = 15.999
    M_H = 1.007
    
    fac = M_N / (M_N + 3*M_O)
    concno3pm10 = concno3f + concno3c
    concNno3pm10 = concno3pm10*fac
    concNno3pm10.attrs['var_name'] = 'concNno3pm10'
    concNno3pm10.attrs['units'] = 'ug N m-3'
    return concNno3pm10

def calc_concNno3pm25(concno3f,concno3c):
    M_N = 14.006
    M_O = 15.999
    M_H = 1.007
    
    fac = M_N / (M_N + 3*M_O)
    concno3pm10 = concno3f + 0.134*concno3c
    concNno3pm10 = concno3pm10*fac
    concNno3pm10.attrs['var_name'] = 'concNno3pm10'
    concNno3pm10.attrs['units'] = 'ug N m-3'
    return concNno3pm10

def calc_conNtno3(conchno3,concno3f,concno3c):
    concNhno3 = calc_concNhno3(conchno3)
    concNno3pm10 = calc_concNno3pm10(concno3f,concno3c)
    
    concNtno3 = concNhno3 + concNno3pm10
    concNtno3.attrs['units'] = 'ug N m-3'
    return concNtno3

def calc_concNnh3(*arrs):
    if len(arrs)>1:
        raise ValueError('Shoul only be given 1 array')
        
    M_N = 14.006
    M_O = 15.999
    M_H = 1.007
        
    concnh3 = arrs[0]
    concNnh3 = concnh3*(M_N / (M_H * 3 + M_N))
    concNnh3.attrs['units'] = 'ug N m-3'
    return concNnh3

def calc_concNnh4(*arrs):
    if len(arrs)>1:
        raise ValueError('Shoul only be given 1 array')
        
    M_N = 14.006
    M_O = 15.999
    M_H = 1.007
        
    concnh4 = arrs[0]
    concNnh4 = concnh4*(M_N / (M_H * 4 + M_N))
    concNnh4.attrs['units'] = 'ug N m-3'
    return concNnh4

def calc_concNtnh(concnh3,concnh4):
    concNnh3 = calc_concNnh3(concnh3)
    concNnh4 = calc_concNnh4(concnh4)
    
    concNtnh = concNnh3 + concNnh4
    concNtnh.attrs['units'] = 'ug N m-3'
    return concNtnh

def update_EC_units(concecpm25):
    concCecpm25 = concecpm25
    concCecpm25.attrs['units'] = 'ug C m-3'
    
    return concCecpm25
    
    

class ReadMscwCtm(object):
    """
    Class for reading model output from the EMEP MSC-W chemical transport model.

    Parameters
    ----------
    filepath : str
        Path to netcdf file.
    data_id : str
        string ID of model (e.g. "AATSR_SU_v4.3","CAM5.3-Oslo_CTRL2016")
    data_dir : str, optional
        Base directory of EMEP data, containing one or more netcdf files

    Attributes
    ----------
    data_id : str
        ID of model
    filename : str
        name of data file to be read.
    """
    # dictionary containing information about additionally required variables
    # for each auxiliary variable (i.e. each variable that is not provided
    # by the original data but computed on import)
    AUX_REQUIRES = {'depso4' : ['dryso4','wetso4'],
                    'concbc' : ['concbcf', 'concbcc'],
                    'concno3' : ['concno3c', 'concno3f'],
                    'concoa' : ['concoac', 'concoaf'],
                    'concpmgt25': ['concpm10', 'concpm25'],
                    'concNhno3' : ['conchno3'],
                    'concNnh3'  : ['concnh3'],
                    'concNnh4'  : ['concnh4'],
                    'concNno3pm10' : ['concno3f','concno3c'],
                    'concNno3pm25' : ['concno3f','concno3c'],
                    'concNtno3'   : ['conchno3','concno3f','concno3c'],
                    'concNtnh'    : ['concnh3','concnh4'],
                    'concsspm10'  : ['concsspm25','concssc'],
                    'concCecpm25' : ['concecpm25'],
                    }

    # Functions that are used to compute additional variables (i.e. one
    # for each variable defined in AUX_REQUIRES)
    # NOTE: these methods are supposed to work for xarray.DataArray instances
    # not iris.cube.Cube instance
    AUX_FUNS = {'depso4' : add_dataarrays,
                'concbc' : add_dataarrays,
                'concno3' : add_dataarrays,
                'conctno3' : add_dataarrays,
                'concoa' : add_dataarrays,
                'concpmgt25': subtract_dataarrays,
                'concNhno3':calc_concNhno3,
                'concNnh3' : calc_concNnh3,
                'concNnh4' : calc_concNnh4,
                'concNno3pm10' : calc_concNno3pm10,
                'concNno3pm25' : calc_concNno3pm25,
                'concNtno3'    : calc_conNtno3,
                'concNtnh'     : calc_concNtnh,
                'concsspm10'   : add_dataarrays,
                'concCecpm25'  : update_EC_units,
                }

    #: supported filename masks, placeholder is for frequencies
    FILE_MASKS = ['Base_*.nc']

    #: frequencies encoded in filenames
    FREQ_CODES = {
        'hour'    : 'hourly',
        'day'     : 'daily',
        'month'   : 'monthly',
        'fullrun' : 'yearly',

    }

    DEFAULT_FILE_NAME = 'Base_day.nc'

    def __init__(self, filepath=None, data_id=None, data_dir=None):
        self._data_dir = None
        # opened dataset (for performance boost), will be reset if data_dir is
        # changed
        self._filename = None
        self._filedata = None

        self._file_mask = None
        self._files = None

        self.var_map = get_emep_variables()

        data_dir, filename, data_id = self._eval_input(filepath, data_id,
                                                       data_dir)
        self.data_id = data_id
        if data_dir is not None:
            self.data_dir = data_dir

        if filename is None:
            filename = self.DEFAULT_FILE_NAME

        self.filename = filename

    def _eval_input(self, filepath, data_id, data_dir):
        """
        Evaluate input (helper method for __init__)

        Note, this method does not change the associated class attributes, it
        just does some sanity checking on what the user inputs.

        Parameters
        ----------
        filepath : str, optional
            path to file to be read
        data_id : str, optional
            ID of dataset
        data_dir : str, optional
            directory containing EMEP data files

        Raises
        ------
        FileNotFoundError
            if any of input data_dir or filepath are provided but do not exist
        ValueError
            if any of input data_dir or filepath are provided but are not
            a directory or file, respectively.

        Returns
        -------
        tuple
            3-element tuple containing (potentially updated / inferred values of):

                - `data_dir`
                - `filename`
                - `data_id`

        """
        filename = None
        if filepath is not None:
            if not isinstance(filepath, str) or not os.path.exists(filepath):
                raise FileNotFoundError(f'{filepath}')
            if os.path.isdir(filepath):
                raise ValueError(f'{filepath} is a directory, please use data_dir')
            data_dir,filename = os.path.split(filepath)

        if data_dir is not None:
            if not isinstance(data_dir, str) or not os.path.exists(data_dir):
                raise FileNotFoundError(f'{data_dir}')
            if not os.path.isdir(data_dir):
                raise ValueError(f'{data_dir} is not a directory')
        if data_id is None and data_dir is not None:
            data_id = data_dir.split(os.sep)[-1]
        return (data_dir,filename,data_id)

    @property
    def data_dir(self):
        """
        Directory containing netcdf files
        """
        return self._data_dir

    @data_dir.setter
    def data_dir(self, val):
        if not os.path.isdir(val):
            raise FileNotFoundError(val)
        mask, filelist = self._check_files_in_data_dir(val)
        self._file_mask = mask
        self._files = filelist
        self._data_dir = val
        self._filedata = None

    @property
    def filename(self):
        """
        Name of netcdf file
        """
        return self._filename

    @filename.setter
    def filename(self, val):
        """
        Name of netcdf file
        """
        if not isinstance(val, str):
            raise ValueError('need str')
        elif val == self._filename:
            return
        self._filename = val
        self._filedata = None

    @property
    def filepath(self):
        """
        Path to data file
        """
        if self.data_dir is None:
            raise AttributeError('need data_dir to be set in data')
        return os.path.join(self.data_dir, self.filename)

    @filepath.setter
    def filepath(self, value):
        ddir, fname = os.path.split(value)
        self.data_dir = ddir
        self.filename = fname

    @property
    def filedata(self):
        """
        Loaded netcdf file (:class:`xarray.Dataset`)
        """
        if self._filedata is None:
            self.open_file()
        return self._filedata

    def _check_files_in_data_dir(self, data_dir):
        """
        Check for data files in input data directory

        Parameters
        ----------
        data_dir : str
            directory to be searched.

        Raises
        ------
        FileNotFoundError
            if no EMEP files can be identified

        Returns
        -------
        str
            file mask used (is identified automatically based on
            :attr:`FILE_MASKS`)
        list
            list of file matches

        """

        for fmask in self.FILE_MASKS:
            matches = glob.glob(f'{data_dir}/{fmask}')
            if len(matches) > 0:
                return fmask, matches
        raise FileNotFoundError(
            f'No valid model files could be found in {data_dir} for any of the '
            f'supported file masks: {self.FILE_MASKS}')

    @property
    def ts_type(self):
        """
        Frequency of time dimension of current data file

        Raises
        ------
        AttributeError
            if :attr:`filename` is not set.

        Returns
        -------
        str
            current ts_type.

        """
        return self.ts_type_from_filename(self.filename)

    @property
    def ts_types(self):
        """
        List of available frequencies

        Raises
        ------
        AttributeError
            if :attr:`data_dir` is not set.

        Returns
        -------
        list
            list of available frequencies

        """
        if not isinstance(self._files, list):
            raise AttributeError('please set data_dir first')
        tsts = []
        for file in self._files:
            tsts.append(self.ts_type_from_filename(file))
        return tsts

    @property
    def years_avail(self):
        """
        Years available in loaded dataset
        """
        data = self.filedata
        years = data.time.dt.year.values
        years = list(np.unique(years))
        return sorted(years)

    @property
    def vars_provided(self):
        """Variables provided by this dataset"""
        return list(self.var_map) + list(self.AUX_REQUIRES)

    def open_file(self):
        """
        Open current netcdf file

        Returns
        -------
        xarray.Dataset

        """
        fp = self.filepath
        const.print_log.info(f'Opening {fp}')

        ds = xr.open_dataset(fp)
        self._filedata = ds
        return ds

    def __repr__(self):
        return self.__str__()

    def __str__(self):
        return 'ReadMscwCtm'


    def has_var(self, var_name):
        """Check if variable is supported

        Parameters
        ----------
        var_name : str
            variable to be checked

        Returns
        -------
        bool
        """
        avail = self.vars_provided
        if var_name in avail or const.VARS[var_name].var_name_aerocom in avail:
            return True
        return False

    def ts_type_from_filename(self, filename):
        """
        Get ts_type from filename

        Parameters
        ----------
        filename : str

        Raises
        ------
        ValueError
            if ts_type cannot be inferred from filename.

        Returns
        -------
        tstype : str
        """
        filename = os.path.basename(filename)
        for substr, tstype in self.FREQ_CODES.items():
            if substr in filename:
                return tstype
        raise ValueError(f'Failed to retrieve ts_type from filename {filename}')

    def filename_from_ts_type(self, ts_type):
        """
        Infer file name of data based on input ts_type

        Parameters
        ----------
        ts_type : str
            desired time freq of data

        Raises
        ------
        ValueError
            If no file could be inferred.

        Returns
        -------
        fname : str
            Name of data file inferred based on current file mask and input
            freq.

        """
        mask = self._file_mask
        for substr, tst in self.FREQ_CODES.items():
            if tst == ts_type:
                fname = mask.replace('*', substr)
                return fname
        raise ValueError('failed to infer filename from input ts_type={ts_type}')

    def _compute_var(self, var_name_aerocom, ts_type):
        """Compute auxiliary variable

        Like :func:`read_var` but for auxiliary variables
        (cf. AUX_REQUIRES)

        Parameters
        ----------
        var_name : str
            variable that are supposed to be read
        ts_type : str
            string specifying temporal resolution.

        Returns
        -------
        GriddedData
            loaded data object
        """

        temp_arrs = []
        req = self.AUX_REQUIRES[var_name_aerocom]
        aux_func = self.AUX_FUNS[var_name_aerocom]
        const.print_log.info(
                f'computing {var_name_aerocom} from {req} using {aux_func}'
                )
        for aux_var in self.AUX_REQUIRES[var_name_aerocom]:
            arr = self._load_var(aux_var, ts_type)
            temp_arrs.append(arr)

        return aux_func(*temp_arrs)

    def _load_var(self, var_name_aerocom, ts_type):
        """
        Load variable data as :class:`xarray.DataArray`.

        This combines both, variables that can be read directly and auxiliary
        variables that are computed.

        Parameters
        ----------
        var_name_aerocom : str
            variable name
        ts_type : str
            desired frequency

        Raises
        ------
        VarNotAvailableError
            if input variable is not available

        Returns
        -------
        xarray.DataArray
            loaded data

        """
        if var_name_aerocom in self.var_map: #can be read
            return self._read_var_from_file(var_name_aerocom, ts_type)
        elif var_name_aerocom in self.AUX_REQUIRES:
            return self._compute_var(var_name_aerocom, ts_type)
        raise VarNotAvailableError('Variable {var_name} is not supported')

    def read_var(self, var_name, ts_type=None, **kwargs):
        """Load data for given variable.

        Parameters
        ----------
        var_name : str
            Variable to be read
        ts_type : str
            Temporal resolution of data to read. Supported are
            "hourly", "daily", "monthly" , "yearly".

        Returns
        -------
        GriddedData
        """
        if not self.has_var(var_name):
            raise VarNotAvailableError(var_name)
        var = const.VARS[var_name]
        var_name_aerocom = var.var_name_aerocom

        if self.data_dir is None:
            raise ValueError('data_dir must be set before reading.')
        elif self.filename is None and ts_type is None:
            raise ValueError('please specify ts_type')
        elif ts_type is not None:
            #filename and ts_type are set. update filename if ts_type suggests
            #that current file has different resolution
            self.filename = self.filename_from_ts_type(ts_type)

        ts_type = self.ts_type

        arr = self._load_var(var_name_aerocom, ts_type)
        if arr.units in UALIASES:
            arr.attrs['units'] = UALIASES[arr.units]
        try:
            cube = arr.to_iris()
        except MemoryError as e:
            raise NotImplementedError(f'BAAAM: {e}')

        if ts_type == 'hourly':
            cube.coord('time').convert_units('hours since 1900-01-01')
        gridded = GriddedData(cube, var_name=var_name_aerocom,
                              ts_type=ts_type, check_unit=False,
                              convert_unit_on_init=False)

        #!obsolete
        #if var.is_deposition:
        #    implicit_to_explicit_rates(gridded, ts_type)

        # At this point a GriddedData object with name gridded should exist

        gridded.metadata['data_id'] = self.data_id
        gridded.metadata['from_files'] = self.filepath

        # Remove unneccessary metadata. Better way to do this?
        for metadata in ['current_date_first', 'current_date_last']:
            if metadata in gridded.metadata.keys():
                del(gridded.metadata[metadata])
        return gridded

    def _read_var_from_file(self, var_name_aerocom, ts_type):
        """
        Read variable data from file as :class:`xarray.DataArray`.

        See also :func:`_load_var`

        Parameters
        ----------
        var_name_aerocom : str
            variable name
        ts_type : str
            desired frequency

        Raises
        ------
        VarNotAvailableError
            if input variable is not available

        Returns
        -------
        xarray.DataArray
            loaded data

        """
        emep_var = self.var_map[var_name_aerocom]
        try:
            data = self.filedata[emep_var]
        except KeyError:
            raise VarNotAvailableError(
                f'{var_name_aerocom} ({emep_var}) not available in {self.filename}')
        data.attrs['long_name'] = var_name_aerocom
        data.time.attrs['long_name'] = 'time'
        data.time.attrs['standard_name'] = 'time'
        prefix = emep_var.split('_')[0]
        data.attrs['units'] = self.preprocess_units(data.units, prefix)
        return data

    @staticmethod
    def preprocess_units(units, prefix):
        """
        Update units for certain variables

        Parameters
        ----------
        units : str
            Current unit of data
        prefix : str, optional
            Variable prefix (e.g. AOD, AbsCoeff).

        Returns
        -------
        str
            updated unit (where applicable)

        """
        if units == '' and prefix == 'AOD': #
            return '1'
        elif units == '' and prefix == 'AbsCoef':
            return 'm-1'
        else:
            return units 

class ReadEMEP(ReadMscwCtm):
    """Old name of :class:`ReadMscwCtm`."""

    def __init__(self, *args, **kwargs):
        super().__init__(*args, **kwargs)
        print("You are using a deprecated name ReadEMEP for class ReadMscwCtm")




if __name__ == '__main__': # pragma: no cover

    EMEP_DIR = '/lustre/storeB/project/fou/kl/emep/ModelRuns/2020_REPORTING/EMEP01_rv4_35_2018_emepCRef2_XtraOut/'

    fname = 'Base_month.nc'

    fp = EMEP_DIR + fname

    reader = ReadMscwCtm(data_dir=EMEP_DIR)#+'Base_month.nc')


    # Read variable that uses AUX_FUNS
    data = reader.read_var('concno3', ts_type='daily')<|MERGE_RESOLUTION|>--- conflicted
+++ resolved
@@ -16,11 +16,8 @@
 from pyaerocom.variable import get_emep_variables
 from pyaerocom.griddeddata import GriddedData
 from pyaerocom.units_helpers import implicit_to_explicit_rates, UALIASES
-<<<<<<< HEAD
-=======
 
 from pyaerocom.molmasses import get_molmass
->>>>>>> 0da2c42c
 
 def add_dataarrays(*arrs):
     """
