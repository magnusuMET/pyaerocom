from __future__ import annotations

from datetime import date, datetime
from pathlib import Path
import os
from pyaerocom.griddeddata import GriddedData

import xarray as xr

from .models import ModelName
from pyaerocom.units_helpers import UALIASES


<<<<<<< HEAD
DATA_FOLDER_PATH = Path("/home/kristersk/lustre/storeB/project/fou/kl/CAMS2_83/test_data")

def find_model_path(model: str | ModelName, date: str | date | datetime) -> Path:
    if not isinstance(model, ModelName):
        model = ModelName[model]
    if isinstance(date, str):
        date = datetime.strptime(date, "%Y%m%d")
    return DATA_FOLDER_PATH / f"{date:%Y-%m-%d}-{model}-all-species.nc"
=======

def find_model_path(model: str | ModelName, date: date | datetime) -> Path:
    raise NotImplementedError()



class ReadCAMS2_83:
    FREQ_CODES = {
        "hour": "hourly",
        "day": "daily",
        "month": "monthly",
        "fullrun": "yearly",
    }

    REVERSE_FREQ_CODES = {
        "hourly": "hour",
        "daily": "day",
        "monthly": "month",
        "yearly": "fullrun",
    }


    def __init__(self, data_id: str | None = None, data_dir: str | Path | None = None) -> None:
        self._filedata = None
        self._filepaths = None
        self._data_dir = None

        if data_dir is not None:
            if not isinstance(data_dir, str) or not os.path.exists(data_dir):
                raise FileNotFoundError(f"{data_dir}")

            self.data_dir = data_dir

        self.data_id = data_id



    @property
    def data_dir(self) -> list[str | Path]:
        """
        Directory containing netcdf files
        """
        if self._data_dir is None:
            raise AttributeError(f"data_dir needs to be set before accessing")
        return self._data_dir

    @data_dir.setter
    def data_dir(self, val):
        if val is None:
            raise ValueError(f"Data dir {val} needs to be a dictionary or a file")
        if not os.path.isdir(val):
            raise FileNotFoundError(val)
        self._data_dir = val
        self._filedata = None
        

    @property
    def filepaths(self) -> list[str | Path]:
        """
        Path to data file
        """
        if self.data_dir is None and self._filepaths is None:
            raise AttributeError("data_dir or filepaths needs to be set before accessing")

        self._filepaths = find_model_path()
        return self._filepaths

    @filepaths.setter
    def filepaths(self, value: list[str | Path]):
        if not isinstance(value, list):
            raise ValueError("needs to be list of strings")
        self._filepaths = value


    @property
    def filedata(self) -> list[xr.Dataset]:
        """
        Loaded netcdf file (:class:`xarray.Dataset`)
        """
        if self._filedata is None:
            self.open_file()
        return self._filedata


    @property
    def model(self) -> str:
        if self._model is None:
            raise ValueError(f"Model not set")
        return self._model

    @model.setter
    def model(self, val: str | ModelName):
        if isinstance(val, str):
            if val not in ModelName.value:
                raise ValueError(f"{val} not a valid model")
            self._model = val
        elif isinstance(val, ModelName):
            if val not in ModelName.name:
                raise ValueError(f"{val} not a valid model")
            self._model = ModelName[val]
        else:
            raise TypeError(f"{val} needs to be string of ModelName")
    


    def _load_var(self, var_name_aerocom: str, ts_type: str) -> xr.DataArray:
        """
        Load variable data as :class:`xarray.DataArray`.

        This combines both, variables that can be read directly and auxiliary
        variables that are computed.

        Parameters
        ----------
        var_name_aerocom : str
            variable name
        ts_type : str
            desired frequency

        Raises
        ------
        VarNotAvailableError
            if input variable is not available

        Returns
        -------
        xarray.DataArray
            loaded data

        """
        raise NotImplementedError

    def open_file(self) -> xr.Dataset:
        """
        Opens the data set for the current model

        Returns
        -------
        dict(xarray.Dataset)
            Dict with years as keys and Datasets as items

        """
        ds = xr.open_mfdataset(self.filepaths)
        self._filedata = ds

        return ds
        

    def read_var(self, var_name: str, ts_type: str | None = None, **kwargs) -> GriddedData:
        """Load data for given variable.

        Parameters
        ----------
        var_name : str
            Variable to be read
        ts_type : str
            Temporal resolution of data to read. Supported are
            "hourly", "daily", "monthly" , "yearly".

        Returns
        -------
        GriddedData
        """
        raise NotImplementedError
>>>>>>> 3a200e78
<|MERGE_RESOLUTION|>--- conflicted
+++ resolved
@@ -11,7 +11,6 @@
 from pyaerocom.units_helpers import UALIASES
 
 
-<<<<<<< HEAD
 DATA_FOLDER_PATH = Path("/home/kristersk/lustre/storeB/project/fou/kl/CAMS2_83/test_data")
 
 def find_model_path(model: str | ModelName, date: str | date | datetime) -> Path:
@@ -20,10 +19,8 @@
     if isinstance(date, str):
         date = datetime.strptime(date, "%Y%m%d")
     return DATA_FOLDER_PATH / f"{date:%Y-%m-%d}-{model}-all-species.nc"
-=======
 
-def find_model_path(model: str | ModelName, date: date | datetime) -> Path:
-    raise NotImplementedError()
+
 
 
 
@@ -185,4 +182,3 @@
         GriddedData
         """
         raise NotImplementedError
->>>>>>> 3a200e78
