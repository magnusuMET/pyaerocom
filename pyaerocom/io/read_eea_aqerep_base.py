--- conflicted
+++ resolved
@@ -576,14 +576,8 @@
 
         # returns a dict with country codes as keys and the country names as value
         _country_dict = get_country_name_from_iso()
-<<<<<<< HEAD
-        const.print_log.info("Reading files...")
-        for i in tqdm(range(len(files)), disable=const.QUITE):
-            _file = files[i]
-=======
         logger.info("Reading files...")
         for _file in tqdm(files, disable=const.QUIET):
->>>>>>> 5db2b6dd
             try:
                 station_data = self.read_file(_file, var_name=var_name)
             except EEAv2FileError:
