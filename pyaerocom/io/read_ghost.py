# -*- coding: utf-8 -*-
# this file is part of the pyaerocom package
# Copyright (C) 2018 met.no
# Contact information:
# Norwegian Meteorological Institute
# Box 43 Blindern
# 0313 OSLO
# NORWAY
# Author: Jonas Gliss
# E-mail: jonasg@met.no
# License: https://github.com/metno/pyaerocom/blob/master/LICENSE
# This program is free software; you can redistribute it and/or modify
# it under the terms of the GNU General Public License as published by
# the Free Software Foundation; either version 3 of the License, or
# (at your option) any later version.
# This program is distributed in the hope that it will be useful,
# but WITHOUT ANY WARRANTY; without even the implied warranty of
# MERCHANTABILITY or FITNESS FOR A PARTICULAR PURPOSE. See the
# GNU General Public License for more details.
# You should have received a copy of the GNU General Public License
# along with this program; if not, write to the Free Software
# Foundation, Inc., 51 Franklin Street, Fifth Floor, Boston,
# MA 02110-1301, USA
import glob
import os
import numpy as np
import pandas as pd
import xarray as xr

import pyaerocom as pya
from pyaerocom import const
from pyaerocom.mathutils import vmrx_to_concx
from pyaerocom.ungriddeddata import UngriddedData
from pyaerocom.io.ghost_meta_keys import GHOST_META_KEYS
from pyaerocom.io.readungriddedbase import ReadUngriddedBase
from pyaerocom.helpers import varlist_aerocom
from pyaerocom.time_config import TS_TYPES
from pyaerocom.molmasses import get_molmass
import cf_units

def _vmr_to_conc_ghost_stats(data, mconcvar, vmrvar):
    mmol_air = get_molmass('air_dry')
    for stat in data:
        vmrdata = stat[vmrvar]
        meta = stat['meta']
        p = meta['network_provided_volume_standard_pressure']
        T = meta['network_provided_volume_standard_temperature']
        mmol_var = get_molmass(vmrvar)
        unit_var = meta['var_info'][vmrvar]['units']
        to_unit = const.VARS[mconcvar].units
        conc = vmrx_to_concx(vmrdata,
                             p_pascal=p,
                             T_kelvin=T,
                             mmol_var=mmol_var,
                             vmr_unit=unit_var,
                             to_unit=to_unit)
        stat[mconcvar] = conc
        vi = {}
        vi.update(meta['var_info'][vmrvar])
        vi['computed'] = True
        vi['units'] = to_unit
        meta['var_info'][mconcvar] = vi

    return data

class ReadGhost(ReadUngriddedBase):
    """Reading interface for GHOST data

    First version of GHOST reading class for reading in pyaerocom

    Note
    ----
    This class inherits from the metaclass template `ReadUngriddedBase`.
    Please have a look at that and make sure you understand the idea behind
    it.

    TODO
    ----
    - Revise after file format is finalised as there may be ways to make it
    more efficient. E.g. if files remain single variable, the read_file
    method does not need to be able to handle multiple variables. Also the
    chunk extension check in read could be done then before looping over
    all sites, etc..
    - Test if evaluation of flags works properly.
    - Translate default metadata names (e.g. measuring_instrument_name ->
    instrument_name, check class StationMetaData in pyaerocom/metastandards.py)
    - Translate variable names and make sure to read them in the correct unit
    (e.g. sconco3 [mmol mmol-1] -> conco3 [ug m-3], cf.
    pyaerocom/data/variables.ini).
    - Check with Dene and agree on, e.g. 10 sites, and compare time series data
    for each variable, both with and without removal of invalid measurements
    using default qa flags specified in attr. DEFAULT_FLAGS_INVALID.
    - Investigate data from a few sites that is also available in EBAS database
    and compare timeseries.
    - Write a few tests (e.g. mean value at site X, variable Y for a certain
    time interval)
    - We need a strategy how to handle caching of `UngriddedData` instances
    in :class:`ReadUngridded` for different combinations of QA flags (since
    they are evaluated during reading).

    Information about data quality(Email from D. Bowdalo 2.3.2020)
    --------------------------------------------------------------
    Inside is hourly and daily resolution data for O3, NO, NO2, CO, SO2, PM2.5
    and PM10 for 2018 and 2019.

    The data is a mesh of the EEA E1a (validated)/E2a (UTD) data streams.
    Almost all of the 2018 data is from the E1a stream and all of the 2019 is
    from the E2a stream.
    These can be entirely separated out using the QA code 4 ('Not Maximum
    Data Quality Level’), for which all data from the E2a stream is flagged
    with.

    Additionally I put the QA code 5 ('Preliminary Data’) in my list of
    default QA codes to screen by Jonas, but you may wish to remove this as a
    lot of the 2019 E2a data is flagged by EEA as preliminary, and therefore
    flagged by my processing accordingly.
    """
<<<<<<< HEAD
    
    __version__ = '0.0.10'
=======
    __version__ = '0.0.11'
>>>>>>> f079a6c6

    _FILEMASK = '*.nc'

    DATA_ID = 'GHOST.EEA.daily'

    SUPPORTED_DATASETS = ['GHOST.EEA.monthly',
                          'GHOST.EEA.hourly',
                          'GHOST.EEA.daily',
                          'GHOST.EBAS.monthly',
                          'GHOST.EBAS.hourly',
                          'GHOST.EBAS.daily',]

    TS_TYPES = {'GHOST.EEA.monthly'   : 'monthly',
                'GHOST.EEA.hourly'   : 'hourly',
                'GHOST.EEA.daily'    : 'daily',
                'GHOST.EBAS.monthly'   : 'monthly',
                'GHOST.EBAS.hourly'   : 'hourly',
                'GHOST.EBAS.daily'    : 'daily'}

    META_KEYS = GHOST_META_KEYS

    FLAG_VARS = ['flag', 'qa']

    FLAG_DIMNAMES = {'qa'   : 'N_qa_codes',
                     'flag' : 'N_flag_codes'}

    #: these need to be output variables in AeroCom convention (cf. file
    #: pyaerocom/data/variables.ini). See also :attr:`VARNAMES_DATA` for a
    #: mapping of variable names used in GHOST
    VARS_TO_READ = ['concpm10','concpm10al', 'concpm10as', 'concpm25','concpm1','conccl', 'concso4','vmrco', 'vmrno',
                    'vmrno2', 'vmro3', 'vmrso2',]

    #: dictionary mapping GHOST variable names to AeroCom variable names
    VARNAMES_DATA = {'concpm10'  : 'pm10',
                     'concpm10al': 'pm10al',
                     'concpm10as': 'pm10as',
                     'concpm25'  : 'pm2p5',
                     'concpm1'   : 'pm1',
                     'conccl'    : 'sconccl',
                     'concso4'   : 'sconcso4',
                     'vmrco'     : 'sconcco',
                     'vmrno'     : 'sconcno',
                     'vmrno2'    : 'sconcno2',
                     'vmro3'     : 'sconco3',
                     'vmrso2'    : 'sconcso2',
                     }

    AUX_REQUIRES = {'concco'    :  ['vmrco'],
                    'concno'    :  ['vmrno'],
                    'concno2'   :  ['vmrno2'],
                    'conco3'    :  ['vmro3'],
                    'concso2'   :  ['vmrso2']}

    AUX_FUNS = {
        'concco'    : _vmr_to_conc_ghost_stats,
        'concno'    : _vmr_to_conc_ghost_stats,
        'concno2'   : _vmr_to_conc_ghost_stats,
        'conco3'    : _vmr_to_conc_ghost_stats,
        'concso2'   : _vmr_to_conc_ghost_stats}

    CONVERT_UNITS_META = {
        'network_provided_volume_standard_pressure' : 'Pa',
    }

    # This is the default list of flags that mark bad / invalid data, as
    # provided by Dene: [0, 1, 2, 3, 6, 20, 21, 22, 72, 75, 82, 83, 90, 91,
    #92, 105 (removed), 110, 111, 112, 113, 115, 132, 133]

    #: Default flags used to invalidate data points (these may be either from
    #: provided flag or qa variable, or both, currently only from qa variable)
    DEFAULT_FLAGS_INVALID = {'qa' : np.asarray([[0, 1, 2, 3, 6, 20, 21, 22, 72,
                                                 75, 82, 83, 90, 91, 92, 110,
                                                 111, 112, 113, 115, 132, 133]]),
                             'flag' : None}

    @property
    def PROVIDES_VARIABLES(self):
        """
        list of variable names that can be retrieved through this interface
        """
        return self.VARS_TO_READ + list(self.AUX_FUNS)

    @property
    def DEFAULT_VARS(self):
        """
        list of default variables to retrieve
        """
        return self.PROVIDES_VARIABLES

    @property
    def var_names_data_inv(self):
        """
        Inverted version of dictionary :attr:`VARNAMES_DATA`
        """
        try:
            return self._var_names_inv
        except AttributeError:
            self._var_names_inv ={v: k for k, v in self.VARNAMES_DATA.items()}
            return self._var_names_inv

    @property
    def TS_TYPE(self):
        """
        Default implementation of string for temporal resolution
        """
        try:
            return self.TS_TYPES[self.data_id]
        except KeyError:
            try:
                return self._ts_type_from_data_id()
            except:
                return 'undefined'

    def get_file_list(self, vars_to_read=None, pattern=None):
        """
        Retrieve a list of files to read based on input variable names

        Parameters
        ----------
        vars_to_read : str, optional
            list of variables to be imported. If None, use The default is None.
        pattern : TYPE, optional
            DESCRIPTION. The default is None.

        Raises
        ------
        ValueError
            If no files can be found for any of the input variables.

        Returns
        -------
        list
            list with file paths

        """
        if vars_to_read is None:
            vars_to_read =  self.PROVIDES_VARIABLES
        elif isinstance(vars_to_read, str):
            vars_to_read = [vars_to_read]

        if pattern is None:
            pattern = self._FILEMASK

        files = []
        for var in vars_to_read:
            if var in self.VARNAMES_DATA:
                # make sure to check for right variable, user may use either
                # AeroCom variable name or GHOST variable name
                var = self.VARNAMES_DATA[var]

            _dir = os.path.join(self.DATASET_PATH, var)
            _files = glob.glob('{}/{}'.format(_dir, pattern))
            if len(_files) == 0:
                raise ValueError('Could not find any data files for '
                                 'variable {}'.format(var))
            files.extend(_files)

        self.files = sorted(files)
        return self.files

    def get_meta_filename(self, filename):
        """Extract metadata from data filename

        Parameters
        ----------
        filename : str
            data file path or name.

        Returns
        -------
        dict
            dictionary containing var_name, start and stop, and eventually
            also frequency (ts_type)
        """
        var, time = os.path.basename(filename).split('.nc')[0].split('_')

        per = pd.Period(freq='M', year=int(time[:4]), month=int(time[-2:]))
        return dict(var_name=var, start=per.start_time,
                    stop=per.end_time)

    @staticmethod
    def _eval_flags_slice(slc, invalid_flags):
        """
        Compare a flag slice of a data point with input flags marking invalid

        Returns
        -------
        bool
            True, if data point is valid, else False
        """
        if len(np.intersect1d(slc, invalid_flags)) == 0:
            return True
        return False

    def _ts_type_from_data_id(self):
        if '.' in self.data_id:
            ts_type = self.data_id.split('.')[-1]
            if ts_type in TS_TYPES:
                self.TS_TYPES[self.data_id] = ts_type
                return ts_type
        raise AttributeError('Failed to retrieve ts_type from data_id')

    def _eval_flags(self, vardata, invalidate_flags, ds):
        valid = np.ones_like(vardata).astype(bool)
        for flagvar in self.FLAG_VARS:
            # check if this flag variable is in input dictionary
            if flagvar in invalidate_flags:
                invalidate = invalidate_flags[flagvar]
                if invalidate is None:
                    continue
                flags = ds[flagvar]
                slice_dim = flags.dims.index(self.FLAG_DIMNAMES[flagvar])

                valid *= np.apply_along_axis(self._eval_flags_slice,
                                             slice_dim, flags.values,
                                             invalidate)
        invalid = ~valid
        return invalid

    def read_file(self, filename, var_to_read=None, invalidate_flags=None,
                  var_to_write=None):
        """Read GHOST NetCDF data file

        Parameters
        ----------
        filename : str
            absolute path to filename to read
        var_name : str, optional
            name of variable to be read, if None, it is inferred from filename

        Returns
        -------
        list
            list of loaded `StationData` objects (dict-like data objects)

        """
        if invalidate_flags is None:
            invalidate_flags = self.DEFAULT_FLAGS_INVALID

        if var_to_read is None:
            var_to_read = self.get_meta_filename(filename)['var_name']
        elif var_to_read in self.VARNAMES_DATA:
            if var_to_write is None:
                var_to_read, var_to_write = self.VARNAMES_DATA[var_to_read], var_to_read
            else:
                var_to_read = self.VARNAMES_DATA[var_to_read]

        if var_to_write is None:
            var_to_write = self.var_names_data_inv[var_to_read]

        ds = xr.open_dataset(filename)

        if not all(x in ds.dims for x in ['station', 'time']):
            raise AttributeError('Missing dimensions')
        if not 'station_name' in ds:
            raise AttributeError('No variable station_name found')

        stats = []

        # get all station metadata values as numpy arrays, since xarray isel,
        # __getitem__, __getattr__ are slow... this can probably be solved
        # more elegantly
        meta_glob = {}
        for meta_key in self.META_KEYS:
            try:
                meta_glob[meta_key] = ds[meta_key].values
            except KeyError:
                const.print_log.warning('No such metadata key in GHOST data file: '
                                     '{}'.format(os.path.basename(filename)))

        for meta_key, to_unit in self.CONVERT_UNITS_META.items():
            from_unit = ds[meta_key].attrs['units']

            if from_unit != to_unit:
                cfac = cf_units.Unit(from_unit).convert(1, to_unit)
                meta_glob[meta_key] *= cfac

        tvals = ds['time'].values

        vardata = ds[var_to_read] #DataArray
        varinfo = vardata.attrs

        # ToDo: it is important that station comes first since we use numpy
        # indexing below and not xarray.isel or similar, due to performance
        # issues. This may need to be updated in case of profile data.
        assert vardata.dims == ('station', 'time')
        data_np = vardata.values

        # evaluate flags
        invalid = self._eval_flags(vardata, invalidate_flags, ds)

        for idx in ds.station.values:

            stat = {}
            meta = pya.metastandards.StationMetaData()
            meta['ts_type'] = self.TS_TYPE
            stat['time'] = tvals
            stat['meta'] = meta
            meta['var_info'] = {}

            for meta_key, vals in meta_glob.items():
                meta[meta_key] = vals[idx]

            #vardata = subset[var_name]
            stat[var_to_write] = data_np[idx]

            meta['var_info'][var_to_write] = {}
            meta['var_info'][var_to_write].update(varinfo)

            # import flagdata (2D array with time and flag dimensions)
            #invalid = self._eval_flags(vardata, invalidate_flags)
            stat['data_flagged'] = {}
            stat['data_flagged'][var_to_write] = invalid[idx]
            stats.append(stat)

        return stats

    def _add_flags_var_to_compute(self, statlist_from_file, var_to_compute):
        for stat in statlist_from_file:
            for i, req in enumerate(self.AUX_REQUIRES[var_to_compute]):
                flags = stat['data_flagged'][req]
                if i == 0:
                    # pointer (safes computation time in case only one variable
                    # is required, i.e. the same flags can be used)
                    stat['data_flagged'][var_to_compute] = flags
                else:
                    const.print_log.warning('THIS HAS NOT BEEN TESTED AND IS '
                                            'SHOULD CURRENTLY NOT BE ABLE '
                                            'TO BE REACHED.')
                    current = stat['data_flagged'][var_to_compute].copy()
                    updated = np.logical_or(current, flags)
                    stat['data_flagged'][var_to_compute] = updated
        return statlist_from_file

    def compute_additional_vars(self, statlist_from_file, vars_to_compute):
        vars_added = []
        for var in vars_to_compute:
            first_stat = statlist_from_file[0]
            can_compute = True
            requires = self.AUX_REQUIRES[var]
            for req in requires:
                if not req in first_stat:
                    can_compute = False
            if can_compute:
                # this will add the variable data to each station data in
                # statlist_from_file
                statlist_from_file = self.AUX_FUNS[var](statlist_from_file, var,
                                             *requires)
                statlist_from_file = self._add_flags_var_to_compute(
                    statlist_from_file, var)

                if not var in vars_added:
                    vars_added.append(var)
        return (statlist_from_file, vars_added)

    def read(self, vars_to_retrieve=None, files=None, first_file=None,
             last_file=None, pattern=None, check_time=True, **kwargs):
        """Read data files into `UngriddedData` object

        Parameters
        ----------
        vars_to_retrieve : :obj:`list` or similar, optional,
            list containing variable IDs that are supposed to be read. If None,
            all variables in :attr:`PROVIDES_VARIABLES` are loaded
        files : :obj:`list`, optional
            list of files to be read. If None, then the file list is used that
            is returned on :func:`get_file_list`.
        first_file : :obj:`int`, optional
            index of first file in file list to read. If None, the very first
            file in the list is used
        last_file : :obj:`int`, optional
            index of last file in list to read. If None, the very last file
            in the list is used
         file_pattern : str, optional
            string pattern for file search (cf :func:`get_file_list`)

        Returns
        -------
        UngriddedData
            data object
        """
        if vars_to_retrieve is None:
            vars_to_retrieve = self.DEFAULT_VARS
        elif isinstance(vars_to_retrieve, str):
            vars_to_retrieve = [vars_to_retrieve]

        # make sure to use AeroCom variable names in output data
        vars_to_retrieve = varlist_aerocom(vars_to_retrieve)

        vars_to_read, vars_to_compute = self.check_vars_to_retrieve(vars_to_retrieve)

        if files is None:
            files = self.get_file_list(vars_to_read, pattern=pattern)
        elif isinstance(files, str):
            files = [files]

        if first_file is None:
            first_file = 0
        if last_file is None:
            last_file = len(files)

        files = files[first_file:last_file]

        data_obj = UngriddedData(num_points=1000000)

        meta_key = -1.0
        idx = 0

        #assign metadata object
        metadata = data_obj.metadata
        meta_idx = data_obj.meta_idx
        var_count_glob = -1
        rename = self.var_names_data_inv
        from tqdm import tqdm
        for i in tqdm(range(len(files))):
            _file = files[i]
            metafile = self.get_meta_filename(_file)
            var_to_read = metafile['var_name']
            begin = metafile['start']
            end = metafile['stop']

            var_read = rename[var_to_read]
            stats = self.read_file(_file, var_to_read=var_to_read,
                                   var_to_write=var_read, **kwargs)

            stats, added = self.compute_additional_vars(stats, vars_to_compute)
            if len(stats) == 0:
                const.logger.info('File {} does not contain any of the input '
                                  'variables {}'
                                  .format(_file, vars_to_retrieve))
            vars_avail = [var_read] + added
            vars_to_add = list(np.intersect1d(vars_to_retrieve, vars_avail))
            if len(vars_to_add) == 0:
                continue
            chunksize = 500000
            for stat in stats:
                meta_key += 1
                meta_idx[meta_key] = {}

                meta = stat['meta']
                vi = meta['var_info']

                meta['var_info'] = {}

                metadata[meta_key] = meta
                metadata[meta_key]['data_id'] = self.data_id
                # duplicate for now
                metadata[meta_key]['instrument_name'] = meta['measuring_instrument_name']
                statname = metadata[meta_key]['station_name']
                if '/' in statname:
                    statname = statname.replace('/','-')
                metadata[meta_key]['station_name'] = statname

                times = stat['time'].astype('datetime64[s]')
                timenums = np.float64(times)

                if check_time and (begin > times[0] or end < times[-1]):
                    raise ValueError('Something seems to be off with time '
                                     'dimension...')

                num_vars = len(vars_to_add)
                num_times = len(times)

                totnum = num_times * num_vars

                #check if size of data object needs to be extended
                if (idx + totnum) >= data_obj._ROWNO:
                    #if totnum < data_obj._CHUNKSIZE, then the latter is used
                    data_obj.add_chunk(chunksize)

                for i, var_to_write in enumerate(vars_to_add):
                    values = stat[var_to_write]

                    start = idx + i * num_times
                    stop = start + num_times

                    if not var_to_write in data_obj.var_idx:
                        var_count_glob += 1
                        var_idx = var_count_glob
                        data_obj.var_idx[var_to_write] = var_idx
                    else:
                        var_idx = data_obj.var_idx[var_to_write]

                    meta['var_info'][var_to_write] = vi[var_to_write]
                    #write common meta info for this station (data lon, lat and
                    #altitude are set to station locations)
                    data_obj._data[start:stop,
                                   data_obj._LATINDEX] = meta['latitude']
                    data_obj._data[start:stop,
                                   data_obj._LONINDEX] = meta['longitude']
                    data_obj._data[start:stop,
                                   data_obj._ALTITUDEINDEX] = meta['altitude']
                    data_obj._data[start:stop,
                                   data_obj._METADATAKEYINDEX] = meta_key

                    # write data to data object
                    data_obj._data[start:stop, data_obj._TIMEINDEX] = timenums

                    data_obj._data[start:stop, data_obj._DATAINDEX] = values

                    # add invalid measurements
                    invalid = stat['data_flagged'][var_to_write]
                    data_obj._data[start:stop, data_obj._DATAFLAGINDEX] = invalid

                    data_obj._data[start:stop, data_obj._VARINDEX] = var_idx

                    meta_idx[meta_key][var_to_write] = np.arange(start, stop)

                idx += totnum

        data_obj._data = data_obj._data[:idx]
        data_obj._check_index()
        return data_obj

if __name__ == '__main__':
    import pyaerocom as pya

    var = 'vmro3'
    obs = ReadGhost('GHOST.EBAS.daily').read(var)<|MERGE_RESOLUTION|>--- conflicted
+++ resolved
@@ -115,12 +115,8 @@
     lot of the 2019 E2a data is flagged by EEA as preliminary, and therefore
     flagged by my processing accordingly.
     """
-<<<<<<< HEAD
-    
-    __version__ = '0.0.10'
-=======
+
     __version__ = '0.0.11'
->>>>>>> f079a6c6
 
     _FILEMASK = '*.nc'
 
