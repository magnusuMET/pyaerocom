--- conflicted
+++ resolved
@@ -121,13 +121,9 @@
     lot of the 2019 E2a data is flagged by EEA as preliminary, and therefore
     flagged by my processing accordingly.
     """
-<<<<<<< HEAD
-
-    __version__ = '0.0.12'
-=======
+
     #: version of the reader
     __version__ = '0.0.13'
->>>>>>> 9eabf120
 
     _FILEMASK = '*.nc'
 
