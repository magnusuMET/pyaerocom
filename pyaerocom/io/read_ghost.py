--- conflicted
+++ resolved
@@ -38,10 +38,6 @@
 from pyaerocom.molmasses import get_molmass
 import cf_units
 
-def _add_variable_data(data):
-    raise NotImplementedError('Coming soon...')
-
-
 def _vmr_to_conc_ghost_stats(data, mconcvar, vmrvar):
     mmol_air = get_molmass('air_dry')
     for stat in data:
@@ -347,7 +343,7 @@
             META_KEYS = self.EBAS_META_KEYS
         elif 'GHOST.EEA' in self.data_id:
             META_KEYS = self.EEA_META_KEYS
-        return META_KEYS
+        raise ValueError(f'Metadata not defined for {self.data_id}')
 
     def read_file(self, filename, var_to_read=None, invalidate_flags=None,
                   var_to_write=None):
@@ -647,15 +643,5 @@
 if __name__ == '__main__':
     import pyaerocom as pya
 
-<<<<<<< HEAD
     var = 'vmro3'
-    obs = ReadGhost('GHOST.EBAS.daily').read(var)
-
-    #obs  = pya.io.ReadUngridded().read('GHOST.daily', var)
-    #obs._check_index()
-=======
-    var = 'vmrox'
-    reader = ReadGhost('GHOST.EEA.daily')
->>>>>>> 6c7fff15
-
-    data = reader.read(var)+    obs = ReadGhost('GHOST.EBAS.daily').read(var)