--- conflicted
+++ resolved
@@ -31,7 +31,7 @@
 from pyaerocom import const
 from pyaerocom.mathutils import vmrx_to_concx
 from pyaerocom.ungriddeddata import UngriddedData
-from pyaerocom.io.ghost_meta_keys import GHOST_EEA_META_KEYS, GHOST_EBAS_META_KEYS
+from pyaerocom.io.ghost_meta_keys import GHOST_META_KEYS
 from pyaerocom.io.readungriddedbase import ReadUngriddedBase
 from pyaerocom.helpers import varlist_aerocom
 from pyaerocom.time_config import TS_TYPES
@@ -115,12 +115,8 @@
     lot of the 2019 E2a data is flagged by EEA as preliminary, and therefore
     flagged by my processing accordingly.
     """
-<<<<<<< HEAD
-    __version__ = '0.0.9'
-=======
     
     __version__ = '0.0.10'
->>>>>>> 19c26a0b
 
     _FILEMASK = '*.nc'
 
@@ -140,10 +136,7 @@
                 'GHOST.EBAS.hourly'   : 'hourly',
                 'GHOST.EBAS.daily'    : 'daily'}
 
-    EEA_META_KEYS = GHOST_EEA_META_KEYS
-
-    EBAS_META_KEYS = GHOST_EBAS_META_KEYS
-
+    META_KEYS = GHOST_META_KEYS
 
     FLAG_VARS = ['flag', 'qa']
 
@@ -341,14 +334,6 @@
                                              invalidate)
         invalid = ~valid
         return invalid
-
-    @property
-    def META_KEYS(self):
-        if 'GHOST.EBAS' in self.data_id:
-            META_KEYS = self.EBAS_META_KEYS
-        elif 'GHOST.EEA' in self.data_id:
-            META_KEYS = self.EEA_META_KEYS
-        return META_KEYS
 
     def read_file(self, filename, var_to_read=None, invalidate_flags=None,
                   var_to_write=None):
@@ -649,13 +634,4 @@
     import pyaerocom as pya
 
     var = 'vmro3'
-<<<<<<< HEAD
-    obs = ReadGhost('GHOST.EBAS.daily').read(var)
-
-    #obs  = pya.io.ReadUngridded().read('GHOST.daily', var)
-    #obs._check_index()
-
-    subset = obs.filter_altitude((0,1000))
-=======
-    obs = ReadGhost('GHOST.EBAS.daily').read(var)
->>>>>>> 19c26a0b
+    obs = ReadGhost('GHOST.EBAS.daily').read(var)