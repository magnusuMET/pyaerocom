#!/usr/bin/env python3

################################################################
# readgridded.py
#
# model data reading class
#
# this file is part of the aerocom_pt package
#
#################################################################
# Created 20171030 by Jan Griesfeller for Met Norway
#
# Last changed: See git log
#################################################################

#Copyright (C) 2017 met.no
#Contact information:
#Norwegian Meteorological Institute
#Box 43 Blindern
#0313 OSLO
#NORWAY
#E-mail: jan.griesfeller@met.no
#This program is free software; you can redistribute it and/or modify
#it under the terms of the GNU General Public License as published by
#the Free Software Foundation; either version 3 of the License, or
#(at your option) any later version.
#This program is distributed in the hope that it will be useful,
#but WITHOUT ANY WARRANTY; without even the implied warranty of
#MERCHANTABILITY or FITNESS FOR A PARTICULAR PURPOSE. See the
#GNU General Public License for more details.
#You should have received a copy of the GNU General Public License
#along with this program; if not, write to the Free Software
#Foundation, Inc., 51 Franklin Street, Fifth Floor, Boston,
#MA 02110-1301, USA

import fnmatch
from glob import glob
import os
from pathlib import Path
from collections import OrderedDict as od

import numpy as np
import pandas as pd
import iris

from pyaerocom import const, print_log, logger
from pyaerocom.metastandards import AerocomDataID
from pyaerocom.variable import Variable, is_3d
from pyaerocom.tstype import TsType
from pyaerocom.io.aux_read_cubes import (compute_angstrom_coeff_cubes,
                                         multiply_cubes,
                                         divide_cubes,
                                         subtract_cubes,
                                         add_cubes)

from pyaerocom.helpers import (to_pandas_timestamp,
                               sort_ts_types,
                               get_highest_resolution,
                               isnumeric)

from pyaerocom.exceptions import (DataCoverageError,
                                  DataQueryError,
                                  DataSourceError,
                                  FileConventionError,
                                  IllegalArgumentError,
                                  TemporalResolutionError,
                                  VarNotAvailableError,
                                  VariableDefinitionError)

from pyaerocom.io.fileconventions import FileConventionRead
from pyaerocom.io import AerocomBrowser
from pyaerocom.io.iris_io import load_cubes_custom, concatenate_iris_cubes
from pyaerocom.io.helpers import add_file_to_log
from pyaerocom.griddeddata import GriddedData

class ReadGridded(object):
    """Class for reading gridded files based on network or model ID

    Note
    ----
    The reading only works if files are stored using a valid file naming
    convention. See package data file `file_conventions.ini <http://
    aerocom.met.no/pyaerocom/config_files.html#file-conventions>`__ for valid
    keys. You may define your own fileconvention in this file, if you wish.

    Attributes
    ----------
    data_id : str
        string ID for model or obsdata network (see e.g. Aerocom interface map
        plots lower left corner)
    data : GriddedData
        imported data object
    data_dir : str
        directory containing result files for this model
    start : pandas.Timestamp
        start time for data import
    stop : pandas.Timestamp
        stop time for data import
    file_convention : FileConventionRead
        class specifying details of the file naming convention for the model
    files : list
        list containing all filenames that were found.
        Filled, e.g. in :func:`ReadGridded.get_model_files`
    from_files : list
        List of all netCDF files that were used to concatenate the current
        data cube (i.e. that can be based on certain matching settings such as
        var_name or time interval).
    ts_types : list
        list of all sampling frequencies (e.g. hourly, daily, monthly) that
        were inferred from filenames (based on Aerocom file naming convention)
        of all files that were found
    vars : list
        list containing all variable names (e.g. od550aer) that were inferred
        from filenames based on Aerocom model file naming convention
    years : list
        list of available years as inferred from the filenames in the data
        directory.

    Parameters
    ----------
    data_id : str
        string ID of model (e.g. "AATSR_SU_v4.3","CAM5.3-Oslo_CTRL2016")
    data_dir : str, optional
        directory containing data files. If provided, only this directory is
        considered for data files, else the input `data_id` is used to search
        for the corresponding directory.
    file_convention : str
        string ID specifying the file convention of this model (cf.
        installation file `file_conventions.ini <https://github.com/metno/
        pyaerocom/blob/master/pyaerocom/data/file_conventions.ini>`__)
    init : bool
        if True, the model directory is searched (:func:`search_data_dir`) on
        instantiation and if it is found, all valid files for this model are
        searched using :func:`search_all_files`.

    """
    CONSTRAINT_OPERATORS = {'==' : np.equal,
                            '<'  : np.less,
                            '<=' : np.less_equal,
                            '>'  : np.greater,
                            '>=' : np.greater_equal}


    AUX_REQUIRES = {'ang4487aer'    : ('od440aer', 'od870aer'),
                    'angabs4487aer' : ('abs440aer', 'abs870aer'),
                    'od550gt1aer'   : ('od550aer', 'od550lt1aer'),
                    'wetoa'         : ('wetpoa', 'wetsoa'),
                    'dryoa'         : ('drypoa', 'drysoa'),
                    'conc*'         : ('mmr*', 'rho'),
                    'sc550dryaer'   : ('ec550dryaer', 'ac550dryaer'),
                    'concox'        : ('concno2', 'conco3'),
                    'vmrox'         : ('vmrno2', 'vmro3'),
                    'fmf550aer'     : ('od550lt1aer', 'od550aer')
                    #'mec550*'       : ['od550*', 'load*'],
                    #'tau*'          : ['load*', 'wet*', 'dry*'] #DOES NOT WORK POINT BY POINT
                    }

    AUX_ALT_VARS = {'od440aer'      :   ['od443aer'],
                    'od870aer'      :   ['od865aer'],
                    'ac550dryaer'   :   ['ac550aer']}

    AUX_FUNS = {'ang4487aer'    :   compute_angstrom_coeff_cubes,
                'angabs4487aer' :   compute_angstrom_coeff_cubes,
                'od550gt1aer'   :   subtract_cubes,
                'wetoa'         :   add_cubes,
                'dryoa'         :   add_cubes,
                'sc550dryaer'   :   subtract_cubes,
                'conc*'         :   multiply_cubes,
                'concox'        :   add_cubes,
                'vmrox'         :   add_cubes,
                'fmf550aer'     :   divide_cubes
                #'mec550*'      :    divide_cubes,
                #'tau*'         :    lifetime_from_load_and_dep
                }

    _data_dir = ""

    VERT_ALT = {'Surface' : 'ModelLevel'}

    def __init__(self, data_id=None, data_dir=None,
                 file_convention="aerocom3",
                 init=True):

        self._data_dir = None

        #: data_id of gridded dataset
        self._data_id = data_id

        self.logger = logger

        # file naming convention. Default is aerocom3 file convention, change
        # using self.file_convention.import_default("aerocom2"). Is
        # automatically updated in class ReadGridded
        self.file_convention = FileConventionRead(file_convention)

        self.file_info = None

        #: List of unique Aerocom variable names that were identified from
        #: the filenames in the data directory
        self._vars_2d = []
        self._vars_3d = []

        #: This object can be used to
        self.browser = AerocomBrowser()

        # these can be filled using method add_aux_compute and they will not
        # affect global settings of the reader class
        self._aux_requires = {}
        self._aux_funs = {}

        #: quick access to variables that can be computed (will be filled and
        #: handles automatically)
        self._aux_avail = {}

        self.ignore_vert_code = False
        if data_dir is not None:
            self.data_dir = data_dir
        elif data_id:
            self.search_data_dir()
        if self.data_dir is not None:
            try:
                self.search_all_files()
            except DataCoverageError as e:
                print_log.warning(repr(e))

    @property
    def data_id(self):
        """
        Data ID of dataset
        """
        return self._data_id

    @data_id.setter
    def data_id(self, val):
        if val is None:
            val = ''
        if not isinstance(val, str):
            raise ValueError('Invalid input for data_id, need str')
        self._data_id = val

    @property
    def data_dir(self):
        """
        Directory where data files are located
        """
        return self._data_dir

    @data_dir.setter
    def data_dir(self, val):
        if isinstance(val, Path):
            val = str(val)
        if not isinstance(val, str) or not os.path.isdir(val):
            raise FileNotFoundError('Input data directory {} does not exist'
                                    .format(val))
        self._data_dir = val
        self.reinit()

    @property
    def years_avail(self):
        """
        Years available in dataset
        """
        if self.file_info is None:
            self.search_all_files()
        return sorted(self.file_info.year.unique())

    @property
    def years(self):
        """
        Wrapper for :attr:`years_available`
        """
        print_log.warning(DeprecationWarning('Attr. "years" is deprecated '
                                             '(but still works). Please use '
                                             '"years_avail" instead.'))
        return self.years_avail

    @property
    def experiments(self):
        """
        List of all experiments that are available in this dataset
        """
        if self.file_info is None:
            self.search_all_files()
        return sorted(self.file_info.experiment.unique())

    @property
    def files(self):
        """
        List of data files
        """
        if self.file_info is None:
            self.search_all_files()
        return [os.path.join(self.data_dir, x) for x in
                sorted(self.file_info.filename.values)]

    @property
    def ts_types(self):
        """Available frequencies"""
        return self.file_info.ts_type.unique()

    @property
    def vars_filename(self):
        return sorted(self._vars_2d + self._vars_3d)

    @property
    def vars(self):
        from pyaerocom.exceptions import DeprecationError
        raise DeprecationError('Attribute vars is deprecated in ReadGridded. '
                               'Please use vars_filename instead')
    @property
    def vars_provided(self):
        """Variables provided by this dataset"""
        return self._get_vars_provided()

    @property
    def file_type(self):
        """File type of data files"""
        return const.GRID_IO.FILE_TYPE

    @property
    def TS_TYPES(self):
        """List with valid filename encryptions specifying temporal resolution

        Update 7.11.2019: not in use anymore due to improved handling of
        all possible frequencies now using TsType class.
        """
        return const.GRID_IO.TS_TYPES

    @property
    def start(self):
        """First available year in the dataset (inferred from filenames)

        Note
        ----
        This is not variable or ts_type specific, so it is not necessarily
        given that data from this year is available for all variables in
        :attr:`vars` or all frequencies liste in :attr:`ts_types`
        """
        if len(self.years_avail) == 0:
            raise AttributeError('No information about available years accessible'
                                 'please run method search_all_files first')
        yr = sorted(self.years_avail)[0]
        if yr == 9999:
            yr = 2222
        return to_pandas_timestamp(yr)

    @property
    def stop(self):
        """Last available year in the dataset (inferred from filenames)

        Note
        ----
        This is not variable or ts_type specific, so it is not necessarily
        given that data from this year is available for all variables in
        :attr:`vars` or all frequencies liste in :attr:`ts_types`
        """
        if len(self.years_avail) == 0:
            raise AttributeError('No information about available years accessible'
                                 'please run method search_all_files first')
        years = sorted(self.years_avail)
        year = years[-1]

        if year == 9999:
            self.logger.warning('Data contains climatology. Will be ignored '
                                'as stop time, using last year')
            if len(years) == 1:
                year = 2222
            else:
                year = years[-2]

        return to_pandas_timestamp('{}-12-31 23:59:59'.format(year))

    def reinit(self):
        """Reinit everything that is loaded specific to data_dir"""
        self.file_info = None
        self._vars_2d = []
        self._vars_3d =[]

    def _get_vars_provided(self):
        _vars = []
        _vars.extend(self.vars_filename)

        for aux_var in self.AUX_REQUIRES.keys():
            if '*' in aux_var:
                continue
            elif not aux_var in _vars and self.check_compute_var(aux_var):
                _vars.append(aux_var)
        for aux_var in self._aux_requires.keys():
            if '*' in aux_var:
                continue
            elif not aux_var in _vars and self.check_compute_var(aux_var):
                _vars.append(aux_var)

        #also add standard names of 3D variables if not already in list
        for var in self._vars_3d:
            var = var.lower().replace('3d','')
            if not var in _vars:
                _vars.append(var)
        return _vars

    def _check_aux_compute_access(self, var_name):
        """Check if input var_name can be computed

        Note
        ----
        Does not check variable families (e.g. conc*) which is done via
        :func:`_check_var_match_pattern`. Only checks entries in
        :attr:`AUX_REQUIRES` and :attr:`aux_requires`.

        Parameters
        ----------
        var_name : str
            input variable name that is supposed to be checked

        Returns
        -------
        bool
            True, if variable can be computed, else False
        """
        if (var_name in self._aux_requires and
            var_name in self._aux_funs):
            vars_req = self._aux_requires[var_name]
            fun = self._aux_funs[var_name]
        elif (var_name in self.AUX_REQUIRES and
              var_name in self.AUX_FUNS):
            vars_req = self.AUX_REQUIRES[var_name]
            fun = self.AUX_FUNS[var_name]
        else:
            return False
        vars_to_read = []
        for i, var in enumerate(vars_req):
            try:
                # the variable might be updated in _check_var_avail
                vars_to_read.append(self._check_var_avail(var))
            except VarNotAvailableError:
                return False
        if not len(vars_to_read) == len(vars_req):
            return False
        self._aux_avail[var_name] = (vars_to_read, fun)
        return True

    def _check_var_match_pattern(self, var_name):
        """Check if input variable can be accessed via auxiliary variable family

        E.g. if var_name is concpm10 and mmrpm10 and rho are available

        Parameters
        ----------
        var_name : str
            variable that is supposed to be read

        Returns
        -------
        bool
            True if variable can be read, else False
        """
        vars_found = []
        for pattern in self.registered_var_patterns:
            if fnmatch.fnmatch(var_name, pattern):
                vars_required = self.AUX_REQUIRES[pattern]
                for addvar in vars_required:

                    if not '*' in addvar:
                        vars_found.append(addvar)
                    else:
                        _addvar = var_name
                        spl1 = pattern.split('*')
                        spl2 = addvar.split('*')
                        if len(spl1) != len(spl2):
                            raise AttributeError('variable patterns in '
                                                 'AUX_REQUIRES and corresponding '
                                                 'values (with * in name) need '
                                                 'to have the same number of '
                                                 'wildcard delimiters')
                        for i, substr in enumerate(spl1):
                            if bool(substr):
                                _addvar = _addvar.replace(substr, spl2[i])
                        vars_found.append(_addvar)

                if len(vars_found) == len(vars_required):
                    all_ok = True
                    vars_to_read = []
                    for var in vars_found:
                        try:
                            vars_to_read.append(self._check_var_avail(var))
                        except VarNotAvailableError:
                            all_ok = False
                            break

                    if all_ok:
                        fun = self.AUX_FUNS[pattern]
                        self.add_aux_compute(var_name,
                                             vars_required=vars_to_read,
                                             fun=fun)
                        self._aux_avail[var_name] = (vars_to_read, fun)
                        return True
        return False

    def _get_aux_vars_and_fun(self, var_to_compute):
        """Helper that searches auxiliary variables for computation of input var

        Parameters
        ----------
        var_to_compute : str
            one of the auxiliary variables that is supported by this interface
            (cf. :attr:`AUX_REQUIRES`)

        Raises
        ------
        VarNotAvailableError
            if one of the required variables for computation is not available
            in the data

        Returns
        -------
        list
            list of variables that are used as input for computation method
            of input variable
        callable
            function that is used to compute input variable
        """
        if not var_to_compute in self._aux_avail:
            if not self.check_compute_var(var_to_compute):
                raise VarNotAvailableError('Variable {} cannot be computed'
                                           .format(var_to_compute))
        return self._aux_avail[var_to_compute]

    def check_compute_var(self, var_name):
        """Check if variable name belongs to family that can be computed

        For instance, if input var_name is `concdust` this method will check
        :attr:`AUX_REQUIRES` to see if there is a variable family pattern
        (`conc*`) defined that specifies how to compute these variables. If
        a match is found, the required variables and computation method is
        added via :func:`add_aux_compute`.

        Parameters
        -----------
        var_name : str
            variable name to be checked

        Returns
        -------
        bool
            True if match is found, else False
        """

        if '*' in var_name:
            raise VariableDefinitionError('Invalid variable name {}. Must not '
                                          'contain *'.format(var_name))
        if var_name in self._aux_avail:
            return True
        elif self._check_aux_compute_access(var_name):
            return True
        return self._check_var_match_pattern(var_name)

    def _check_var_avail(self, var):
        if var in self.vars_filename:
            return var

        if var in self.AUX_ALT_VARS:
            for alt_var in self.AUX_ALT_VARS[var]:
                if alt_var in self.vars_filename:
                    return alt_var

        v = const.VARS[var]

        for alias in v.aliases:
            if alias in self.vars_filename:
                return alias
        raise VarNotAvailableError('Var {} is not available in data...'
                                   .format(var))

    def has_var(self, var_name):
        """Check if variable is available

        Parameters
        ----------
        var_name : str
            variable to be checked

        Returns
        -------
        bool
        """
        # vars_provided includes variables that can be read and variables that
        # can be computed. It does not consider variable families that may be
        # able to be computed or alias matches
        avail = self.vars_provided
        if var_name in avail:
            return True
        try:
            var = const.VARS[var_name]
        except VariableDefinitionError as e:
            const.print_log.warning(repr(e))
            return False

        if self.check_compute_var(var_name):
            return True

        for alias in var.aliases:
            if alias in avail:
                return True

        if var.is_alias and var.var_name_aerocom in avail:
            return True

        return False

    def _get_years_to_load(self, start=None, stop=None):
        """Array containing year numbers that are supposed to be loaded

        Returns
        -------
        ndarray
            all years to be loaded
        """
        start_provided = False
        if start is None:
            start = self.start
            if start.year == 2222:
                return np.array([9999])
        else:
            start_provided = True
            if start == 9999:
                return np.array([9999])
            start = to_pandas_timestamp(start)

        if stop is None:
            if start_provided:
                stop = to_pandas_timestamp(start)
            else:
                stop = self.stop
        else:
            stop = to_pandas_timestamp(stop)
            stop -= np.timedelta64(1, 's') #subtract one second to end up at the end of previous year
        if const.MIN_YEAR > start.year:
            print_log.warning('First available year {} of data {} is smaller '
                              'than supported first year {}.'
                              .format(start, self.data_id,
                                             const.MIN_YEAR))
            start = const.MIN_YEAR
        if const.MAX_YEAR < stop.year:
            raise ValueError('Last available year {} of data {} is larger '
                             'than supported last year {}.'
                             .format(start, self.data_id, const.MAX_YEAR))
            stop = const.MAX_YEAR

        if start and stop:
            return np.arange(start.year, stop.year + 1, 1)

        if not self.years_avail:
            raise AttributeError("No information available for available "
                                 "years. Please run method "
                                 "search_all_files first")
        return np.array(self.years_avail)

    def search_data_dir(self):
        """Search data directory based on model ID

        Wrapper for method :func:`search_data_dir_aerocom`

        Returns
        -------
        str
            data directory

        Raises
        ------
        IOError
            if directory cannot be found
        """
        _dir = self.browser.find_data_dir(self.data_id)
        self.data_dir = _dir
        return _dir

    @staticmethod
    def _eval_data_id(data_id):
        """
        Extract meta information from data_id

        Parameters
        ----------
        data_id : str
            string specifying model and other relevant information. In the
            best case following AeroCom Phase III conventions, that is,
            following the template specified in :class:`AerocomDataID`.

        Returns
        -------
        vals : list
            list containing successfully extracted information from data_id
        """

        vals = AerocomDataID(data_id).values
        return vals
# =============================================================================
#         spl = data_id.split('_')
#         name, meteo = '',''
#         experiment = spl[-1]
#         if len(spl) > 1:
#             sspl = spl[0].split('-')
#             if len(sspl) > 1:
#                 name = sspl[0]
#                 meteo = sspl[-1]
#         return (name, meteo, experiment)
# =============================================================================

    def _update_file_convention(self, files):
        """Update current file convention based on input files

        Loops over all files in input list and as updates the file convention
        based on the first file in list that matches one of the registered
        conventions.

        Updates class :attr:`file_convention`

        Raises
        ------
        FileNotFoundError
            if none of the input files matches a registered convention.
        """
        for file in files:
            try:
                self.file_convention.from_file(os.path.basename(file))
                return
            except Exception:
                pass

        raise FileNotFoundError('None of the available files in {} matches a '
                                'registered pyaerocom file convention'
                                .format(self.data_dir))

    def search_all_files(self, update_file_convention=True):
        """Search all valid model files for this model

        This method browses the data directory and finds all valid files, that
        is, file that are named according to one of the aerocom file naming
        conventions. The file list is stored in :attr:`files`.

        Note
        ----
        It is presumed, that naming conventions of files in
        the data directory are not mixed but all correspond to either of the
        conventions defined in

        Parameters
        ----------
        update_file_convention : bool
            if True, the first file in `data_dir` is used to identify the
            file naming convention (cf. :class:`FileConventionRead`)

        Raises
        ------
        DataCoverageError
            if no valid files could be found
        """
        if self.data_dir is None:
            raise AttributeError('Cannot search files since :attr:`data_dir` '
                                 'is not assigned')

        result = []
        files_ignored = []
        # get all netcdf files in folder
        nc_files = glob(self.data_dir + '/*{}'.format(self.file_type))
        if len(nc_files) == 0:
            print_log.warning('No files of type {} could be found in current '
                              'data_dir={}'.format(self.file_type,
                                        os.path.abspath(self.data_dir)))
            return

        if update_file_convention:
            # Check if the found file has a naming according the aerocom conventions
            # and set the convention for all files (maybe this need to be
            # updated in case there can be more than one file naming convention
            # within one model directory)
            try:
                self._update_file_convention(nc_files)
            except FileNotFoundError as e:
                print_log.warning(repr(e))
                return

        _vars_temp = []
        _vars_temp_3d = []

        for _file in nc_files:
            # TODO: resolve this in a more general way...
            if 'ModelLevelAtStations' in _file:
                const.logger.info('Ignoring file {}'.format(_file))
                files_ignored.append(os.path.basename(_file))
                continue
            try:
                info = self.file_convention.get_info_from_file(_file)
                if not self.data_id:
                    self.data_id = info['data_id']
                var_name = info['var_name']
                _is_3d = False
                if is_3d(var_name):
                    _vars_temp_3d.append(var_name)
                    _is_3d = True
                else:
                    _vars_temp.append(var_name)

                if not TsType.valid(info["ts_type"]):# in self.TS_TYPES:
                    raise TemporalResolutionError('Invalid frequency {}'
                                                  .format(info["ts_type"]))

                (model, meteo,
                 experiment, pert) = self._eval_data_id(info['data_id'])
                result.append([var_name, info['year'], info['ts_type'],
                               info['vert_code'], self.data_id,
                               model, meteo, experiment, pert,
                               info['is_at_stations'],
                               _is_3d, os.path.basename(_file)])

            except (FileConventionError, DataSourceError,
                    TemporalResolutionError) as e:
                msg = ("Failed to import file {}\nModel: {}\n"
                       "Error: {}".format(os.path.basename(_file),
                                         self.data_id, repr(e)))
                logger.warning(msg)
                if const.WRITE_FILEIO_ERR_LOG:
                    add_file_to_log(_file, msg)

        if len(_vars_temp + _vars_temp_3d) == 0:
            raise AttributeError("Failed to extract information from filenames")
        # make sorted list of unique vars

        self._vars_2d = sorted(od.fromkeys(_vars_temp))
        self._vars_3d = sorted(od.fromkeys(_vars_temp_3d))

        header = ['var_name', 'year', 'ts_type', 'vert_code', 'data_id', 'name',
                  'meteo', 'experiment', 'perturbation', 'is_at_stations',
                  '3D', 'filename']

        df = pd.DataFrame(result, columns=header)
        df.sort_values(['var_name', 'year', 'ts_type', 'data_id', 'name',
                        'meteo', 'experiment', 'perturbation',
                        'is_at_stations', '3D'],
                        inplace=True)

        uv = df.vert_code.unique()
        if len(uv) == 1 and uv[0] == '':
            self.ignore_vert_code = True
        self.file_info = df

        if len(df) == 0:
            raise DataCoverageError('No files could be found for data {} and '
                                    'years range {}-{}'.format(self.data_id))

    def filter_files(self, var_name=None, ts_type=None, start=None, stop=None,
                     experiment=None, vert_which=None, is_at_stations=False,
                     df=None):
        """Filter file database

        Parameters
        ----------
        var_name : str
            variable that are supposed to be read
        ts_type : str
            string specifying temporal resolution (choose from
            "hourly", "3hourly", "daily", "monthly"). If None, prioritised
            of the available resolutions is used
        start : Timestamp or str, optional
            start time of data import
        stop : Timestamp or str, optional
            stop time of data import
        experiment : str
            name of experiment (only relevant if this dataset contains more
            than one experiment)
        vert_which : str or dict, optional
            valid AeroCom vertical info string encoded in name (e.g. Column,
            ModelLevel) or dictionary containing var_name as key and vertical
            coded string as value, accordingly
        flex_ts_type : bool
            if True and if applicable, then another ts_type is used in case
            the input ts_type is not available for this variable
        prefer_longer : bool
            if True and applicable, the ts_type resulting in the longer time
            coverage will be preferred over other possible frequencies that
            match the query.

        """
        if df is None:
            df = self.file_info

        yrs = self._get_years_to_load(start, stop)
        year_cond = df.year.isin(yrs)

        if var_name is None:
            var_cond = df.var_name.isin(df.var_name.values)
        else:
            var_cond = df.var_name == var_name
        if vert_which is None:
            vert_cond = df.vert_code.isin(df.vert_code.values)
        else:
            vert_cond = df.vert_code == vert_which
        if ts_type is None:
            freq_cond = df.ts_type.isin(df.ts_type.values)
        else:
            freq_cond = df.ts_type == ts_type
        if experiment is None:
            exp_cond = df.experiment.isin(df.experiment.values)
        else:
            exp_cond = df.experiment == experiment

        return df.loc[(var_cond) &
                      (year_cond) &
                      (freq_cond) &
                      (exp_cond) &
                      (vert_cond) &
                      (df.is_at_stations==is_at_stations)]

    def _infer_ts_type(self, df, ts_type, flex_ts_type,
                       prefer_longer):
        ts_types = df.ts_type.unique()

        if len(ts_types) == 1:
            # only one frequency available
            if flex_ts_type or ts_type is None or ts_types[0] == ts_type:
                # all good
                return ts_types[0]
            raise DataCoverageError('No files could be found for ts_type {}'
                                    .format(ts_type))
        highest_avail = get_highest_resolution(*ts_types)
        # there is more than one frequency available -> decision making
        # gets more complicated
        if not flex_ts_type:
            if ts_type is None:
                return highest_avail
            elif ts_type in ts_types:
                return ts_type
            raise DataCoverageError('Failed to infer ts_type')

        # ts_type is flexible
        if ts_type is None:
            # initiate with highest available
            ts_type = highest_avail

        if not prefer_longer:
            return ts_type

        # ts_type is flexible and user prefers the longer period over
        # higher resolution
        ts_type = ts_types[0]
        subset = self.filter_files(ts_type=ts_type, df=df)
        for _ts_type in ts_types[1:]:
            _subset = self.filter_files(ts_type=_ts_type, df=df)
            if len(_subset) > len(subset):
                subset = _subset
                ts_type = _ts_type
        return ts_type

    def filter_query(self, var_name, ts_type=None, start=None, stop=None,
                     experiment=None, vert_which=None,
                     is_at_stations=False, flex_ts_type=True,
                     prefer_longer=False):
        """Filter files for read query based on input specs

        Parameters
        ----------

        Returns
        -------
        DataFrame
            dataframe containing filtered dataset
        """
        if not var_name in self.file_info.var_name.values:
            raise DataCoverageError('Variable {} is not available in dataset '
                                    '{}'.format(var_name, self.data_id))

        subset = self.filter_files(var_name=var_name,
                                   ts_type=None, # disregard ts_type in 1. iteration
                                   start=start, stop=stop,
                                   experiment=experiment,
                                   vert_which=vert_which,
                                   is_at_stations=is_at_stations)
        if len(subset) == 0:
            if vert_which in self.VERT_ALT:
                vc =self.VERT_ALT[vert_which]
                const.print_log.warning('No files could be found for var {} and '
                                        'vert_which {} in {}. Trying to find '
                                        'alternative options'
                                        .format(var_name, vert_which,
                                                self.data_id))
                return self.filter_query(var_name, ts_type, start, stop,
                                             experiment, vert_which=vc,
                                             is_at_stations=is_at_stations,
                                             flex_ts_type=flex_ts_type,
                                             prefer_longer=prefer_longer)
            raise DataCoverageError('No files could be found')
        ts_type = self._infer_ts_type(subset, ts_type, flex_ts_type,
                                      prefer_longer)
        subset = self.filter_files(ts_type=ts_type, start=start,
                                   stop=stop, df=subset)
        if len(subset) == len(subset.year.unique()):
            return subset

        # File request could not be resolved such that every year only occurs
        # once
        msg =''
        exps = subset.experiment.unique()
        verts = subset.vert_code.unique()

        if len(exps) > 1:
            msg += 'Found multiple experiments. Choose from: {}'.format(exps)
        if len(verts) > 1:
            dvc = const.VARS[var_name].get_default_vert_code()
            if dvc is not None and dvc in verts:
                return self.filter_query(var_name, ts_type, start, stop,
                                         experiment, vert_which=dvc,
                                         is_at_stations=is_at_stations,
                                         flex_ts_type=flex_ts_type,
                                         prefer_longer=prefer_longer)

            if msg:
                msg += '; '
            msg += 'Found multiple vertical codes. Choose from: {}'.format(verts)
        raise DataQueryError('Failed to uniquely identify data files for input '
                             'query. Reason: {}'.format(msg))

    def get_files(self, var_name, ts_type=None, start=None, stop=None,
                  experiment=None, vert_which=None,
                  is_at_stations=False, flex_ts_type=True,
                  prefer_longer=False):
        """Get data files based on input specs"""
        subset = self.filter_query(var_name, ts_type, start, stop,
                                       experiment, vert_which,
                                       is_at_stations, flex_ts_type,
                                       prefer_longer)

        return self._generate_file_paths(subset)

    def _generate_file_paths(self, df=None):
        if df is None:
            df = self.file_info
        return sorted([os.path.join(self.data_dir, x) for x in df.filename.values])

    def get_var_info_from_files(self):
        """Creates dicitonary that contains variable specific meta information

        Returns
        -------
        OrderedDict
            dictionary where keys are available variables and values (for each
            variable) contain information about available ts_types, years, etc.
        """
        result = od()
        for file in self.files:
            finfo = self.file_convention.get_info_from_file(file)
            var_name = finfo['var_name']
            if not var_name in result:
                result[var_name] = var_info = od()
                for key in finfo.keys():
                    if not key == 'var_name':
                        var_info[key] = []
            else:
                var_info = result[var_name]
            for key, val in finfo.items():
                if key == 'var_name':
                    continue
                if val is not None and not val in var_info[key]:
                    var_info[key].append(val)
        # now check auxiliary variables
        for var_to_compute in self.AUX_REQUIRES.keys():
            if var_to_compute in result:
                continue
            try:
                vars_to_read = self._get_aux_vars_and_fun(var_to_compute)[0]
            except VarNotAvailableError:
                pass
            except VariableDefinitionError:
                pass
            else:
                # init result info dict for aux variable
                result[var_to_compute] = var_info = od()
                first = result[vars_to_read[0]]
                # init with results from first required variable
                var_info.update(**first)
                if len(vars_to_read) > 1:
                    for info_other in vars_to_read[1:]:
                        other = result[info_other]
                        for key, info in var_info.items():
                            # compute match with other variable
                            var_info[key] = list(np.intersect1d(info,
                                                               other[key]))
                var_info['aux_vars'] = vars_to_read

        return result

    def update(self, **kwargs):
        """Update one or more valid parameters

        Parameters
        ----------
        **kwargs
            keyword args that will be used to update (overwrite) valid class
            attributes such as `data, data_dir, files`
        """
        for k, v in kwargs.items():
            if k in self.__dict__:
                self.logger.info("Updating %s in ModelImportResult for model %s"
                            "New value: %s" %(k, self.data_id, v))
                self.__dict__[k] = v
            else:
                self.logger.info("Ignoring key %s in ModelImportResult.update()" %k)

    def concatenate_cubes(self, cubes):
        """Concatenate list of cubes into one cube

        Parameters
        ----------
        CubeList
            list of individual cubes

        Returns
        -------
        Cube
            Single cube that contains concatenated cubes from input list

        Raises
        ------
        iris.exceptions.ConcatenateError
            if concatenation of all cubes failed
        """
        return concatenate_iris_cubes(cubes, error_on_mismatch=True)

    def compute_var(self, var_name, start=None, stop=None, ts_type=None,
                    experiment=None, vert_which=None, flex_ts_type=True,
                    prefer_longer=False, vars_to_read=None, aux_fun=None,
                    **kwargs):
        """Compute auxiliary variable

        Like :func:`read_var` but for auxiliary variables
        (cf. AUX_REQUIRES)

        Parameters
        ----------
        var_name : str
            variable that are supposed to be read
        start : Timestamp or str, optional
            start time of data import (if valid input, then the current
            :attr:`start` will be overwritten)
        stop : Timestamp or str, optional
            stop time of data import
        ts_type : str
            string specifying temporal resolution (choose from
            hourly, 3hourly, daily, monthly). If None, prioritised
            of the available resolutions is used
        experiment : str
            name of experiment (only relevant if this dataset contains more
            than one experiment)
        vert_which : str
            valid AeroCom vertical info string encoded in name (e.g. Column,
            ModelLevel)
        flex_ts_type : bool
            if True and if applicable, then another ts_type is used in case
            the input ts_type is not available for this variable
        prefer_longer : bool
            if True and applicable, the ts_type resulting in the longer time
            coverage will be preferred over other possible frequencies that
            match the query.
        **kwargs
            additional keyword args passed to :func:`_load_var`

        Returns
        -------
        GriddedData
            loaded data object
        """
        if vars_to_read is not None:
            self.add_aux_compute(var_name, vars_to_read, aux_fun)
        vars_to_read, aux_fun = self._get_aux_vars_and_fun(var_name)

        data = []
        # all variables that are required need to be in the same temporal
        # resolution
        try:
            ts_type = self.find_common_ts_type(vars_to_read, start, stop,
                                               ts_type, experiment,
                                               vert_which=vert_which,
                                               flex_ts_type=flex_ts_type)
        except DataCoverageError:
            if not vert_which in self.VERT_ALT:
                raise
            vert_which = self.VERT_ALT[vert_which]

            ts_type = self.find_common_ts_type(vars_to_read, start, stop,
                                               ts_type, experiment,
                                               vert_which=vert_which,
                                               flex_ts_type=flex_ts_type)
        for var in vars_to_read:
            aux_data = self._load_var(var_name=var,
                                      ts_type=ts_type,
                                      start=start, stop=stop,
                                      experiment=experiment,
                                      vert_which=vert_which,
                                      flex_ts_type=flex_ts_type,
                                      prefer_longer=prefer_longer,
                                      **kwargs)
            data.append(aux_data)

        cube = aux_fun(*data)
        cube.var_name = var_name

        data = GriddedData(cube, data_id=self.data_id,
                           #ts_type=data[0].ts_type,
                           computed=True)
        data.reader = self
        return data

    def find_common_ts_type(self, vars_to_read, start=None, stop=None,
                            ts_type=None, experiment=None, vert_which=None,
                            flex_ts_type=True):
        """Find common ts_type for list of variables to be read

        Parameters
        ----------
        vars_to_read : list
            list of variables that is supposed to be read
        start : Timestamp or str, optional
            start time of data import (if valid input, then the current
            start will be overwritten)
        stop : Timestamp or str, optional
            stop time of data import (if valid input, then the current
            :attr:`start` will be overwritten)
        ts_type : str
            string specifying temporal resolution (choose from
            hourly, 3hourly, daily, monthly). If None, prioritised
            of the available resolutions is used
        experiment : str
            name of experiment (only relevant if this dataset contains more
            than one experiment)
        vert_which : str
            valid AeroCom vertical info string encoded in name (e.g. Column,
            ModelLevel)
        flex_ts_type : bool
            if True and if applicable, then another ts_type is used in case
            the input ts_type is not available for this variable

        Returns
        -------
        str
            common ts_type for input variable

        Raises
        ------
        DataCoverageError
            if no match can be found
        """
        if isinstance(vars_to_read, str):
            vars_to_read = [vars_to_read]

        common = self.filter_files(var_name=vars_to_read[0],
                                   start=start,
                                   stop=stop,
                                   experiment=experiment,
                                   vert_which=vert_which).ts_type.unique()
        if len(common) == 0:
            raise DataCoverageError('Could not find any file matches for query '
                                    'and variable {}'.format(vars_to_read[0]))
        for var in vars_to_read[1:]:
            _tt = self.filter_files(var_name=var,
                                    start=start,
                                    stop=stop,
                                    experiment=experiment,
                                    vert_which=vert_which)
            common = np.intersect1d(common, _tt.ts_type.unique())

        if len(common) == 0:
            raise DataCoverageError('Could not find common ts_type for '
                                    'variables {}'.format(vars_to_read))
        elif len(common) == 1:
            if ts_type is None or flex_ts_type:
                return common[0]
            elif ts_type == common[0]:
                return ts_type
            raise DataCoverageError('Could not find files with ts_type={} for '
                                    'all input variables: {}'
                                    .format(ts_type, vars_to_read))
        if ts_type is not None:
            if ts_type in common:
                return ts_type

        if not flex_ts_type:
            raise DataCoverageError('Could not find files with ts_type={} for '
                                    'all input variables: {}'
                                    .format(ts_type, vars_to_read))

        # NOTE: Changed by jgliss on 7.11.2019 for more flexibility
        #common_sorted = [x for x in const.GRID_IO.TS_TYPES if x in common]
        common_sorted = sort_ts_types(common)
        return common_sorted[0]

    def add_aux_compute(self, var_name, vars_required, fun):
        """Register new variable to be computed

        Parameters
        ----------
        var_name : str
            variable name to be computed
        vars_required : list
            list of variables to read, that are required to compute `var_name`
        fun : callable
            function that takes a list of `GriddedData` objects as input and
            that are read using variable names specified by `vars_required`.
        """
        if isinstance(vars_required, str):
            vars_required = [vars_required]
        if not isinstance(vars_required, list):
            raise ValueError('Invalid input for vars_required. Need str or list. '
                             'Got: {}'.format(vars_required))
        elif not callable(fun):
            raise ValueError('Invalid input for fun. Input is not a callable '
                             'object')
        self._aux_requires[var_name] = vars_required
        self._aux_funs[var_name] = fun
        if not self._check_aux_compute_access(var_name):
            raise DataCoverageError('Failed to confirm access to auxiliary '
                                    'variable {} from {}'
                                    .format(var_name, vars_required))

    @property
    def registered_var_patterns(self):
        """
        List of string patterns for computation of variables

        The information is extracted from :attr:`AUX_REQUIRES`

        Returns
        -------
        list
            list of variable patterns

        """
        return [x for x in self.AUX_REQUIRES if '*' in x]

    def _get_var_to_read(self, var_name: str) -> str:
        """
        Get variable to read

        The logical order of inferring the variable to read is:

            1. Check if input variable name as is, is available in filename
            2. If not, check if an old version of that name is available
            3. If not, check if an alias name of input name is available
            4. If not, check if input variable is an alias and if AeroCom \
                variable name is available instead (e.g. input od550csaer \
                not available, but od550aer is available)

        Parameters
        ----------
        var_name : str
            name of variable that is supposed to be read

        Raises
        ------
        VarNotAvailableError
            if no match can be found
        VariableDefinitionError
            if input variable is not defined

        Returns
        -------
        str
            name of variable match found
        """

        if var_name in self.vars_filename:
            return var_name

        # e.g. user asks for od550aer but files contain only 3d var od5503daer
        # if not var_to_read in self.vars_filename:
        for var in self._vars_3d:
            if Variable(var).var_name == var_name:
                return var

        # get instance of Variable class
        var = const.VARS[var_name]

        # If the input variable has aliases, check if one of these aliases is
        # provided in the dataset
        for alias in var.aliases:
            if alias in self.vars_filename:
                const.print_log.info('Did not find {} field but {}. '
                                     'Using the latter instead'
                                     .format(var_name, alias))
                return alias

        # Finally, if still no match could be found, check if input variable
        # is an alias and see if the corresponding AeroCom variable name is
        # available in dataset
        if var.is_alias and var.var_name_aerocom in self.vars_filename:
            return var.var_name_aerocom

        raise VarNotAvailableError('Variable {} could not be found'
                                   .format(var_name))

    def _eval_vert_which_and_ts_type(self, var_name, vert_which, ts_type):
        if all(x=='' for x in self.file_info.vert_code.values):
                const.print_log.info('Deactivating file search by vertical '
                               'code for {}, since filenames do not include '
                               'information about vertical code (probably '
                               'AeroCom 2 convention)'.format(self.data_id))
                vert_which = None

        if isinstance(vert_which, dict):
            try:
                vert_which = vert_which[var_name]
            except Exception:
                const.print_log.info('Setting vert_which to None, since input '
                                     'dict {} does not contain input variable '
                                     '{}'.format(vert_which, var_name))
                vert_which = None

        if isinstance(ts_type, dict):
            try:
                ts_type = ts_type[var_name]
            except Exception:
                const.print_log.info('Setting ts_type to None, since input '
                                     'dict {} does not contain specification '
                                     'variable to read {}'.format(ts_type,
                                                                  var_name))
                ts_type = None
        return vert_which, ts_type

    # TODO: add from_vars input arg for computation and corresponding method
    def read_var(self, var_name, start=None, stop=None,
                 ts_type=None, experiment=None, vert_which=None,
                 flex_ts_type=True, prefer_longer=False,
                 aux_vars=None, aux_fun=None,
                 constraints=None,
                 **kwargs):
        """Read model data for a specific variable

        This method searches all valid files for a given variable and for a
        provided temporal resolution (e.g. *daily, monthly*), optionally
        within a certain time window, that may be specified on class
        instantiation or using the corresponding input parameters provided in
        this method.

        The individual NetCDF files for a given temporal period are loaded as
        instances of the :class:`iris.Cube` object and appended to an instance
        of the :class:`iris.cube.CubeList` object. The latter is then used to
        concatenate the individual cubes in time into a single instance of the
        :class:`pyaerocom.GriddedData` class. In order to ensure that this
        works, several things need to be ensured, which are listed in the
        following and which may be controlled within the global settings for
        NetCDF import using the attribute :attr:`GRID_IO` (instance of
        :class:`OnLoad`) in the default instance of the
        :class:`pyaerocom.config.Config` object accessible via
        ``pyaerocom.const``.

        Parameters
        ----------
        var_name : str
            variable that are supposed to be read
        start : Timestamp or str, optional
            start time of data import
        stop : Timestamp or str, optional
            stop time of data import
        ts_type : str
            string specifying temporal resolution (choose from
            "hourly", "3hourly", "daily", "monthly"). If None, prioritised
            of the available resolutions is used
        experiment : str
            name of experiment (only relevant if this dataset contains more
            than one experiment)
        vert_which : str or dict, optional
            valid AeroCom vertical info string encoded in name (e.g. Column,
            ModelLevel) or dictionary containing var_name as key and vertical
            coded string as value, accordingly
        flex_ts_type : bool
            if True and if applicable, then another ts_type is used in case
            the input ts_type is not available for this variable
        prefer_longer : bool
            if True and applicable, the ts_type resulting in the longer time
            coverage will be preferred over other possible frequencies that
            match the query.
        aux_vars : list
            only relevant if `var_name` is not available for reading but needs
            to be computed: list of variables that are required to compute
            `var_name`
        aux_fun : callable
            only relevant if `var_name` is not available for reading but needs
            to be computed: custom method for computation (cf.
            :func:`add_aux_compute` for details)
        constraints : list, optional
            list of reading constraints (dict type). See
            :func:`check_constraint_valid` and :func:`apply_read_constraint`
            for details related to format of the individual constraints.
        **kwargs
            additional keyword args parsed to :func:`_load_var`

        Returns
        -------
        GriddedData
            loaded data object

        Raises
        ------
        AttributeError
            if none of the ts_types identified from file names is valid
        VarNotAvailableError
            if specified ts_type is not supported
        """
        # user has provided input that specified how the input variable
        # is supposed to be computed. In this case, the variable will be
        # computed even if it is directly available in a file, i.e. it
        # could be read.
        if aux_vars is not None:
            self.add_aux_compute(var_name, aux_vars, aux_fun)

        vert_which, ts_type =  self._eval_vert_which_and_ts_type(var_name,
                                                                 vert_which,
                                                                 ts_type)
        data = self._try_read_var(var_name, start, stop,
                                  ts_type, experiment, vert_which,
                                  flex_ts_type, prefer_longer, **kwargs)

        if constraints is not None:

            if isinstance(constraints, dict):
                constraints = [constraints]
            for constraint in constraints:
                data = self.apply_read_constraint(data, constraint,
                                                  start=start,
                                                  stop=stop,
                                                  ts_type=ts_type,
                                                  experiment=experiment,
                                                  vert_which=vert_which,
                                                  flex_ts_type=flex_ts_type,
                                                  prefer_longer=prefer_longer,
                                                  **kwargs)
        return data

    def check_constraint_valid(self, constraint):
        """
        Check if reading constraint is valid

        Parameters
        ----------
        constraint : dict
            reading constraint. Requires at lest entries for following keys:
            - operator (str): for valid operators see :attr:`CONSTRAINT_OPERATORS`
            - filter_val (float): value against which data is evaluated wrt to \
                operator

        Raises
        ------
        ValueError
            If constraint is invalid

        Returns
        -------
        None.

        """
        if not isinstance(constraint, dict):
            raise ValueError('Read constraint needs to be dict')
        elif not 'operator' in constraint:
            raise ValueError('Constraint requires specification of operator. '
                             'Valid operators: {}'.format(self.CONSTRAINT_OPERATORS))
        elif not constraint['operator'] in self.CONSTRAINT_OPERATORS:
            raise ValueError('Invalid constraint operator. Choose from: {}'
                             .format(self.CONSTRAINT_OPERATORS))
        elif not 'filter_val' in constraint:
            raise ValueError('constraint needs specification of filter_val')
        elif not isnumeric(constraint['filter_val']):
            raise ValueError('Need numerical filter value')

    def apply_read_constraint(self, data, constraint,
                              **kwargs):
        """
        Filter a `GriddeData` object by value in another variable

        Note
        ----
        BETA version, that was hacked down in a rush to be able to apply
        AOD>0.1 threshold when reading AE.


        Parameters
        ----------
        data : GriddedData
            data object to which constraint is applied
        constraint : dict
            dictionary defining read constraint (see
            :func:`check_constraint_valid` for minimum requirement). If
            constraint contains key var_name (not mandatory), then the
            corresponding variable is attemted to be read and is used to
            evaluate constraint and the corresponding boolean mask is then
            applied to input `data`. Wherever this mask is True (i.e. constraint
            is met), the current value in input `data` will be replaced with
            `numpy.ma.masked` or, if specified, with entry `new_val` in input
            constraint dict.
        **kwargs : TYPE
            reading arguments in case additional variable data needs to be
            loaded, to determine filter mask (i.e. if `var_name` is specified
            in input constraint). Parse to :func:`read_var`.

        Raises
        ------
        ValueError
            If constraint is invalid (cf. :func:`check_constraint_valid` for
            details).

        Returns
        -------
        GriddedData
            modified data objects (all grid-points that met constraint
            are replaced with either `numpy.ma.masked` or with a
            value that can be specified via key `new_val` in input constraint).

        """
        self.check_constraint_valid(constraint)
        if 'new_val' in constraint:
            new_val = constraint['new_val']
        else:
            new_val = np.ma.masked

        operator_fun = self.CONSTRAINT_OPERATORS[constraint['operator']]

        if 'var_name' in constraint:
            other_data = self.read_var(constraint['var_name'],
                                       **kwargs)
        else:
            other_data = data

        if not other_data.shape == data.shape:
            raise ValueError('Failed to apply filter. Shape mismatch')

        # needs both data objects to be loaded into memory
        other_data._ensure_is_masked_array()
        data._ensure_is_masked_array()
        mask = operator_fun(other_data.cube.data,
                            constraint['filter_val'])

        data.cube.data[mask] = new_val
        return data

    def _try_read_var(self, var_name, start, stop,
                  ts_type, experiment, vert_which,
                  flex_ts_type, prefer_longer, **kwargs):
        """Helper method used in :func:`read_var`

        See :func:`read_var` for description of input arguments.
        """
        if var_name in self._aux_requires and self.check_compute_var(var_name):
            return self.compute_var(var_name=var_name,
                                    start=start, stop=stop,
                                    ts_type=ts_type,
                                    experiment=experiment,
                                    vert_which=vert_which,
                                    flex_ts_type=flex_ts_type,
                                    prefer_longer=prefer_longer)

        try:
            var_to_read = self._get_var_to_read(var_name)
            return self._load_var(var_name=var_to_read,
                                  ts_type=ts_type,
                                  start=start, stop=stop,
                                  experiment=experiment,
                                  vert_which=vert_which,
                                  flex_ts_type=flex_ts_type,
                                  prefer_longer=prefer_longer,
                                  **kwargs)

        except VarNotAvailableError:
            if self.check_compute_var(var_name):
                return self.compute_var(var_name=var_name,
                                        start=start, stop=stop,
                                        ts_type=ts_type,
                                        experiment=experiment,
                                        vert_which=vert_which,
                                        flex_ts_type=flex_ts_type,
                                        prefer_longer=prefer_longer)
        # this input variable was explicitely set to be computed, in which
        # case reading of that variable is ignored even if a file exists for
        # that
        raise VarNotAvailableError("Error: variable {} not available in "
                                    "files and can also not be computed."
                                    .format(var_name))

    def read(self, vars_to_retrieve=None, start=None, stop=None, ts_type=None,
             experiment=None, vert_which=None, flex_ts_type=True,
             prefer_longer=False, require_all_vars_avail=False, **kwargs):
        """Read all variables that could be found

        Reads all variables that are available (i.e. in :attr:`vars_filename`)

        Parameters
        ----------
        vars_to_retrieve : list or str, optional
            variables that are supposed to be read. If None, all variables
            that are available are read.
        start : Timestamp or str, optional
            start time of data import
        stop : Timestamp or str, optional
            stop time of data import
        ts_type : str, optional
            string specifying temporal resolution (choose from
            "hourly", "3hourly", "daily", "monthly"). If None, prioritised
            of the available resolutions is used
        experiment : str
            name of experiment (only relevant if this dataset contains more
            than one experiment)
        vert_which : str or dict, optional
            valid AeroCom vertical info string encoded in name (e.g. Column,
            ModelLevel) or dictionary containing var_name as key and vertical
            coded string as value, accordingly
        flex_ts_type : bool
            if True and if applicable, then another ts_type is used in case
            the input ts_type is not available for this variable
        prefer_longer : bool
            if True and applicable, the ts_type resulting in the longer time
            coverage will be preferred over other possible frequencies that
            match the query.
        require_all_vars_avail : bool
            if True, it is strictly required that all input variables are
            available.
        **kwargs
            optional and support for deprecated input args

        Returns
        -------
        tuple
            loaded data objects (type :class:`GriddedData`)

        Raises
        ------
        IOError
            if input variable names is not list or string
        VarNotAvailableError
            1. if ``require_all_vars_avail=True`` and one or more of the
            desired variables is not available in this class
            2. if ``require_all_vars_avail=True`` and if none of the input
            variables is available in this object
        """
        if vars_to_retrieve is None and 'var_names' in kwargs:
            const.print_log.warning(DeprecationWarning('Input arg var_names '
                                                       'is deprecated (but '
                                                       'still works). Please '
                                                       'use vars_to_retrieve '
                                                       'instead'))
            vars_to_retrieve = kwargs['var_names']
        if vars_to_retrieve is None:
            vars_to_retrieve = self.vars_filename
        elif isinstance(vars_to_retrieve, str):
            vars_to_retrieve = [vars_to_retrieve]
        elif not isinstance(vars_to_retrieve, list):
            raise IOError('Invalid input for vars_to_retrieve {}. Need string '
                          'or list of strings specifying var_names to load. '
                          'You may also leave it empty (None) in which case all '
                          'available variables are loaded'
                          .format(vars_to_retrieve))
        if require_all_vars_avail:
            if not all([var in self.vars_provided for var in vars_to_retrieve]):
                raise VarNotAvailableError('One or more of the specified vars '
                                        '({}) is not available in {} database. '
                                        'Available vars: {}'.format(
                                        vars_to_retrieve, self.data_id,
                                        self.vars_provided))
        var_names = list(np.intersect1d(self.vars_provided, vars_to_retrieve))
        if len(var_names) == 0:
            raise VarNotAvailableError('None of the desired variables is '
                                        'available in {}'.format(self.data_id))
        data = []
        for var in var_names:
            try:
                data.append(self.read_var(var_name=var,
                                          start=start, stop=stop,
                                          ts_type=ts_type,
                                          experiment=experiment,
                                          vert_which=vert_which,
                                          flex_ts_type=flex_ts_type,
                                          prefer_longer=prefer_longer))
            except (VarNotAvailableError, DataCoverageError) as e:
                self.logger.warning(repr(e))
        return tuple(data)

    def _check_correct_units_cube(self, cube):
        if ('invalid_units' in cube.attributes and
            cube.attributes['invalid_units'] in const.GRID_IO.UNITS_ALIASES):

            from_unit = cube.attributes['invalid_units']
            to_unit = const.GRID_IO.UNITS_ALIASES[from_unit]
            const.logger.info('Updating invalid unit in {} from {} to {}'
                              .format(repr(cube), from_unit, to_unit))

            cube.units = to_unit
        return cube

    def _load_files(self, files, var_name, perform_fmt_checks=None,
                    **kwargs):
        """Load list of files containing variable to read into Cube instances

        Parameters
        ----------
        files : list
            list of netcdf file
        var_name : str
            name of variable to read
        perform_fmt_checks : bool
            if True, the loaded data is checked for consistency with
            AeroCom default requirements.
        **kwargs
            additional keyword args parsed to :func:`load_cubes_custom`.

        Returns
        -------
        CubeList
            list of loaded Cube instances
        list
            list containing corresponding filenames of loaded cubes
        """
        cubes, loaded_files = load_cubes_custom(files, var_name,
                                                perform_fmt_checks=perform_fmt_checks,
                                                **kwargs)
        for cube in cubes:
            cube = self._check_correct_units_cube(cube)

        if len(loaded_files) == 0:
            raise IOError("None of the input files could be loaded in {}"
                          .format(self.data_id))

        #self.loaded_cubes[var_name] = cubes
        return (cubes, loaded_files)

    def _get_meta_df(self, subset):
        """Extract relevant meta information from file_info dataframe

        Parameters
        ----------
        subset : pd.DataFrame
            subset of, or :attr:`file_info`

        Raises
        ------
        DataQueryError
            if more than one time frequency is available in the dataframe

        Returns
        -------

        """
        meta = {}
        # check additional metadata
        ts_types = subset.ts_type.unique()

        # sanity check
        if len(ts_types) > 1:
            raise DataQueryError('Fatal: subset contains more than one ts_type')
        meta['ts_type'] = ts_types[0]

        mets = subset.meteo.unique()
        meta['meteo'] = mets[0] if len(mets) == 1 else list(mets)

        exps = subset.experiment.unique()
        meta['experiment'] = exps[0] if len(exps) == 1 else list(exps)

        perts = subset.perturbation.unique()
        meta['perturbation'] = perts[0] if len(perts) == 1 else list(perts)
        return meta

    def _load_var(self, var_name, ts_type, start, stop,
                  experiment, vert_which, flex_ts_type,
                  prefer_longer, **kwargs):
        """Find files corresponding to input specs and load into GriddedData

        Note
        ----
        See :func:`read_var` for I/O info.
        """
        if self.ignore_vert_code:
            vert_which = None
        subset = self.filter_query(var_name, ts_type, start, stop,
                                   experiment, vert_which,
                                   is_at_stations=False,
                                   flex_ts_type=flex_ts_type,
                                   prefer_longer=prefer_longer)
        if len(subset) == 0:
            raise DataQueryError('Could not find file match for query')

        match_files = self._generate_file_paths(subset)
        (cube_list,
         from_files) = self._load_files(match_files, var_name, **kwargs)
        is_concat = False
        if len(cube_list) > 1:
            try:
                cube = self.concatenate_cubes(cube_list)
                is_concat = True
            except iris.exceptions.ConcatenateError as e:
                raise NotImplementedError('Failed to concatenate cubes: {}\n'
                                          'Error: {}'.format(cube_list, repr(e)))
        else:
            cube = cube_list[0]

        meta = self._get_meta_df(subset)
        data = GriddedData(input=cube,
                           from_files=from_files,
                           data_id=self.data_id,
                           concatenated=is_concat,
                           **meta)
        data.reader = self
        # crop cube in time (if applicable)
        if not start == 9999:
            try:
                data = self._check_crop_time(data, start, stop)
            except Exception:
                const.print_log.exception('Failed to crop time dimension in {}. '
                                          '(start: {}, stop: {})'
                                          .format(data, start, stop))
        return data

    def _check_crop_time(self, data, start, stop):
        crop_time = False
        crop_time_range = [self.start, self.stop]
        if start is not None:
            crop_time = True
            crop_time_range[0] = to_pandas_timestamp(start)
        if stop is not None:
            crop_time = True
            crop_time_range[1] = to_pandas_timestamp(stop)
        if crop_time:
            self.logger.info("Applying temporal cropping of result cube")
            data = data.crop(time_range=crop_time_range)
        return data

    def _check_ts_type(self, ts_type):
        """Check and, if applicable, update ts_type

        Returns
        -------
        str
            valid ts_type

        Raises
        ------
        ValueError

        """
        if ts_type is None:
            if len(self.ts_types) == 0:
                raise AttributeError('Apparently no files with a valid ts_type '
                                     'entry in their filename could be found')

            ts_type = self.ts_types[0]
        if not TsType.valid(ts_type):# in self.TS_TYPES:
            raise ValueError("Invalid input for ts_type: {}"
                             "allowed values: {}".format(ts_type))
        return ts_type

    def __getitem__(self, var_name):
        """Try access import result for one of the models

        Parameters
        ----------
        var_name : str
            string specifying variable that is supposed to be extracted

        Returns
        -------
        GriddedData
            the corresponding read class for this model

        Raises
        -------
        ValueError
            if results for ``var_name`` are not available
        """
        if not var_name in self.data:
            return self.read_var(var_name)
        #return self.data[var_name]
    def __repr__(self):
        return self.__str__()

    def __str__(self):
        head = "Pyaerocom {}".format(type(self).__name__)
        s = ("\n{}\n{}\n"
             "Data ID: {}\n"
             "Data directory: {}\n"
             "Available experiments: {}\n"
             "Available years: {}\n"
             "Available frequencies {}\n"
             "Available variables: {}\n".format(head,
                                                len(head)*"-",
                                                self.data_id,
                                                self.data_dir,
                                                self.experiments,
                                                self.years_avail,
                                                self.ts_types,
                                                self.vars_provided))
# =============================================================================
#         if self.data:
#             s += "\nLoaded GriddedData objects:\n"
#             for var_name, data in self.data.items():
#                 s += "{}\n".format(data.short_str())
# =============================================================================
# =============================================================================
#         if self.data_yearly:
#             s += "\nLoaded GriddedData objects (individual years):\n"
#             for var_name, yearly_data in self.data_yearly.items():
#                 if yearly_data:
#                     for year, data in yearly_data.items():
#                         s += "{}\n".format(data.short_str())
# =============================================================================
        return s.rstrip()

    ### DEPRECATED STUFF
    @property
    def name(self):
        """Deprecated name of attribute data_id"""
        const.print_log.warning(DeprecationWarning("Please use data_id"))
        return self.data_id

class ReadGriddedMulti(object):
    """Class for import of AEROCOM model data from multiple models

    This class provides an interface to import model results from an arbitrary
    number of models and specific for a certain time interval (that can be
    defined, but must not be defined). Largely based on
    :class:`ReadGridded`.

    ToDo
    ----

    Sub-class from ReadGridded

    Note
    ----
    The reading only works if files are stored using a valid file naming
    convention. See package data file `file_conventions.ini <http://
    aerocom.met.no/pyaerocom/config_files.html#file-conventions>`__ for valid
    keys. You may define your own fileconvention in this file, if you wish.

    Attributes
    ----------
    data_ids : list
        list containing string IDs of all models that should be imported
    results : dict
        dictionary containing :class:`ReadGridded` instances for each
        name

    Examples
    --------
    >>> import pyaerocom, pandas
    >>> start, stop = pandas.Timestamp("2012-1-1"), pandas.Timestamp("2012-5-1")
    >>> models = ["AATSR_SU_v4.3", "CAM5.3-Oslo_CTRL2016"]
    >>> read = pyaerocom.io.ReadGriddedMulti(models, start, stop)
    >>> print(read.data_ids)
    ['AATSR_SU_v4.3', 'CAM5.3-Oslo_CTRL2016']
    >>> read_cam = read['CAM5.3-Oslo_CTRL2016']
    >>> assert type(read_cam) == pyaerocom.io.ReadGridded
    >>> for var in read_cam.vars: print(var)
    abs550aer
    deltaz3d
    humidity3d
    od440aer
    od550aer
    od550aer3d
    od550aerh2o
    od550dryaer
    od550dust
    od550lt1aer
    od870aer
    """

    def __init__(self, data_ids):
        const.print_log.warning(DeprecationWarning('ReadGriddedMulti class is '
                                                   'deprecated and will not '
                                                   'be further developed. '
                                                   'Please use ReadGridded.'))
        if isinstance(data_ids, str):
            data_ids = [data_ids]
        if not isinstance(data_ids, list) or not all([isinstance(x, str) for x in data_ids]):
            raise IllegalArgumentError("Please provide string or list of strings")

        self.data_ids = data_ids
        #: dictionary containing instances of :class:`ReadGridded` for each
        #: datset

        self.readers = {}
        #self.data = {}

        self._init_readers()

    def _init_readers(self):
        for data_id in self.data_ids:
            self.readers[data_id] = ReadGridded(data_id)

    def read(self, vars_to_retrieve, start=None, stop=None,
             ts_type=None, **kwargs):
        """High level method to import data for multiple variables and models

        Parameters
        ----------
        var_names : :obj:`str` or :obj:`list`
            string IDs of all variables that are supposed to be imported
        start : :obj:`Timestamp` or :obj:`str`, optional
            start time of data import (if valid input, then the current
            :attr:`start` will be overwritten)
        stop : :obj:`Timestamp` or :obj:`str`, optional
            stop time of data import (if valid input, then the current
            :attr:`start` will be overwritten)
        ts_type : str
            string specifying temporal resolution (choose from
            "hourly", "3hourly", "daily", "monthly").If None, prioritised
            of the available resolutions is used
        flex_ts_type : bool
            if True and if applicable, then another ts_type is used in case
            the input ts_type is not available for this variable

        Returns
        -------
        dict
            loaded objects, keys are variable names, values are
            instances of :class:`GridddedData`.

        Examples
        --------

            >>> read = ReadGriddedMulti(names=["ECMWF_CAMS_REAN",
            ...                                "ECMWF_OSUITE"])
            >>> read.read(["od550aer", "od550so4", "od550bc"])

        """
        if isinstance(vars_to_retrieve, str):
            vars_to_retrieve = [vars_to_retrieve]
        out = {}
        for data_id in self.data_ids:
            if not data_id in self.readers:
                self.readers[data_id] = ReadGridded(data_id)
            reader = self.readers[data_id]
            out[data_id] = {}
            for var in vars_to_retrieve:
                try:
                    data = reader.read_var(var, start, stop, ts_type, **kwargs)
                    out[data_id][var] = data
                    #self.data[data_id][var] = data
                except Exception as e:
                    const.print_log.exception('Failed to read data of {}\n'
                                            'Error message: {}'.format(data_id,
                                                                       repr(e)))
        return out

    def __str__(self):
        head = "Pyaerocom %s" %type(self).__name__
        s = ("\n%s\n%s\n"
             "Data-IDs: %s\n" %(head, len(head)*"-", self.data_ids))
# =============================================================================
#         if bool(self.data):
#             s += "\nLoaded data:"
#             for name, vardata in self.data.items():
#                 for var, data in vardata.items():
#                     s += "\n%s" %var
# =============================================================================
        return s

if __name__=="__main__":
    import pyaerocom as pya

    import matplotlib.pyplot as plt
    plt.close('all')
<<<<<<< HEAD
    reader = ReadGridded()

    reader._check_var_match_pattern('concpm10')
=======
    reader = ReadGridded()
>>>>>>> bd63ae53
<|MERGE_RESOLUTION|>--- conflicted
+++ resolved
@@ -2162,10 +2162,4 @@
 
     import matplotlib.pyplot as plt
     plt.close('all')
-<<<<<<< HEAD
-    reader = ReadGridded()
-
-    reader._check_var_match_pattern('concpm10')
-=======
-    reader = ReadGridded()
->>>>>>> bd63ae53
+    reader = ReadGridded()