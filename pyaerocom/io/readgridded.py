import fnmatch
import logging
import os
<<<<<<< HEAD
import warnings
from collections import OrderedDict as od
=======
>>>>>>> da6c8fe5
from glob import glob
from pathlib import Path

import iris
import numpy as np
import pandas as pd
import xarray as xr

from pyaerocom import const
from pyaerocom._concprcp_units_helpers import compute_concprcp_from_pr_and_wetdep
from pyaerocom.exceptions import (
    DataCoverageError,
    DataQueryError,
    DataSourceError,
    FileConventionError,
    TemporalResolutionError,
    VariableDefinitionError,
    VarNotAvailableError,
)
from pyaerocom.griddeddata import GriddedData
from pyaerocom.helpers import get_highest_resolution, isnumeric, sort_ts_types, to_pandas_timestamp
from pyaerocom.io import AerocomBrowser
from pyaerocom.io.aux_read_cubes import (
    add_cubes,
    compute_angstrom_coeff_cubes,
    divide_cubes,
    mmr_from_vmr,
    multiply_cubes,
    subtract_cubes,
)
from pyaerocom.io.fileconventions import FileConventionRead
from pyaerocom.io.helpers import add_file_to_log
from pyaerocom.io.iris_io import concatenate_iris_cubes, load_cubes_custom
from pyaerocom.metastandards import AerocomDataID
from pyaerocom.tstype import TsType
from pyaerocom.variable import Variable

logger = logging.getLogger(__name__)


class ReadGridded:
    """Class for reading gridded files using AeroCom file conventions

    Attributes
    ----------
    data_id : str
        string ID for model or obsdata network (see e.g. Aerocom interface map
        plots lower left corner)
    data : GriddedData
        imported data object
    data_dir : str
        directory containing result files for this model
    start : pandas.Timestamp
        start time for data import
    stop : pandas.Timestamp
        stop time for data import
    file_convention : FileConventionRead
        class specifying details of the file naming convention for the model
    files : list
        list containing all filenames that were found.
        Filled, e.g. in :func:`ReadGridded.get_model_files`
    from_files : list
        List of all netCDF files that were used to concatenate the current
        data cube (i.e. that can be based on certain matching settings such as
        var_name or time interval).
    ts_types : list
        list of all sampling frequencies (e.g. hourly, daily, monthly) that
        were inferred from filenames (based on Aerocom file naming convention)
        of all files that were found
    vars : list
        list containing all variable names (e.g. od550aer) that were inferred
        from filenames based on Aerocom model file naming convention
    years : list
        list of available years as inferred from the filenames in the data
        directory.

    Parameters
    ----------
    data_id : str
        string ID of model (e.g. "AATSR_SU_v4.3","CAM5.3-Oslo_CTRL2016")
    data_dir : str, optional
        directory containing data files. If provided, only this directory is
        considered for data files, else the input `data_id` is used to search
        for the corresponding directory.
    file_convention : str
        string ID specifying the file convention of this model (cf.
        installation file `file_conventions.ini <https://github.com/metno/
        pyaerocom/blob/master/pyaerocom/data/file_conventions.ini>`__)
    init : bool
        if True, the model directory is searched (:func:`search_data_dir`) on
        instantiation and if it is found, all valid files for this model are
        searched using :func:`search_all_files`.

    """

    CONSTRAINT_OPERATORS = {
        "==": np.equal,
        "!=": np.not_equal,
        "<": np.less,
        "<=": np.less_equal,
        ">": np.greater,
        ">=": np.greater_equal,
    }

    AUX_REQUIRES = {
        "ang4487aer": ("od440aer", "od870aer"),
        "angabs4487aer": ("abs440aer", "abs870aer"),
        "od550gt1aer": ("od550aer", "od550lt1aer"),
        "wetoa": ("wetpoa", "wetsoa"),
        "dryoa": ("drypoa", "drysoa"),
        "conc*": ("mmr*", "rho"),
        "sc550dryaer": ("ec550dryaer", "ac550dryaer"),
        "mmr*": ("vmr*",),
        "rho": ("ts", "ps"),
        "concox": ("concno2", "conco3"),
        "vmrox": ("vmrno2", "vmro3"),
        "fmf550aer": ("od550lt1aer", "od550aer"),
        "concno3": ("concno3c", "concno3f"),
        "concprcpoxn": ("wetoxn", "pr"),
        "concprcpoxs": ("wetoxs", "pr"),
        "concprcprdn": ("wetrdn", "pr"),
    }

    AUX_ALT_VARS = {
        "od440aer": ["od443aer"],
        "od870aer": ["od865aer"],
        "ac550dryaer": ["ac550aer"],
    }

    AUX_FUNS = {
        "ang4487aer": compute_angstrom_coeff_cubes,
        "angabs4487aer": compute_angstrom_coeff_cubes,
        "od550gt1aer": subtract_cubes,
        "wetoa": add_cubes,
        "dryoa": add_cubes,
        "sc550dryaer": subtract_cubes,
        "conc*": multiply_cubes,
        "mmr*": mmr_from_vmr,
        "concox": add_cubes,
        "vmrox": add_cubes,
        "fmf550aer": divide_cubes,
        "concno3": add_cubes,
        "concprcpoxn": compute_concprcp_from_pr_and_wetdep,
        "concprcpoxs": compute_concprcp_from_pr_and_wetdep,
        "concprcprdn": compute_concprcp_from_pr_and_wetdep
        #'mec550*'      :    divide_cubes,
        #'tau*'         :    lifetime_from_load_and_dep
    }

    #: Additional arguments passed to computation methods for auxiliary data
    #: This is optional and defined per-variable like in AUX_FUNS
    AUX_ADD_ARGS = {
        "concprcpoxn": dict(
            ts_type="daily", prlim=0.1e-3, prlim_units="m d-1", prlim_set_under=np.nan
        ),
        "concprcpoxs": dict(
            ts_type="daily", prlim=0.1e-3, prlim_units="m d-1", prlim_set_under=np.nan
        ),
        "concprcprdn": dict(
            ts_type="daily", prlim=0.1e-3, prlim_units="m d-1", prlim_set_under=np.nan
        ),
    }

    _data_dir = ""

    VERT_ALT = {"Surface": "ModelLevel"}

    def __init__(self, data_id=None, data_dir=None, file_convention="aerocom3"):

        self._data_dir = None

        #: data_id of gridded dataset
        self._data_id = data_id

        self.logger = logger

        # file naming convention. Default is aerocom3 file convention, change
        # using self.file_convention.import_default("aerocom2"). Is
        # automatically updated in class ReadGridded
        self.file_convention = FileConventionRead(file_convention)

        self.file_info = None

        #: List of unique Aerocom variable names that were identified from
        #: the filenames in the data directory
        self._vars_2d = []
        self._vars_3d = []

        #: This object can be used to
        self.browser = AerocomBrowser()

        # these can be filled using method add_aux_compute and they will not
        # affect global settings of the reader class
        self._aux_requires = {}
        self._aux_funs = {}

        #: quick access to variables that can be computed (will be filled and
        #: handles automatically)
        self._aux_avail = {}

        self.ignore_vert_code = False
        if data_dir is not None:
            self.data_dir = data_dir
        elif data_id:
            self.search_data_dir()
        if self.data_dir is not None:
            try:
                self.search_all_files()
            except DataCoverageError as e:
                logger.warning(repr(e))

    @property
    def data_id(self) -> str:
        """
        Data ID of dataset
        """
        return self._data_id

    @data_id.setter
    def data_id(self, val):
        if val is None:
            val = ""
        if not isinstance(val, str):
            raise ValueError("Invalid input for data_id, need str")
        self._data_id = val

    @property
    def data_dir(self) -> str:
        """
        Directory where data files are located
        """
        return self._data_dir

    @data_dir.setter
    def data_dir(self, val):
        if isinstance(val, Path):
            val = str(val)
        if not isinstance(val, str) or not os.path.isdir(val):
            raise FileNotFoundError(f"Input data directory {val} does not exist")
        self._data_dir = val
        self.reinit()

    @property
    def years_avail(self) -> list:
        """
        Years available in dataset
        """
        if self.file_info is None:
            self.search_all_files()
        return sorted(self.file_info.year.unique())

    @property
    def experiments(self) -> list:
        """
        List of all experiments that are available in this dataset
        """
        if self.file_info is None:
            self.search_all_files()
        return sorted(self.file_info.experiment.unique())

    @property
    def files(self) -> list:
        """
        List of data files
        """
        if self.file_info is None:
            self.search_all_files()
        return [os.path.join(self.data_dir, x) for x in sorted(self.file_info.filename.values)]

    @property
    def ts_types(self):
        """Available frequencies"""
        return self.file_info.ts_type.unique()

    @property
    def vars_filename(self):
        return sorted(self._vars_2d + self._vars_3d)

    @property
    def vars(self):
        from pyaerocom.exceptions import DeprecationError

        raise DeprecationError(
            "Attribute vars is deprecated in ReadGridded. Please use vars_filename instead"
        )

    @property
    def vars_provided(self):
        """Variables provided by this dataset"""
        return self._get_vars_provided()

    @property
    def file_type(self):
        """File type of data files"""
        return const.GRID_IO.FILE_TYPE

    @property
    def TS_TYPES(self):
        """List with valid filename encryptions specifying temporal resolution

        Update 7.11.2019: not in use anymore due to improved handling of
        all possible frequencies now using TsType class.
        """
        return const.GRID_IO.TS_TYPES

    @property
    def start(self):
        """First available year in the dataset (inferred from filenames)

        Note
        ----
        This is not variable or ts_type specific, so it is not necessarily
        given that data from this year is available for all variables in
        :attr:`vars` or all frequencies liste in :attr:`ts_types`
        """
        if len(self.years_avail) == 0:
            raise AttributeError(
                "No information about available years accessible"
                "please run method search_all_files first"
            )
        yr = sorted(self.years_avail)[0]
        if yr == 9999:
            yr = 2222
        return to_pandas_timestamp(yr)

    @property
    def stop(self):
        """Last available year in the dataset (inferred from filenames)

        Note
        ----
        This is not variable or ts_type specific, so it is not necessarily
        given that data from this year is available for all variables in
        :attr:`vars` or all frequencies liste in :attr:`ts_types`
        """
        if len(self.years_avail) == 0:
            raise AttributeError(
                "No information about available years accessible"
                "please run method search_all_files first"
            )
        years = sorted(self.years_avail)
        year = years[-1]

        if year == 9999:
            self.logger.warning(
                "Data contains climatology. Will be ignored as stop time, using last year"
            )
            if len(years) == 1:
                year = 2222
            else:
                year = years[-2]

        return to_pandas_timestamp(f"{year}-12-31 23:59:59")

    def reinit(self):
        """Reinit everything that is loaded specific to data_dir"""
        self.file_info = None
        self._vars_2d = []
        self._vars_3d = []

    def _get_vars_provided(self):
        """(Private method) get all variables provided"""
        _vars = []
        _vars.extend(self.vars_filename)

        for aux_var in self.AUX_REQUIRES:
            if "*" in aux_var:
                continue
            if not aux_var in _vars and self.check_compute_var(aux_var):
                _vars.append(aux_var)
        for aux_var in self._aux_requires:
            if "*" in aux_var:
                continue
            if not aux_var in _vars and self.check_compute_var(aux_var):
                _vars.append(aux_var)

        # also add standard names of 3D variables if not already in list
        for var in self._vars_3d:
            var = var.lower().replace("3d", "")
            if not var in _vars:
                _vars.append(var)
        return _vars

    def _check_aux_compute_access(self, var_name):
        """Check if input var_name can be computed

        Note
        ----
        Does not check variable families (e.g. conc*) which is done via
        :func:`_check_var_match_pattern`. Only checks entries in
        :attr:`AUX_REQUIRES` and :attr:`aux_requires`.

        Parameters
        ----------
        var_name : str
            input variable name that is supposed to be checked

        Returns
        -------
        bool
            True, if variable can be computed, else False
        """
        if var_name in self._aux_requires and var_name in self._aux_funs:
            vars_req = self._aux_requires[var_name]
            fun = self._aux_funs[var_name]
        elif var_name in self.AUX_REQUIRES and var_name in self.AUX_FUNS:
            vars_req = self.AUX_REQUIRES[var_name]
            fun = self.AUX_FUNS[var_name]
        else:
            return False
        vars_to_read = []
        for i, var in enumerate(vars_req):
            try:
                # the variable might be updated in _check_var_avail
                vars_to_read.append(self._check_var_avail(var))
            except (VarNotAvailableError, VariableDefinitionError):
                return False
        if not len(vars_to_read) == len(vars_req):
            return False
        self._aux_avail[var_name] = (vars_to_read, fun)
        return True

    def _check_var_match_pattern(self, var_name):
        """Check if input variable can be accessed via auxiliary variable family

        E.g. if var_name is concpm10 and mmrpm10 and rho are available

        Parameters
        ----------
        var_name : str
            variable that is supposed to be read

        Returns
        -------
        bool
            True if variable can be read, else False
        """
        vars_found = []
        for pattern in self.registered_var_patterns:
            if fnmatch.fnmatch(var_name, pattern):
                vars_required = self.AUX_REQUIRES[pattern]
                for addvar in vars_required:

                    if not "*" in addvar:
                        vars_found.append(addvar)
                    else:
                        _addvar = var_name
                        spl1 = pattern.split("*")
                        spl2 = addvar.split("*")
                        if len(spl1) != len(spl2):
                            raise AttributeError(
                                "variable patterns in "
                                "AUX_REQUIRES and corresponding "
                                "values (with * in name) need "
                                "to have the same number of "
                                "wildcard delimiters"
                            )
                        for i, substr in enumerate(spl1):
                            if bool(substr):
                                _addvar = _addvar.replace(substr, spl2[i])
                        vars_found.append(_addvar)

                if len(vars_found) == len(vars_required):
                    all_ok = True
                    vars_to_read = []
                    for var in vars_found:
                        try:
                            vars_to_read.append(self._check_var_avail(var))
                        except (VarNotAvailableError, VariableDefinitionError):
                            all_ok = False
                            break

                    if all_ok:
                        fun = self.AUX_FUNS[pattern]
                        self.add_aux_compute(var_name, vars_required=vars_to_read, fun=fun)
                        self._aux_avail[var_name] = (vars_to_read, fun)
                        return True
        return False

    def _get_aux_vars_and_fun(self, var_to_compute):
        """Helper that searches auxiliary variables for computation of input var

        Parameters
        ----------
        var_to_compute : str
            one of the auxiliary variables that is supported by this interface
            (cf. :attr:`AUX_REQUIRES`)

        Raises
        ------
        VarNotAvailableError
            if one of the required variables for computation is not available
            in the data

        Returns
        -------
        list
            list of variables that are used as input for computation method
            of input variable
        callable
            function that is used to compute input variable
        """
        if not var_to_compute in self._aux_avail:
            if not self.check_compute_var(var_to_compute):
                raise VarNotAvailableError(f"Variable {var_to_compute} cannot be computed")
        return self._aux_avail[var_to_compute]

    def check_compute_var(self, var_name):
        """Check if variable name belongs to family that can be computed

        For instance, if input var_name is `concdust` this method will check
        :attr:`AUX_REQUIRES` to see if there is a variable family pattern
        (`conc*`) defined that specifies how to compute these variables. If
        a match is found, the required variables and computation method is
        added via :func:`add_aux_compute`.

        Parameters
        -----------
        var_name : str
            variable name to be checked

        Returns
        -------
        bool
            True if match is found, else False
        """

        if "*" in var_name:
            raise VariableDefinitionError(f"Invalid variable name {var_name}. Must not contain *")
        if var_name in self._aux_avail:
            return True
        elif self._check_aux_compute_access(var_name):
            return True
        return self._check_var_match_pattern(var_name)

    def _check_var_avail(self, var):
        if var in self.vars_filename:
            return var

        if var in self.AUX_ALT_VARS:
            for alt_var in self.AUX_ALT_VARS[var]:
                if alt_var in self.vars_filename:
                    return alt_var

        v = const.VARS[var]

        for alias in v.aliases:
            if alias in self.vars_filename:
                return alias
        raise VarNotAvailableError(f"Var {var} is not available in data...")

    def has_var(self, var_name):
        """Check if variable is available

        Parameters
        ----------
        var_name : str
            variable to be checked

        Returns
        -------
        bool
        """
        # vars_provided includes variables that can be read and variables that
        # can be computed. It does not consider variable families that may be
        # able to be computed or alias matches
        avail = self.vars_provided
        if var_name in avail:
            return True
        try:
            var = const.VARS[var_name]
        except VariableDefinitionError as e:
            logger.warning(repr(e))
            return False

        if self.check_compute_var(var_name):
            return True

        for alias in var.aliases:
            if alias in avail:
                return True

        if var.is_alias and var.var_name_aerocom in avail:
            return True

        return False

    def _get_years_to_load(self, start=None, stop=None):
        """Array containing year numbers that are supposed to be loaded

        Returns
        -------
        ndarray
            all years to be loaded
        """
        start_provided = False
        if start is None:
            start = self.start
            if start.year == 2222:
                return np.array([9999])
        else:
            start_provided = True
            if isinstance(start, int) and start == 9999:
                return np.array([9999])
            start = to_pandas_timestamp(start)

        if stop is None:
            if start_provided:
                stop = to_pandas_timestamp(start)
            else:
                stop = self.stop
        else:
            stop = to_pandas_timestamp(stop)
            stop -= np.timedelta64(
                1, "s"
            )  # subtract one second to end up at the end of previous year
        if const.MIN_YEAR > start.year:
            logger.warning(
                f"First available year {start} of data {self.data_id} is smaller "
                f"than supported first year {const.MIN_YEAR}."
            )
            start = const.MIN_YEAR
        if const.MAX_YEAR < stop.year:
            raise ValueError(
                f"Last available year {stop} of data {self.data_id} is larger "
                f"than supported last year {const.MAX_YEAR}."
            )
            stop = const.MAX_YEAR

        if start and stop:
            return np.arange(start.year, stop.year + 1, 1)

        if not self.years_avail:
            raise AttributeError(
                "No information available for available "
                "years. Please run method "
                "search_all_files first"
            )
        return np.array(self.years_avail)

    def search_data_dir(self):
        """Search data directory based on model ID

        Wrapper for method :func:`search_data_dir_aerocom`

        Returns
        -------
        str
            data directory

        Raises
        ------
        IOError
            if directory cannot be found
        """
        _dir = self.browser.find_data_dir(self.data_id)
        self.data_dir = _dir
        return _dir

    @staticmethod
    def _eval_data_id(data_id):
        """
        Extract meta information from data_id

        Parameters
        ----------
        data_id : str
            string specifying model and other relevant information. In the
            best case following AeroCom Phase III conventions, that is,
            following the template specified in :class:`AerocomDataID`.

        Returns
        -------
        vals : list
            list containing successfully extracted information from data_id
        """

        vals = AerocomDataID(data_id).values
        return vals

    def _update_file_convention(self, files):
        """Update current file convention based on input files

        Loops over all files in input list and as updates the file convention
        based on the first file in list that matches one of the registered
        conventions.

        Updates class :attr:`file_convention`

        Raises
        ------
        FileNotFoundError
            if none of the input files matches a registered convention.
        """
        for file in files:
            try:
                self.file_convention.from_file(os.path.basename(file))
                return
            except Exception:
                pass

        raise FileNotFoundError(
            f"None of the available files in {self.data_dir} matches a "
            f"registered pyaerocom file convention"
        )

    def _evaluate_fileinfo(self, files):
        result = []
        _vars_temp = []
        _vars_temp_3d = []

        for _file in files:
            # TODO: resolve this in a more general way...
            if "ModelLevelAtStations" in _file:
                logger.info(f"Ignoring file {_file}")
                continue
            try:
                info = self.file_convention.get_info_from_file(_file)
                if not self.data_id:
                    self.data_id = info["data_id"]
                var_name = info["var_name"]
                _is_3d = False
                if is_3d(var_name):
                    _vars_temp_3d.append(var_name)
                    _is_3d = True
                else:
                    _vars_temp.append(var_name)

                if not TsType.valid(info["ts_type"]):  # in self.TS_TYPES:
                    raise TemporalResolutionError(f"Invalid frequency {info['ts_type']}")

                (model, meteo, experiment, pert) = self._eval_data_id(info["data_id"])
                result.append(
                    [
                        var_name,
                        info["year"],
                        info["ts_type"],
                        info["vert_code"],
                        self.data_id,
                        model,
                        meteo,
                        experiment,
                        pert,
                        info["is_at_stations"],
                        _is_3d,
                        os.path.basename(_file),
                    ]
                )

            except (FileConventionError, DataSourceError, TemporalResolutionError) as e:
                msg = f"Failed to import file\n{_file}\nModel: {self.data_id}\nError: {e}"
                logger.warning(msg)
                if const.WRITE_FILEIO_ERR_LOG:
                    add_file_to_log(_file, msg)

        if len(_vars_temp + _vars_temp_3d) == 0:
            raise AttributeError("Failed to extract information from filenames")

        self._vars_2d = sorted(set(_vars_temp))
        self._vars_3d = sorted(set(_vars_temp_3d))
        return result

    def _fileinfo_to_dataframe(self, result):
        header = [
            "var_name",
            "year",
            "ts_type",
            "vert_code",
            "data_id",
            "name",
            "meteo",
            "experiment",
            "perturbation",
            "is_at_stations",
            "3D",
            "filename",
        ]

        df = pd.DataFrame(result, columns=header)
        df.sort_values(
            [
                "var_name",
                "year",
                "ts_type",
                "data_id",
                "name",
                "meteo",
                "experiment",
                "perturbation",
                "is_at_stations",
                "3D",
            ],
            inplace=True,
        )

        uv = df.vert_code.unique()
        if len(uv) == 1 and uv[0] == "":
            self.ignore_vert_code = True
        return df

    def search_all_files(self, update_file_convention=True):
        """Search all valid model files for this model

        This method browses the data directory and finds all valid files, that
        is, file that are named according to one of the aerocom file naming
        conventions. The file list is stored in :attr:`files`.

        Note
        ----
        It is presumed, that naming conventions of files in
        the data directory are not mixed but all correspond to either of the
        conventions defined in

        Parameters
        ----------
        update_file_convention : bool
            if True, the first file in `data_dir` is used to identify the
            file naming convention (cf. :class:`FileConventionRead`)

        Raises
        ------
        DataCoverageError
            if no valid files could be found
        """
        if self.data_dir is None:
            raise AttributeError("please set data_dir first")

        # get all files with correct ending
        files = glob(f"{self.data_dir}/*{self.file_type}")
        if len(files) == 0:
            logger.warning(
                f"No files of type {self.file_type} could be found in current "
                f"data directory (data_dir={os.path.abspath(self.data_dir)}"
            )
            return

        if update_file_convention:
            # Check if the found file has a naming according the aerocom conventions
            # and set the convention for all files (maybe this need to be
            # updated in case there can be more than one file naming convention
            # within one model directory)
            try:
                self._update_file_convention(files)
            except FileNotFoundError as e:
                logger.warning(repr(e))
                return

        result = self._evaluate_fileinfo(files)
        df = self._fileinfo_to_dataframe(result)
        self.file_info = df

        if len(df) == 0:
            raise DataCoverageError(f"No valid files could be found for {self.data_id}")

    def filter_files(
        self,
        var_name=None,
        ts_type=None,
        start=None,
        stop=None,
        experiment=None,
        vert_which=None,
        is_at_stations=False,
        df=None,
    ):
        """Filter file database

        Parameters
        ----------
        var_name : str
            variable that are supposed to be read
        ts_type : str
            string specifying temporal resolution (choose from
            "hourly", "3hourly", "daily", "monthly"). If None, prioritised
            of the available resolutions is used
        start : Timestamp or str, optional
            start time of data import
        stop : Timestamp or str, optional
            stop time of data import
        experiment : str
            name of experiment (only relevant if this dataset contains more
            than one experiment)
        vert_which : str or dict, optional
            valid AeroCom vertical info string encoded in name (e.g. Column,
            ModelLevel) or dictionary containing var_name as key and vertical
            coded string as value, accordingly
        flex_ts_type : bool
            if True and if applicable, then another ts_type is used in case
            the input ts_type is not available for this variable
        prefer_longer : bool
            if True and applicable, the ts_type resulting in the longer time
            coverage will be preferred over other possible frequencies that
            match the query.

        """
        if df is None:
            df = self.file_info

        yrs = self._get_years_to_load(start, stop)
        year_cond = df.year.isin(yrs)

        if var_name is None:
            var_cond = df.var_name.isin(df.var_name.values)
        else:
            var_cond = df.var_name == var_name
        if vert_which is None:
            vert_cond = df.vert_code.isin(df.vert_code.values)
        else:
            vert_cond = df.vert_code == vert_which
        if ts_type is None:
            freq_cond = df.ts_type.isin(df.ts_type.values)
        else:
            freq_cond = df.ts_type == ts_type
        if experiment is None:
            exp_cond = df.experiment.isin(df.experiment.values)
        else:
            exp_cond = df.experiment == experiment

        return df.loc[
            (var_cond)
            & (year_cond)
            & (freq_cond)
            & (exp_cond)
            & (vert_cond)
            & (df.is_at_stations == is_at_stations)
        ]

    def _infer_ts_type(self, df, ts_type, flex_ts_type, prefer_longer):
        ts_types = df.ts_type.unique()

        if len(ts_types) == 1:
            # only one frequency available
            if flex_ts_type or ts_type is None or ts_types[0] == ts_type:
                # all good
                return ts_types[0]
            raise DataCoverageError(f"No files could be found for ts_type {ts_type}")
        highest_avail = get_highest_resolution(*ts_types)
        # there is more than one frequency available -> decision making
        # gets more complicated
        if not flex_ts_type:
            if ts_type is None:
                return highest_avail
            elif ts_type in ts_types:
                return ts_type
            raise DataCoverageError("Failed to infer ts_type")

        # ts_type is flexible
        if ts_type is None:
            # initiate with highest available
            ts_type = highest_avail

        if not prefer_longer:
            return ts_type

        # ts_type is flexible and user prefers the longer period over
        # higher resolution
        ts_type = ts_types[0]
        subset = self.filter_files(ts_type=ts_type, df=df)
        for _ts_type in ts_types[1:]:
            _subset = self.filter_files(ts_type=_ts_type, df=df)
            if len(_subset) > len(subset):
                subset = _subset
                ts_type = _ts_type
        return ts_type

    def filter_query(
        self,
        var_name,
        ts_type=None,
        start=None,
        stop=None,
        experiment=None,
        vert_which=None,
        is_at_stations=False,
        flex_ts_type=True,
        prefer_longer=False,
    ):
        """Filter files for read query based on input specs

        Parameters
        ----------

        Returns
        -------
        DataFrame
            dataframe containing filtered dataset
        """
        if not var_name in self.file_info.var_name.values:
            raise DataCoverageError(
                f"Variable {var_name} is not available in dataset {self.data_id}"
            )

        subset = self.filter_files(
            var_name=var_name,
            ts_type=None,  # disregard ts_type in 1. iteration
            start=start,
            stop=stop,
            experiment=experiment,
            vert_which=vert_which,
            is_at_stations=is_at_stations,
        )
        if len(subset) == 0:
            if vert_which in self.VERT_ALT:
                vc = self.VERT_ALT[vert_which]
                logger.warning(
                    f"No files could be found for var {var_name} and "
                    f"vert_which {vert_which} in {self.data_id}. "
                    f"Trying to find alternative options"
                )
                return self.filter_query(
                    var_name,
                    ts_type,
                    start,
                    stop,
                    experiment,
                    vert_which=vc,
                    is_at_stations=is_at_stations,
                    flex_ts_type=flex_ts_type,
                    prefer_longer=prefer_longer,
                )
            raise DataCoverageError("No files could be found")
        ts_type = self._infer_ts_type(subset, ts_type, flex_ts_type, prefer_longer)
        subset = self.filter_files(ts_type=ts_type, start=start, stop=stop, df=subset)
        if len(subset) == len(subset.year.unique()):
            return subset

        # File request could not be resolved such that every year only occurs
        # once
        msg = ""
        exps = subset.experiment.unique()
        verts = subset.vert_code.unique()

        if len(exps) > 1:
            msg += f"Found multiple experiments. Choose from: {exps}"
        if len(verts) > 1:
            dvc = const.VARS[var_name].get_default_vert_code()
            if dvc is not None and dvc in verts:
                return self.filter_query(
                    var_name,
                    ts_type,
                    start,
                    stop,
                    experiment,
                    vert_which=dvc,
                    is_at_stations=is_at_stations,
                    flex_ts_type=flex_ts_type,
                    prefer_longer=prefer_longer,
                )

            if msg:
                msg += "; "
            msg += f"Found multiple vertical codes. Choose from: {verts}"
        raise DataQueryError(
            f"Failed to uniquely identify data files for input query. Reason: {msg}"
        )

    def get_files(
        self,
        var_name,
        ts_type=None,
        start=None,
        stop=None,
        experiment=None,
        vert_which=None,
        is_at_stations=False,
        flex_ts_type=True,
        prefer_longer=False,
    ):
        """Get data files based on input specs"""
        subset = self.filter_query(
            var_name,
            ts_type,
            start,
            stop,
            experiment,
            vert_which,
            is_at_stations,
            flex_ts_type,
            prefer_longer,
        )

        return self._generate_file_paths(subset)

    def _generate_file_paths(self, df=None):
        if df is None:
            df = self.file_info
        return sorted(os.path.join(self.data_dir, x) for x in df.filename.values)

    def get_var_info_from_files(self) -> dict:
        """Creates dicitonary that contains variable specific meta information

        Returns
        -------
        dict
            dictionary where keys are available variables and values (for each
            variable) contain information about available ts_types, years, etc.
        """
        result = {}
        for file in self.files:
            finfo = self.file_convention.get_info_from_file(file)
            var_name = finfo["var_name"]
            if not var_name in result:
                result[var_name] = var_info = {}
                for key in finfo:
                    if key != "var_name":
                        var_info[key] = []
            else:
                var_info = result[var_name]
            for key, val in finfo.items():
                if key == "var_name":
                    continue
                if val is not None and not val in var_info[key]:
                    var_info[key].append(val)
        # now check auxiliary variables
        for var_to_compute in self.AUX_REQUIRES:
            if var_to_compute in result:
                continue
            try:
                vars_to_read = self._get_aux_vars_and_fun(var_to_compute)[0]
            except VarNotAvailableError:
                pass
            except VariableDefinitionError:
                pass
            else:
                # init result info dict for aux variable
                result[var_to_compute] = var_info = {}
                first = result[vars_to_read[0]]
                # init with results from first required variable
                var_info.update(**first)
                if len(vars_to_read) > 1:
                    for info_other in vars_to_read[1:]:
                        other = result[info_other]
                        for key, info in var_info.items():
                            # compute match with other variable
                            var_info[key] = list(np.intersect1d(info, other[key]))
                var_info["aux_vars"] = vars_to_read

        return result

    def update(self, **kwargs):
        """Update one or more valid parameters

        Parameters
        ----------
        **kwargs
            keyword args that will be used to update (overwrite) valid class
            attributes such as `data, data_dir, files`
        """
        for k, v in kwargs.items():
            if k in self.__dict__:
                self.logger.info(
                    "Updating %s in ModelImportResult for model %s"
                    "New value: %s" % (k, self.data_id, v)
                )
                self.__dict__[k] = v
            else:
                self.logger.info("Ignoring key %s in ModelImportResult.update()" % k)

    def concatenate_cubes(self, cubes):
        """Concatenate list of cubes into one cube

        Parameters
        ----------
        CubeList
            list of individual cubes

        Returns
        -------
        Cube
            Single cube that contains concatenated cubes from input list

        Raises
        ------
        iris.exceptions.ConcatenateError
            if concatenation of all cubes failed
        """
        return concatenate_iris_cubes(cubes, error_on_mismatch=True)

    def compute_var(
        self,
        var_name,
        start=None,
        stop=None,
        ts_type=None,
        experiment=None,
        vert_which=None,
        flex_ts_type=True,
        prefer_longer=False,
        vars_to_read=None,
        aux_fun=None,
        try_convert_units=True,
        aux_add_args=None,
        rename_var=None,
        **kwargs,
    ):
        """Compute auxiliary variable

        Like :func:`read_var` but for auxiliary variables
        (cf. AUX_REQUIRES)

        Parameters
        ----------
        var_name : str
            variable that are supposed to be read
        start : Timestamp or str, optional
            start time of data import (if valid input, then the current
            :attr:`start` will be overwritten)
        stop : Timestamp or str, optional
            stop time of data import
        ts_type : str
            string specifying temporal resolution (choose from
            hourly, 3hourly, daily, monthly). If None, prioritised
            of the available resolutions is used
        experiment : str
            name of experiment (only relevant if this dataset contains more
            than one experiment)
        vert_which : str
            valid AeroCom vertical info string encoded in name (e.g. Column,
            ModelLevel)
        flex_ts_type : bool
            if True and if applicable, then another ts_type is used in case
            the input ts_type is not available for this variable
        prefer_longer : bool
            if True and applicable, the ts_type resulting in the longer time
            coverage will be preferred over other possible frequencies that
            match the query.
        try_convert_units : bool
            if True, units of GriddedData objects are attempted to be converted
            to AeroCom default. This applies both to the GriddedData objects
            being read for computation as well as the variable computed from
            the forme objects. This is, for instance, useful when computing
            concentration in precipitation from wet deposition and precipitation
            amount.
        rename_var : str
            if this is set, the `var_name` attribute of the output
            `GriddedData` object will be updated accordingly.
        **kwargs
            additional keyword args passed to :func:`_load_var`

        Returns
        -------
        GriddedData
            loaded data object
        """
        if vars_to_read is not None:
            self.add_aux_compute(var_name, vars_to_read, aux_fun)
        vars_to_read, aux_fun = self._get_aux_vars_and_fun(var_name)
        if aux_add_args is None:
            aux_add_args = {}
        data = []
        # all variables that are required need to be in the same temporal
        # resolution
        try:
            ts_type = self.find_common_ts_type(
                vars_to_read,
                start,
                stop,
                ts_type,
                experiment,
                vert_which=vert_which,
                flex_ts_type=flex_ts_type,
            )
        except DataCoverageError:
            if not vert_which in self.VERT_ALT:
                raise
            vert_which = self.VERT_ALT[vert_which]

            ts_type = self.find_common_ts_type(
                vars_to_read,
                start,
                stop,
                ts_type,
                experiment,
                vert_which=vert_which,
                flex_ts_type=flex_ts_type,
            )
        for var in vars_to_read:
            aux_data = self._load_var(
                var_name=var,
                ts_type=ts_type,
                start=start,
                stop=stop,
                experiment=experiment,
                vert_which=vert_which,
                flex_ts_type=flex_ts_type,
                prefer_longer=prefer_longer,
                try_convert_units=try_convert_units,
                rename_var=None,
                **kwargs,
            )
            data.append(aux_data)

        if var_name in self.AUX_ADD_ARGS:
            for key, val in self.AUX_ADD_ARGS[var_name].items():
                if not key in aux_add_args:
                    aux_add_args[key] = val

        if len(aux_add_args) > 0:
            cube = aux_fun(*data, **aux_add_args)
        else:
            cube = aux_fun(*data)

        cube.var_name = var_name

        data = GriddedData(
            cube,
            data_id=self.data_id,
            computed=True,
            convert_unit_on_init=try_convert_units,
            **kwargs,
        )

        data.reader = self
        if rename_var is not None:
            data.var_name = rename_var
        return data

    def find_common_ts_type(
        self,
        vars_to_read,
        start=None,
        stop=None,
        ts_type=None,
        experiment=None,
        vert_which=None,
        flex_ts_type=True,
    ):
        """Find common ts_type for list of variables to be read

        Parameters
        ----------
        vars_to_read : list
            list of variables that is supposed to be read
        start : Timestamp or str, optional
            start time of data import (if valid input, then the current
            start will be overwritten)
        stop : Timestamp or str, optional
            stop time of data import (if valid input, then the current
            :attr:`start` will be overwritten)
        ts_type : str
            string specifying temporal resolution (choose from
            hourly, 3hourly, daily, monthly). If None, prioritised
            of the available resolutions is used
        experiment : str
            name of experiment (only relevant if this dataset contains more
            than one experiment)
        vert_which : str
            valid AeroCom vertical info string encoded in name (e.g. Column,
            ModelLevel)
        flex_ts_type : bool
            if True and if applicable, then another ts_type is used in case
            the input ts_type is not available for this variable

        Returns
        -------
        str
            common ts_type for input variable

        Raises
        ------
        DataCoverageError
            if no match can be found
        """
        if isinstance(vars_to_read, str):
            vars_to_read = [vars_to_read]

        common = self.filter_files(
            var_name=vars_to_read[0],
            start=start,
            stop=stop,
            experiment=experiment,
            vert_which=vert_which,
        ).ts_type.unique()
        if len(common) == 0:
            raise DataCoverageError(
                f"Could not find any file matches for query and variable {vars_to_read[0]}"
            )
        for var in vars_to_read[1:]:
            _tt = self.filter_files(
                var_name=var, start=start, stop=stop, experiment=experiment, vert_which=vert_which
            )
            common = np.intersect1d(common, _tt.ts_type.unique())

        if len(common) == 0:
            raise DataCoverageError(f"Could not find common ts_type for variables {vars_to_read}")
        elif len(common) == 1:
            if ts_type is None or flex_ts_type:
                return common[0]
            elif ts_type == common[0]:
                return ts_type
            raise DataCoverageError(
                f"Could not find files with ts_type={ts_type} for all input variables: {vars_to_read}"
            )
        if ts_type is not None:
            if ts_type in common:
                return ts_type

        if not flex_ts_type:
            raise DataCoverageError(
                f"Could not find files with ts_type={ts_type} for "
                f"all input variables: {vars_to_read}"
            )

        # NOTE: Changed by jgliss on 7.11.2019 for more flexibility
        # common_sorted = [x for x in const.GRID_IO.TS_TYPES if x in common]
        common_sorted = sort_ts_types(common)
        return common_sorted[0]

    def add_aux_compute(self, var_name, vars_required, fun):
        """Register new variable to be computed

        Parameters
        ----------
        var_name : str
            variable name to be computed
        vars_required : list
            list of variables to read, that are required to compute `var_name`
        fun : callable
            function that takes a list of `GriddedData` objects as input and
            that are read using variable names specified by `vars_required`.
        """
        if isinstance(vars_required, str):
            vars_required = [vars_required]
        if not isinstance(vars_required, list):
            raise ValueError(
                f"Invalid input for vars_required. Need str or list. Got: {vars_required}"
            )
        elif not callable(fun):
            raise ValueError("Invalid input for fun. Input is not a callable object")
        self._aux_requires[var_name] = vars_required
        self._aux_funs[var_name] = fun
        if not self._check_aux_compute_access(var_name):
            raise DataCoverageError(
                f"Failed to confirm access to auxiliary variable {var_name} from {vars_required}"
            )

    @property
    def registered_var_patterns(self):
        """
        List of string patterns for computation of variables

        The information is extracted from :attr:`AUX_REQUIRES`

        Returns
        -------
        list
            list of variable patterns

        """
        return [x for x in self.AUX_REQUIRES if "*" in x]

    def _get_var_to_read(self, var_name: str) -> str:
        """
        Get variable to read

        The logical order of inferring the variable to read is:

            1. Check if input variable name as is, is available in filename
            2. If not, check if an old version of that name is available
            3. If not, check if an alias name of input name is available
            4. If not, check if input variable is an alias and if AeroCom \
                variable name is available instead (e.g. input od550csaer \
                not available, but od550aer is available)

        Parameters
        ----------
        var_name : str
            name of variable that is supposed to be read

        Raises
        ------
        VarNotAvailableError
            if no match can be found
        VariableDefinitionError
            if input variable is not defined

        Returns
        -------
        str
            name of variable match found
        """

        if var_name in self.vars_filename:
            return var_name

        # e.g. user asks for od550aer but files contain only 3d var od5503daer
        # if not var_to_read in self.vars_filename:
        for var in self._vars_3d:
            if Variable(var).var_name == var_name:
                return var

        # get instance of Variable class
        var = const.VARS[var_name]

        # If the input variable has aliases, check if one of these aliases is
        # provided in the dataset
        for alias in var.aliases:
            if alias in self.vars_filename:
                logger.info(f"Did not find {var_name} field but {alias}. Using the latter instead")
                return alias

        # Finally, if still no match could be found, check if input variable
        # is an alias and see if the corresponding AeroCom variable name is
        # available in dataset
        if var.is_alias and var.var_name_aerocom in self.vars_filename:
            return var.var_name_aerocom

        raise VarNotAvailableError(f"Variable {var_name} could not be found")

    def _eval_vert_which_and_ts_type(self, var_name, vert_which, ts_type):
        if all(x == "" for x in self.file_info.vert_code.values):
            logger.info(
                f"Deactivating file search by vertical code for {self.data_id}, "
                f"since filenames do not include information about vertical code "
                f"(probably AeroCom 2 convention)"
            )
            vert_which = None

        if isinstance(vert_which, dict):
            try:
                vert_which = vert_which[var_name]
            except Exception:
                logger.info(
                    f"Setting vert_which to None, since input dict {vert_which} "
                    f"does not contain input variable {var_name}"
                )
                vert_which = None

        if isinstance(ts_type, dict):
            try:
                ts_type = ts_type[var_name]
            except Exception:
                logger.info(
                    f"Setting ts_type to None, since input dict {ts_type} "
                    f"does not contain specification variable to read {var_name}"
                )
                ts_type = None
        return vert_which, ts_type

    # TODO: add from_vars input arg for computation and corresponding method
    def read_var(
        self,
        var_name,
        start=None,
        stop=None,
        ts_type=None,
        experiment=None,
        vert_which=None,
        flex_ts_type=True,
        prefer_longer=False,
        aux_vars=None,
        aux_fun=None,
        constraints=None,
        try_convert_units=True,
        rename_var=None,
        **kwargs,
    ):
        """Read model data for a specific variable

        This method searches all valid files for a given variable and for a
        provided temporal resolution (e.g. *daily, monthly*), optionally
        within a certain time window, that may be specified on class
        instantiation or using the corresponding input parameters provided in
        this method.

        The individual NetCDF files for a given temporal period are loaded as
        instances of the :class:`iris.Cube` object and appended to an instance
        of the :class:`iris.cube.CubeList` object. The latter is then used to
        concatenate the individual cubes in time into a single instance of the
        :class:`pyaerocom.GriddedData` class. In order to ensure that this
        works, several things need to be ensured, which are listed in the
        following and which may be controlled within the global settings for
        NetCDF import using the attribute :attr:`GRID_IO` (instance of
        :class:`OnLoad`) in the default instance of the
        :class:`pyaerocom.config.Config` object accessible via
        ``pyaerocom.const``.

        Parameters
        ----------
        var_name : str
            variable that are supposed to be read
        start : Timestamp or str, optional
            start time of data import
        stop : Timestamp or str, optional
            stop time of data import
        ts_type : str
            string specifying temporal resolution (choose from
            "hourly", "3hourly", "daily", "monthly"). If None, prioritised
            of the available resolutions is used
        experiment : str
            name of experiment (only relevant if this dataset contains more
            than one experiment)
        vert_which : str or dict, optional
            valid AeroCom vertical info string encoded in name (e.g. Column,
            ModelLevel) or dictionary containing var_name as key and vertical
            coded string as value, accordingly
        flex_ts_type : bool
            if True and if applicable, then another ts_type is used in case
            the input ts_type is not available for this variable
        prefer_longer : bool
            if True and applicable, the ts_type resulting in the longer time
            coverage will be preferred over other possible frequencies that
            match the query.
        aux_vars : list
            only relevant if `var_name` is not available for reading but needs
            to be computed: list of variables that are required to compute
            `var_name`
        aux_fun : callable
            only relevant if `var_name` is not available for reading but needs
            to be computed: custom method for computation (cf.
            :func:`add_aux_compute` for details)
        constraints : list, optional
            list of reading constraints (dict type). See
            :func:`check_constraint_valid` and :func:`apply_read_constraint`
            for details related to format of the individual constraints.
        try_convert_units : bool
            if True, then the unit of the variable data is checked against
            AeroCom default unit for that variable and if it deviates, it is
            attempted to be converted to the AeroCom default unit. Default is
            True.
        rename_var : str
            if this is set, the `var_name` attribute of the output
            `GriddedData` object will be updated accordingly.
        **kwargs
            additional keyword args parsed to :func:`_load_var`

        Returns
        -------
        GriddedData
            loaded data object

        Raises
        ------
        AttributeError
            if none of the ts_types identified from file names is valid
        VarNotAvailableError
            if specified ts_type is not supported
        """
        # user has provided input that specified how the input variable
        # is supposed to be computed. In this case, the variable will be
        # computed even if it is directly available in a file, i.e. it
        # could be read.
        if aux_vars is not None:
            self.add_aux_compute(var_name, aux_vars, aux_fun)

        vert_which, ts_type = self._eval_vert_which_and_ts_type(var_name, vert_which, ts_type)
        data = self._try_read_var(
            var_name,
            start,
            stop,
            ts_type,
            experiment,
            vert_which,
            flex_ts_type,
            prefer_longer,
            try_convert_units=try_convert_units,
            rename_var=rename_var,
            **kwargs,
        )

        if constraints is not None:

            if isinstance(constraints, dict):
                constraints = [constraints]
            for constraint in constraints:
                data = self.apply_read_constraint(
                    data,
                    constraint,
                    start=start,
                    stop=stop,
                    ts_type=ts_type,
                    experiment=experiment,
                    vert_which=vert_which,
                    flex_ts_type=flex_ts_type,
                    prefer_longer=prefer_longer,
                    **kwargs,
                )
        return data

    def check_constraint_valid(self, constraint):
        """
        Check if reading constraint is valid

        Parameters
        ----------
        constraint : dict
            reading constraint. Requires at lest entries for following keys:
            - operator (str): for valid operators see :attr:`CONSTRAINT_OPERATORS`
            - filter_val (float): value against which data is evaluated wrt to \
                operator

        Raises
        ------
        ValueError
            If constraint is invalid

        Returns
        -------
        None.

        """
        if not isinstance(constraint, dict):
            raise ValueError("Read constraint needs to be dict")
        elif not "operator" in constraint:
            raise ValueError(
                f"Constraint requires specification of operator. "
                f"Valid operators: {self.CONSTRAINT_OPERATORS}"
            )
        elif not constraint["operator"] in self.CONSTRAINT_OPERATORS:
            raise ValueError(
                f"Invalid constraint operator. Choose from: {self.CONSTRAINT_OPERATORS}"
            )
        elif not "filter_val" in constraint:
            raise ValueError("constraint needs specification of filter_val")
        elif not isnumeric(constraint["filter_val"]):
            raise ValueError("Need numerical filter value")

    def apply_read_constraint(self, data, constraint, **kwargs):
        """
        Filter a `GriddeData` object by value in another variable

        Note
        ----
        BETA version, that was hacked down in a rush to be able to apply
        AOD>0.1 threshold when reading AE.


        Parameters
        ----------
        data : GriddedData
            data object to which constraint is applied
        constraint : dict
            dictionary defining read constraint (see
            :func:`check_constraint_valid` for minimum requirement). If
            constraint contains key var_name (not mandatory), then the
            corresponding variable is attemted to be read and is used to
            evaluate constraint and the corresponding boolean mask is then
            applied to input `data`. Wherever this mask is True (i.e. constraint
            is met), the current value in input `data` will be replaced with
            `numpy.ma.masked` or, if specified, with entry `new_val` in input
            constraint dict.
        **kwargs : TYPE
            reading arguments in case additional variable data needs to be
            loaded, to determine filter mask (i.e. if `var_name` is specified
            in input constraint). Parse to :func:`read_var`.

        Raises
        ------
        ValueError
            If constraint is invalid (cf. :func:`check_constraint_valid` for
            details).

        Returns
        -------
        GriddedData
            modified data objects (all grid-points that met constraint
            are replaced with either `numpy.ma.masked` or with a
            value that can be specified via key `new_val` in input constraint).

        """
        self.check_constraint_valid(constraint)
        if "new_val" in constraint:
            new_val = constraint["new_val"]
        else:
            new_val = np.nan

        operator_fun = self.CONSTRAINT_OPERATORS[constraint["operator"]]

        if "var_name" in constraint:
            other_data = self.read_var(constraint["var_name"], **kwargs)
        else:
            other_data = data

        if not other_data.shape == data.shape:
            raise ValueError("Failed to apply filter. Shape mismatch")

        other_arr = other_data.to_xarray()
        arr = data.to_xarray()
        if not other_arr.dims == arr.dims:
            from pyaerocom.exceptions import DataDimensionError

            raise DataDimensionError("Mismatch in dimensions")
        for dim in arr.dims:
            same_vals = (arr[dim].values == other_arr[dim].values).all()
            if not same_vals:
                if dim == "time":
                    other_arr[dim] = arr[dim]
                else:
                    raise ValueError()

        # select all grid points where conition is fulfilled
        mask = operator_fun(other_arr, constraint["filter_val"])

        # set values to new_val where condition is fulfilled
        filtered = xr.where(mask, new_val, arr)

        # overwrite data in cube with the filtered data
        outcube = filtered.to_iris()
        outcube.var_name = data.var_name
        outcube.units = data.units
        outcube.attributes = data.cube.attributes
        outcube_dims = outcube.dim_coords
        for i, name in enumerate(data.dimcoord_names):
            _name = outcube_dims[i].name()
            outcube.remove_coord(_name)
            outcube.add_dim_coord(data.cube.coord(name), i)
        data.cube = outcube
        return data

    def _try_read_var(
        self,
        var_name,
        start,
        stop,
        ts_type,
        experiment,
        vert_which,
        flex_ts_type,
        prefer_longer,
        try_convert_units,
        rename_var,
        **kwargs,
    ):
        """Helper method used in :func:`read_var`

        See :func:`read_var` for description of input arguments.
        """
        if var_name in self._aux_requires and self.check_compute_var(var_name):
            return self.compute_var(
                var_name=var_name,
                start=start,
                stop=stop,
                ts_type=ts_type,
                experiment=experiment,
                vert_which=vert_which,
                flex_ts_type=flex_ts_type,
                prefer_longer=prefer_longer,
                try_convert_units=try_convert_units,
                rename_var=rename_var,
                **kwargs,
            )

        try:
            var_to_read = self._get_var_to_read(var_name)
            return self._load_var(
                var_name=var_to_read,
                ts_type=ts_type,
                start=start,
                stop=stop,
                experiment=experiment,
                vert_which=vert_which,
                flex_ts_type=flex_ts_type,
                prefer_longer=prefer_longer,
                try_convert_units=try_convert_units,
                rename_var=rename_var,
                **kwargs,
            )

        except VarNotAvailableError:
            if self.check_compute_var(var_name):
                return self.compute_var(
                    var_name=var_name,
                    start=start,
                    stop=stop,
                    ts_type=ts_type,
                    experiment=experiment,
                    vert_which=vert_which,
                    flex_ts_type=flex_ts_type,
                    prefer_longer=prefer_longer,
                    try_convert_units=try_convert_units,
                    rename_var=rename_var,
                    **kwargs,
                )
        # this input variable was explicitely set to be computed, in which
        # case reading of that variable is ignored even if a file exists for
        # that
        raise VarNotAvailableError(
            f"Error: variable {var_name} not available in files and can also not be computed."
        )

    def read(
        self,
        vars_to_retrieve=None,
        start=None,
        stop=None,
        ts_type=None,
        experiment=None,
        vert_which=None,
        flex_ts_type=True,
        prefer_longer=False,
        require_all_vars_avail=False,
        **kwargs,
    ):
        """Read all variables that could be found

        Reads all variables that are available (i.e. in :attr:`vars_filename`)

        Parameters
        ----------
        vars_to_retrieve : list or str, optional
            variables that are supposed to be read. If None, all variables
            that are available are read.
        start : Timestamp or str, optional
            start time of data import
        stop : Timestamp or str, optional
            stop time of data import
        ts_type : str, optional
            string specifying temporal resolution (choose from
            "hourly", "3hourly", "daily", "monthly"). If None, prioritised
            of the available resolutions is used
        experiment : str
            name of experiment (only relevant if this dataset contains more
            than one experiment)
        vert_which : str or dict, optional
            valid AeroCom vertical info string encoded in name (e.g. Column,
            ModelLevel) or dictionary containing var_name as key and vertical
            coded string as value, accordingly
        flex_ts_type : bool
            if True and if applicable, then another ts_type is used in case
            the input ts_type is not available for this variable
        prefer_longer : bool
            if True and applicable, the ts_type resulting in the longer time
            coverage will be preferred over other possible frequencies that
            match the query.
        require_all_vars_avail : bool
            if True, it is strictly required that all input variables are
            available.
        **kwargs
            optional and support for deprecated input args

        Returns
        -------
        tuple
            loaded data objects (type :class:`GriddedData`)

        Raises
        ------
        IOError
            if input variable names is not list or string
        VarNotAvailableError
            1. if ``require_all_vars_avail=True`` and one or more of the
            desired variables is not available in this class
            2. if ``require_all_vars_avail=True`` and if none of the input
            variables is available in this object
        """
        if vars_to_retrieve is None and "var_names" in kwargs:
            warnings.warn(
                "Input arg var_names is deprecated. " "Please use vars_to_retrieve instead",
                DeprecationWarning,
                stacklevel=2,
            )
            vars_to_retrieve = kwargs["var_names"]
        if vars_to_retrieve is None:
            vars_to_retrieve = self.vars_filename
        elif isinstance(vars_to_retrieve, str):
            vars_to_retrieve = [vars_to_retrieve]
        elif not isinstance(vars_to_retrieve, list):
            raise OSError(
                f"Invalid input for vars_to_retrieve {vars_to_retrieve}. "
                f"Need string or list of strings specifying var_names to load. "
                f"You may also leave it empty (None) in which case all "
                f"available variables are loaded"
            )
        if require_all_vars_avail:
            if not all([var in self.vars_provided for var in vars_to_retrieve]):
                raise VarNotAvailableError(
                    f"One or more of the specified vars ({vars_to_retrieve}) "
                    f"is not available in {self.data_id} database. "
                    f"Available vars: {self.vars_provided}"
                )
        var_names = list(np.intersect1d(self.vars_provided, vars_to_retrieve))
        if len(var_names) == 0:
            raise VarNotAvailableError(
                f"None of the desired variables is available in {self.data_id}"
            )
        data = []
        for var in var_names:
            try:
                data.append(
                    self.read_var(
                        var_name=var,
                        start=start,
                        stop=stop,
                        ts_type=ts_type,
                        experiment=experiment,
                        vert_which=vert_which,
                        flex_ts_type=flex_ts_type,
                        prefer_longer=prefer_longer,
                    )
                )
            except (VarNotAvailableError, DataCoverageError) as e:
                self.logger.warning(repr(e))
        return tuple(data)

    def _load_files(self, files, var_name, perform_fmt_checks=None):
        """Load list of files containing variable to read into Cube instances

        Parameters
        ----------
        files : list
            list of netcdf file
        var_name : str
            name of variable to read
        perform_fmt_checks : bool
            if True, the loaded data is checked for consistency with
            AeroCom default requirements.

        Returns
        -------
        CubeList
            list of loaded Cube instances
        list
            list containing corresponding filenames of loaded cubes
        """
        cubes, loaded_files = load_cubes_custom(
            files=files,
            var_name=var_name,
            file_convention=self.file_convention,
            perform_fmt_checks=perform_fmt_checks,
        )

        if len(loaded_files) == 0:
            raise OSError(f"None of the input files could be loaded in {self.data_id}")

        # self.loaded_cubes[var_name] = cubes
        return (cubes, loaded_files)

    def _get_meta_df(self, subset):
        """Extract relevant meta information from file_info dataframe

        Parameters
        ----------
        subset : pd.DataFrame
            subset of, or :attr:`file_info`

        Raises
        ------
        DataQueryError
            if more than one time frequency is available in the dataframe

        Returns
        -------

        """
        meta = {}
        # check additional metadata
        ts_types = subset.ts_type.unique()

        # sanity check
        if len(ts_types) > 1:
            raise DataQueryError("Fatal: subset contains more than one ts_type")
        meta["ts_type"] = ts_types[0]

        mets = subset.meteo.unique()
        meta["meteo"] = mets[0] if len(mets) == 1 else list(mets)

        exps = subset.experiment.unique()
        meta["experiment"] = exps[0] if len(exps) == 1 else list(exps)

        perts = subset.perturbation.unique()
        meta["perturbation"] = perts[0] if len(perts) == 1 else list(perts)

        vertcodes = subset.vert_code.unique()
        meta["vert_code"] = vertcodes[0] if len(vertcodes) == 1 else list(vertcodes)

        return meta

    def _load_var(
        self,
        var_name,
        ts_type,
        start,
        stop,
        experiment,
        vert_which,
        flex_ts_type,
        prefer_longer,
        try_convert_units,
        rename_var,
        **kwargs,
    ):
        """Find files corresponding to input specs and load into GriddedData

        Note
        ----
        See :func:`read_var` for I/O info.
        """
        if self.ignore_vert_code:
            vert_which = None
        subset = self.filter_query(
            var_name,
            ts_type,
            start,
            stop,
            experiment,
            vert_which,
            is_at_stations=False,
            flex_ts_type=flex_ts_type,
            prefer_longer=prefer_longer,
        )
        if len(subset) == 0:
            raise DataQueryError("Could not find file match for query")

        match_files = self._generate_file_paths(subset)
        (cube_list, from_files) = self._load_files(match_files, var_name, **kwargs)
        is_concat = False
        if len(cube_list) > 1:
            try:
                cube = self.concatenate_cubes(cube_list)
                is_concat = True
            except iris.exceptions.ConcatenateError as e:
                raise NotImplementedError(
                    f"Failed to concatenate cubes: {cube_list}\nError: {repr(e)}"
                )
        else:
            cube = cube_list[0]

        meta = self._get_meta_df(subset)
        data = GriddedData(
            input=cube,
            from_files=from_files,
            data_id=self.data_id,
            concatenated=is_concat,
            convert_unit_on_init=try_convert_units,
            **meta,
        )
        # crop cube in time (if applicable)
        if isinstance(start, int) and start != 9999:
            try:
                data = self._check_crop_time(data, start, stop)
            except Exception:
                logger.exception(
                    f"Failed to crop time dimension in {data} (start: {start}, stop: {stop})"
                )
        if rename_var is not None:
            data.var_name = rename_var
        data.reader = self
        return data

    def _check_crop_time(self, data, start, stop):
        crop_time = False
        crop_time_range = [self.start, self.stop]
        if start is not None:
            crop_time = True
            crop_time_range[0] = to_pandas_timestamp(start)
        if stop is not None:
            crop_time = True
            crop_time_range[1] = to_pandas_timestamp(stop)
        if crop_time:
            self.logger.info("Applying temporal cropping of result cube")
            data = data.crop(time_range=crop_time_range)
        return data

    def _check_ts_type(self, ts_type):
        """Check and, if applicable, update ts_type

        Returns
        -------
        str
            valid ts_type

        Raises
        ------
        ValueError

        """
        if ts_type is None:
            if len(self.ts_types) == 0:
                raise AttributeError(
                    "Apparently no files with a valid ts_type "
                    "entry in their filename could be found"
                )

            ts_type = self.ts_types[0]
        if not TsType.valid(ts_type):
            raise ValueError(f"Invalid input for ts_type: {ts_type}")
        return ts_type

    def __getitem__(self, var_name):
        """Try access import result for one of the models

        Parameters
        ----------
        var_name : str
            string specifying variable that is supposed to be extracted

        Returns
        -------
        GriddedData
            the corresponding read class for this model

        Raises
        -------
        ValueError
            if results for ``var_name`` are not available
        """
        if not var_name in self.data:
            return self.read_var(var_name)
        # return self.data[var_name]

    def __repr__(self):
        return self.__str__()

    def __str__(self):
        head = f"Pyaerocom {type(self).__name__}"
        s = (
            f"\n{head}\n{len(head)*'-'}\n"
            f"Data ID: {self.data_id}\n"
            f"Data directory: {self.data_dir}\n"
            f"Available experiments: {self.experiments}\n"
            f"Available years: {self.years_avail}\n"
            f"Available frequencies {self.ts_types}\n"
            f"Available variables: {self.vars_provided}\n"
        )
        return s.rstrip()

    ### DEPRECATED STUFF
    @property
    def name(self):
        """Deprecated name of attribute data_id"""
        warnings.warn("Please use data_id", DeprecationWarning, stacklevel=2)
        return self.data_id


if __name__ == "__main__":
    import pyaerocom as pya

    reader = ReadGridded("NorESM2-NHIST_f19_tn14_20190710")
    print(reader)

    data = reader.read_var("od550aer", start=9999)
is_3d = lambda var_name: True if "3d" in var_name.lower() else False<|MERGE_RESOLUTION|>--- conflicted
+++ resolved
@@ -1,11 +1,7 @@
 import fnmatch
 import logging
 import os
-<<<<<<< HEAD
 import warnings
-from collections import OrderedDict as od
-=======
->>>>>>> da6c8fe5
 from glob import glob
 from pathlib import Path
 
