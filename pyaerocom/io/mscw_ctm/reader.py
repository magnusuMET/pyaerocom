import functools
import logging
import os
import re
import warnings

import numpy as np
import xarray as xr

from pyaerocom import const
from pyaerocom.exceptions import VarNotAvailableError
from pyaerocom.griddeddata import GriddedData
from pyaerocom.io.gridded_reader import GriddedReader
from pyaerocom.projection_information import ProjectionInformation
from pyaerocom.units_helpers import UALIASES

from .additional_variables import (
    add_dataarrays,
    calc_concNhno3,
    calc_concNnh3,
    calc_concNnh4,
    calc_concNno,
    calc_concNno2,
    calc_concNno3pm10,
    calc_concNno3pm25,
    calc_concno3pm10,
    calc_concno3pm25,
    calc_concso4t,
    calc_concSso2,
    calc_concsspm25,
    calc_conNtnh_emep,
    calc_conNtno3_emep,
    calc_vmrno2,
    calc_vmro3,
    calc_vmrox_from_conc,
    identity,
    subtract_dataarrays,
    update_EC_units,
)
from .model_variables import emep_variables

logger = logging.getLogger(__name__)


class ReadMscwCtm(GriddedReader):
    """
    Class for reading model output from the EMEP MSC-W chemical transport model.

    Parameters
    ----------
    data_id : str
        string ID of model (e.g. "AATSR_SU_v4.3","CAM5.3-Oslo_CTRL2016")
    data_dir : str, optional
        Base directory of EMEP data, containing one or more netcdf files.
        data_dir must contain at least one of Base_(hour|day|month|fullrun).nc
        For multi-year analysis/trends, datadir may contain subdirectories named by trend-year,
        e.g. 2010 or trend2010.

    Attributes
    ----------
    data_id : str
        ID of model
    """

    # dictionary containing information about additionally required variables
    # for each auxiliary variable (i.e. each variable that is not provided
    # by the original data but computed on import)
    AUX_REQUIRES = {
        "depso4": ["dryso4", "wetso4"],
        "depoxs": ["dryoxs", "wetoxs"],
        "depoxn": ["dryoxn", "wetoxn"],
        "deprdn": ["dryrdn", "wetrdn"],
        "concbc": ["concbcf", "concbcc"],
        "concno3": ["concno3c", "concno3f"],
        "concoa": ["concoac", "concoaf"],
        "concpmgt25": ["concpm10", "concpm25"],
        "concNhno3": ["conchno3"],
        "concNnh3": ["concnh3"],
        "concNnh4": ["concnh4"],
        "concNno3pm10": ["concno3f", "concno3c"],
        "concNno3pm25": ["concno3f", "concno3c"],
        "concno3pm10": ["concno3f", "concno3c"],
        "concno3pm25": ["concno3f", "concno3c"],
        "concsspm25": ["concssf", "concssc"],
        "concsspm10": ["concssf", "concssc"],
        # "vmrox": ["concno2", "vmro3"],
        "vmrox": ["concno2", "conco3"],
        "vmrno2": ["concno2"],
        "concNtno3": ["concoxn"],
        "concNtnh": ["concrdn"],
        # "concNtno3": ["conchno3", "concno3f", "concno3c"],
        # "concNtnh": ["concnh3", "concnh4"],
        "concecpm25": ["concecFine"],
        "concecpm10": ["concecFine", "concecCoarse"],
        "concCecpm10": ["concecpm10"],
        "concCecpm25": ["concecpm25"],
        "concCocpm25": ["concCocFine"],
        "concCocpm10": ["concCocFine", "concCocCoarse"],
        "concso4t": ["concso4", "concss"],
        "concNno": ["concno"],
        "concNno2": ["concno2"],
        "concSso2": ["concso2"],
        "vmro3": ["conco3"],
        # For Pollen
        # "concpolyol": ["concspores"],
        # For EC
        "concecFineRes": ["concecFineResNew", "concecFineResAge"],
        "concecFineNonRes": ["concecFineNonResNew", "concecFineNonResAge"],
        "concecTotalRes": ["concecFineRes", "concecCoarseRes"],
        "concecTotalNonRes": ["concecFineNonRes", "concecCoarseNonRes"],
<<<<<<< HEAD
=======
        "concebc": ["concecFine", "concecCoarse"],
>>>>>>> 2c962e45
    }

    # Functions that are used to compute additional variables (i.e. one
    # for each variable defined in AUX_REQUIRES)
    # NOTE: these methods are supposed to work for xarray.DataArray instances
    # not iris.cube.Cube instance
    AUX_FUNS = {
        "depso4": add_dataarrays,
        "depoxs": add_dataarrays,
        "depoxn": add_dataarrays,
        "deprdn": add_dataarrays,
        "concbc": add_dataarrays,
        "concno3": add_dataarrays,
        "concoa": add_dataarrays,
        "concpmgt25": subtract_dataarrays,
        "concNhno3": calc_concNhno3,
        "concNnh3": calc_concNnh3,
        "concNnh4": calc_concNnh4,
        "concNno3pm10": calc_concNno3pm10,
        "concNno3pm25": calc_concNno3pm25,
        "concno3pm10": calc_concno3pm10,
        "concno3pm25": calc_concno3pm25,
        "concsspm25": calc_concsspm25,
        "concsspm10": add_dataarrays,
        # "vmrox": calc_vmrox,
        "vmrox": calc_vmrox_from_conc,
        "vmrno2": calc_vmrno2,
        "concNtno3": calc_conNtno3_emep,
        "concNtnh": calc_conNtnh_emep,
        # "concNtno3": calc_conNtno3,
        # "concNtnh": calc_concNtnh,
        "concecpm25": identity,
        "concecpm10": add_dataarrays,
        "concCecpm25": update_EC_units,
        "concCecpm10": update_EC_units,
        "concCocpm25": identity,
        "concCocpm10": add_dataarrays,
        "concso4t": calc_concso4t,
        "concNno": calc_concNno,
        "concNno2": calc_concNno2,
        "concSso2": calc_concSso2,
        "vmro3": calc_vmro3,
        # "concpolyol": calc_concpolyol,
        # For EC
        "concecFineRes": add_dataarrays,
        "concecFineNonRes": add_dataarrays,
        "concecTotalRes": add_dataarrays,
        "concecTotalNonRes": add_dataarrays,
        "concebc": add_dataarrays,
    }

    #: supported filename template, freq-placeholder is for frequencies
    FILE_FREQ_TEMPLATE = "Base_{freq}.nc"

    #: frequencies encoded in filenames
    FREQ_CODES = {
        "hour": "hourly",
        "day": "daily",
        "month": "monthly",
        "fullrun": "yearly",
    }

    REVERSE_FREQ_CODES = {
        "hourly": "hour",
        "daily": "day",
        "monthly": "month",
        "yearly": "fullrun",
    }

    DEFAULT_FILE_NAME = "Base_day.nc"

    #: pattern for 4-digit years for 19XX and 20XX used for trend subdirectories
    YEAR_PATTERN = r".*((?:19|20)\d\d).*"

    class _PrivateFields:
        filename: str | None = None
        filedata: xr.Dataset | None = None
        filepaths: list[str] | None = None
        files: list[str] | None = None
        data_dir: str | None = None

    def __init__(self, data_id=None, data_dir=None, **kwargs):
        # opened dataset (for performance boost), will be reset if data_dir is
        # changed
        self._private = self._PrivateFields()

        self.var_map = emep_variables()
        if "emep_vars" in kwargs:
            new_map = kwargs["emep_vars"]
            if isinstance(new_map, dict):
                self.var_map.update(new_map)
            else:
                logger.warn(f"New map {new_map} is not a dict. Skipping")

        if data_dir is not None:
            if not isinstance(data_dir, str) or not os.path.exists(data_dir):
                raise FileNotFoundError(f"{data_dir}")

            self._data_dir = data_dir

        self._data_id = data_id
        self._private.filename = self.DEFAULT_FILE_NAME

    def _search_all_files(self):
        folders = self._get_trend_folders_from_folder()
        self._filepaths = self._get_files_from_folders(folders)

    def _get_files_from_folders(self, folders):
        files = []
        for d in folders:
            files += self._check_files_in_data_dir(d)
        return files

    def _get_trend_folders_from_folder(self):
        """
        Finds all the subfolders where a emep file for one year might be.

        Note
        -------
        Checks only current level for folders. Should be able
        to search deeper.

        The only qualification of being a valid subfolder is whether or not
        the subfolder has contains a number >= 1900 < 2100. There are checks if there
        are emep files in the folder

        Raises
        ------
        FileNotFoundError if no mscw-files can be found in data-dir

        Returns
        -------
        List
         List of the names of the subfolder

        """
        dd = self._data_dir

        mscwfiles = []
        for freq in self.FREQ_CODES.keys():
            mscwfiles.append(self.FILE_FREQ_TEMPLATE.format(freq=freq))

        folders = []
        yrs = []
        for d in os.listdir(dd):
            if not os.path.isdir(os.path.join(dd, d)):
                continue
            m = re.match(self.YEAR_PATTERN, d)
            if m is not None:
                has_mscwfiles = False
                for f in mscwfiles:
                    if os.path.exists(os.path.join(dd, d, f)):
                        has_mscwfiles = True
                if has_mscwfiles:
                    yrs.append(int(m.group(1)))
                    folders.append(os.path.join(dd, d))

        if len(folders) == 0:  # no trends, use folder
            for f in mscwfiles:
                if os.path.exists(os.path.join(dd, f)):
                    folders = [dd]
            if len(folders) == 0:
                raise FileNotFoundError(f"no files like {mscwfiles} found in {dd}")
        else:
            folders = [d for _, d in sorted(zip(yrs, folders))]
        return list(set(folders))

    @staticmethod
    @functools.cache
    def _get_year_from_nc(filename: str) -> int:
        with xr.open_dataset(filename) as nc:
            return np.mean(nc["time"][:]).data.astype("datetime64[Y]").astype(int) + 1970

    def _get_yrs_from_filepaths(self) -> list[str]:
        """Get available years of data from the filepaths. The year of the first
        Base_*.nc dataset in the filepath is read from the time-variable of the nc-file.

        :return: list of years as str
        """
        fps = self._filepaths
        yrs = []
        for fp in fps:
            try:
                yr = ReadMscwCtm._get_year_from_nc(fp)
            except Exception as ex:
                raise ValueError(f"Could not find any year in {fp}: {ex}")
            yrs.append(str(yr))

        return sorted(list(set(yrs)))

    def _get_tst_from_file(self, file):
        _, fname = os.path.split(file)

        for freq, tst in self.FREQ_CODES.items():
            freq_name = self.FILE_FREQ_TEMPLATE.format(freq=freq)
            if freq_name == fname:
                return tst
        raise ValueError(f"The file {file} is not supported")

    def _clean_filepaths(self, filepaths, yrs, ts_type):
        clean_paths = []
        found_yrs = []

        yrs = [int(yr) for yr in yrs]
        for path in filepaths:
            file = os.path.split(path)[1]

            if self._get_tst_from_file(file) != ts_type:
                logger.debug(f"ignoring file {path}: not of type {ts_type}")
                continue

            try:
                yr = ReadMscwCtm._get_year_from_nc(path)
            except Exception as ex:
                raise ValueError(f"Could not find any year in {path}: {ex}")

            if yr not in yrs:
                raise ValueError(f"The year {yr} of {path} is not in {yrs}")

            if yr in found_yrs:
                raise ValueError(f"The year {yr} of {path} is already found: {found_yrs}")

            found_yrs.append(yr)
            clean_paths.append(path)

        if len(found_yrs) != len(yrs):
            raise ValueError(
                f"A different amount of years {found_yrs} were found compared to {yrs} in {filepaths}"
            )

        return [d for _, d in sorted(zip(found_yrs, clean_paths))]

    @property
    def data_id(self) -> str | None:
        return self._data_id

    @property
    def _data_dir(self) -> str | None:
        """
        Directory containing netcdf files
        """
        if self._private.data_dir is None:
            raise AttributeError("data_dir needs to be set before accessing")
        return self._private.data_dir

    @_data_dir.setter
    def _data_dir(self, val: str):
        if val is None:
            raise ValueError(f"Data dir {val} needs to be a dictionary or a file")
        if not os.path.isdir(val):
            raise FileNotFoundError(val)
        self._private.data_dir = val
        self._private.filedata = None
        self._search_all_files()
        self._private.files = self._filepaths

    @property
    def _filename(self) -> str | None:
        """
        Name of latest netcdf file read
        """
        return self._private.filename

    @_filename.setter
    def _filename(self, val):
        """
        Name of netcdf file
        """
        if not isinstance(val, str):  # pragma: no cover
            raise ValueError("needs str")
        elif val == self._private.filename:
            return
        self._private.filename = val
        self._private.filedata = None

    @property
    def _filepaths(self) -> list[str]:
        """
        Paths to data file
        """
        if self._data_dir is None and self._filepaths is None:  # pragma: no cover
            raise AttributeError("data_dir or filepaths needs to be set before accessing")
        return self._private.filepaths

    @_filepaths.setter
    def _filepaths(self, value: list[str]):
        if not isinstance(value, list):  # pragma: no cover
            raise ValueError("needs to be list of strings")
        self._private.filepaths = value

    @property
    def _filedata(self) -> xr.Dataset:
        """
        Loaded netcdf file (:class:`xarray.Dataset`)
        """
        if self._private.filedata is None:
            self._open_file()
        return self._private.filedata

    def _check_files_in_data_dir(self, data_dir):
        """
        Check for data files in input data directory

        Parameters
        ----------
        data_dir : str
            directory to be searched.

        Raises
        ------
        FileNotFoundError
            if no EMEP files can be identified

        Returns
        -------
        list
            list of file matches

        """
        files = []
        for freq in self.FREQ_CODES.keys():
            files.append(self.FILE_FREQ_TEMPLATE.format(freq=freq))

        matches = []
        for f in files:
            fpath = os.path.join(data_dir, f)
            if os.path.exists(fpath):
                matches.append(fpath)
        if len(matches) == 0:
            raise FileNotFoundError(
                f"No valid model files could be found in {data_dir} for any of the "
                f"supported files: {files}"
            )
        return matches

    @property
    def _ts_type(self):
        """
        Frequency of time dimension of current data file

        Raises
        ------
        AttributeError
            if :attr:`filename` is not set.

        Returns
        -------
        str
            current ts_type.

        """
        return self._ts_type_from_filename(self._filename)

    @property
    def ts_types(self):
        """
        List of available frequencies

        Raises
        ------
        AttributeError
            if :attr:`data_dir` is not set.

        Returns
        -------
        list
            list of available frequencies

        """
        if not isinstance(self._private.files, list):
            raise AttributeError("please set data_dir first")
        tsts = []
        for file in self._private.files:
            tsts.append(self._ts_type_from_filename(file))
        return list(set(tsts))

    @property
    def years_avail(self):
        """
        Years available in loaded dataset
        """
        years = self._get_yrs_from_filepaths()

        years = list(np.unique(years))
        return sorted(years)

    @property
    def vars_provided(self):
        """Variables provided by this dataset"""
        return list(self.var_map) + list(self.AUX_REQUIRES)

    def _open_file(self):
        """
        Open current netcdf file

        Returns
        -------
        dict(xarray.Dataset)
            Dict with years as keys and Datasets as items

        """
        fps = self._filepaths
        ds = {}

        yrs = self._get_yrs_from_filepaths()

        ts_type = self._ts_type_from_filename(self._filename)
        fps = self._clean_filepaths(fps, yrs, ts_type)
        if len(fps) > 1 and ts_type == "hourly":
            raise ValueError(f"ts_type {ts_type} can not be hourly when using multiple years")
        logger.info(f"Opening {fps}")
        ds = xr.open_mfdataset(fps, chunks={"time": 24})

        self._private.filedata = ds

        return ds

    def __repr__(self):
        return self.__str__()

    def __str__(self):
        return "ReadMscwCtm"

    def has_var(self, var_name):
        """Check if variable is supported

        Parameters
        ----------
        var_name : str
            variable to be checked

        Returns
        -------
        bool
        """
        avail = self.vars_provided
        if var_name in avail or const.VARS[var_name].var_name_aerocom in avail:
            return True
        return False

    def _ts_type_from_filename(self, filename):
        """
        Get ts_type from filename

        Parameters
        ----------
        filename : str

        Raises
        ------
        ValueError
            if ts_type cannot be inferred from filename.

        Returns
        -------
        tstype : str
        """
        filename = os.path.basename(filename)
        for substr, tstype in self.FREQ_CODES.items():
            if substr in filename:
                return tstype
        raise ValueError(f"Failed to retrieve ts_type from filename {filename}")

    def _filename_from_ts_type(self, ts_type):
        """
        Infer file name of data based on input ts_type

        Parameters
        ----------
        ts_type : str
            desired time freq of data

        Raises
        ------
        ValueError
            On wrong ts_type.

        Returns
        -------
        fname : str
            Name of data file based on ts_type
            freq.

        """
        if ts_type not in self.REVERSE_FREQ_CODES:
            raise ValueError(f"unknown ts_type={ts_type}")
        freq = self.REVERSE_FREQ_CODES[ts_type]
        return self.FILE_FREQ_TEMPLATE.format(freq=freq)

    def _compute_var(self, var_name_aerocom, ts_type):
        """Compute auxiliary variable

        Like :func:`read_var` but for auxiliary variables
        (cf. AUX_REQUIRES)

        Parameters
        ----------
        var_name : str
            variable that are supposed to be read
        ts_type : str
            string specifying temporal resolution.

        Returns
        -------
        xarray.DataArray
            loaded data object

        """

        temp_arrs = []
        req = self.AUX_REQUIRES[var_name_aerocom]
        aux_func = self.AUX_FUNS[var_name_aerocom]
        logger.info(f"computing {var_name_aerocom} from {req} using {aux_func}")
        proj_info = None
        for aux_var in self.AUX_REQUIRES[var_name_aerocom]:
            arr, proj_info = self._load_var(aux_var, ts_type)
            temp_arrs.append(arr)

        return aux_func(*temp_arrs), proj_info

    def _load_var(self, var_name_aerocom, ts_type):
        """
        Load variable data as :class:`xarray.DataArray`.

        This combines both, variables that can be read directly and auxiliary
        variables that are computed.

        Parameters
        ----------
        var_name_aerocom : str
            variable name
        ts_type : str
            desired frequency

        Raises
        ------
        VarNotAvailableError
            if input variable is not available

        Returns
        -------
        xarray.DataArray
            loaded data
        ProjectionInformation
            projection of variable

        """
        if var_name_aerocom in self.var_map:  # can be read
            return self._read_var_from_file(var_name_aerocom, ts_type)
        elif var_name_aerocom in self.AUX_REQUIRES:
            return self._compute_var(var_name_aerocom, ts_type)
        raise VarNotAvailableError(
            f"Variable {var_name_aerocom} is not supported"
        )  # pragma: no cover

    def read_var(self, var_name, ts_type=None, **kwargs):
        """Load data for given variable.

        Parameters
        ----------
        var_name : str
            Variable to be read
        ts_type : str
            Temporal resolution of data to read. Supported are
            "hourly", "daily", "monthly" , "yearly".

        Returns
        -------
        GriddedData
        """
        if not self.has_var(var_name):
            raise VarNotAvailableError(var_name)
        var = const.VARS[var_name]
        var_name_aerocom = var.var_name_aerocom

        if self._data_dir is None:  # pragma: no cover
            raise ValueError("data_dir must be set before reading.")
        elif self._filename is None and ts_type is None:  # pragma: no cover
            raise ValueError("please specify ts_type")
        elif ts_type is not None:
            # filename and ts_type are set. update filename if ts_type suggests
            # that current file has different resolution
            self._filename = self._filename_from_ts_type(ts_type)

        ts_type = self._ts_type

        arr, proj_info = self._load_var(var_name_aerocom, ts_type)
        if arr.units in UALIASES:
            arr.attrs["units"] = UALIASES[arr.units]
        try:
            cube = arr.to_iris()
        except MemoryError as e:  # pragma: no cover
            raise NotImplementedError from e

        if ts_type == "hourly":
            cube.coord("time").convert_units("hours since 1900-01-01")
        gridded = GriddedData(
            cube,
            var_name=var_name_aerocom,
            ts_type=ts_type,
            check_unit=True,
            convert_unit_on_init=True,
            proj_info=proj_info,
        )

        #!obsolete
        # if var.is_deposition:
        #    implicit_to_explicit_rates(gridded, ts_type)

        # At this point a GriddedData object with name gridded should exist

        gridded.metadata["data_id"] = self._data_id
        gridded.metadata["from_files"] = self._filepaths

        # Remove unneccessary metadata. Better way to do this?
        for metadata in ["current_date_first", "current_date_last"]:
            if metadata in gridded.metadata.keys():
                del gridded.metadata[metadata]
        return gridded

    def _read_var_from_file(self, var_name_aerocom, ts_type):
        """
        Read variable data from file as :class:`xarray.DataArray`.

        See also :func:`_load_var`

        Parameters
        ----------
        var_name_aerocom : str
            variable name
        ts_type : str
            desired frequency

        Raises
        ------
        VarNotAvailableError
            if input variable is not available

        Returns
        -------
        xarray.DataArray
            loaded data
        ProjectionInformation
            projection of variable

        """
        emep_var = self.var_map[var_name_aerocom]

        try:
            filedata = self._filedata
            data = filedata[emep_var]
            proj_info = ProjectionInformation.from_xarray(filedata, emep_var)
        except KeyError:
            raise VarNotAvailableError(
                f"{var_name_aerocom} ({emep_var}) not available in {self._filename}"
            )
        data.attrs["long_name"] = var_name_aerocom
        data.time.attrs["long_name"] = "time"
        data.time.attrs["standard_name"] = "time"
        prefix = emep_var.split("_")[0]
        data.attrs["units"] = self._preprocess_units(data.units, prefix)
        return data, proj_info

    @staticmethod
    def _preprocess_units(units, prefix):
        """
        Update units for certain variables

        Parameters
        ----------
        units : str
            Current unit of data
        prefix : str, optional
            Variable prefix (e.g. AOD, AbsCoeff).

        Returns
        -------
        str
            updated unit (where applicable)

        """
        if units == "" and prefix == "AOD":  #
            return "1"
        elif units == "" and prefix == "AbsCoef":
            return "m-1"
        return units

    def add_aux_compute(self, var_name, vars_required, fun):
        """Register new variable to be computed

        Parameters
        ----------
        var_name : str
            variable name to be computed
        vars_required : list
            list of variables to read, that are required to compute `var_name`
        fun : callable
            function that takes a list of `GriddedData` objects as input and
            that are read using variable names specified by `vars_required`.
        """
        if isinstance(vars_required, str):
            vars_required = [vars_required]
        if not isinstance(vars_required, list):
            raise ValueError(
                f"Invalid input for vars_required. Need str or list. Got: {vars_required}"
            )
        elif not callable(fun):
            raise ValueError("Invalid input for fun. Input is not a callable object")
        self.AUX_REQUIRES[var_name] = vars_required
        self.AUX_FUNS[var_name] = fun


class ReadEMEP(ReadMscwCtm):
    """Old name of :class:`ReadMscwCtm`."""

    def __init__(self, *args, **kwargs):
        warnings.warn(
            "You are using a deprecated name ReadEMEP for class ReadMscwCtm, "
            "please use ReadMscwCtm instead",
            DeprecationWarning,
            stacklevel=2,
        )
        super().__init__(*args, **kwargs)<|MERGE_RESOLUTION|>--- conflicted
+++ resolved
@@ -108,10 +108,7 @@
         "concecFineNonRes": ["concecFineNonResNew", "concecFineNonResAge"],
         "concecTotalRes": ["concecFineRes", "concecCoarseRes"],
         "concecTotalNonRes": ["concecFineNonRes", "concecCoarseNonRes"],
-<<<<<<< HEAD
-=======
         "concebc": ["concecFine", "concecCoarse"],
->>>>>>> 2c962e45
     }
 
     # Functions that are used to compute additional variables (i.e. one
