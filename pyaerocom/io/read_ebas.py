# Copyright (C) 2018 met.no
# Contact information:
# Norwegian Meteorological Institute
# Box 43 Blindern
# 0313 OSLO
# NORWAY
# E-mail: jonasg@met.no
# This program is free software; you can redistribute it and/or modify
# it under the terms of the GNU General Public License as published by
# the Free Software Foundation; either version 3 of the License, or
# (at your option) any later version.
# This program is distributed in the hope that it will be useful,
# but WITHOUT ANY WARRANTY; without even the implied warranty of
# MERCHANTABILITY or FITNESS FOR A PARTICULAR PURPOSE. See the
# GNU General Public License for more details.
# You should have received a copy of the GNU General Public License
# along with this program; if not, write to the Free Software
# Foundation, Inc., 51 Franklin Street, Fifth Floor, Boston,
# MA 02110-1301, USA
import fnmatch
import os
import re
from warnings import catch_warnings, filterwarnings

import numpy as np
from tqdm import tqdm

with catch_warnings():
    filterwarnings("ignore")
    from geonum.atmosphere import T0_STD, p0

import logging

from pyaerocom import const
from pyaerocom._lowlevel_helpers import BrowseDict
from pyaerocom.aux_var_helpers import (
    compute_ac550dryaer,
    compute_ang4470dryaer_from_dry_scat,
    compute_sc440dryaer,
    compute_sc550dryaer,
    compute_sc700dryaer,
    compute_wetoxn_from_concprcpoxn,
    compute_wetoxs_from_concprcpoxs,
    compute_wetrdn_from_concprcprdn,
    concx_to_vmrx,
    vmrx_to_concx,
)
from pyaerocom.exceptions import (
    EbasFileError,
    MetaDataError,
    NotInFileError,
    TemporalResolutionError,
    TemporalSamplingError,
    UnitConversionError,
)
from pyaerocom.io.ebas_file_index import EbasFileIndex, EbasSQLRequest
from pyaerocom.io.ebas_nasa_ames import EbasNasaAmesFile
from pyaerocom.io.ebas_varinfo import EbasVarInfo
from pyaerocom.io.helpers import _check_ebas_db_local_vs_remote
from pyaerocom.io.readungriddedbase import ReadUngriddedBase
from pyaerocom.molmasses import get_molmass
from pyaerocom.stationdata import StationData
from pyaerocom.tstype import TsType
from pyaerocom.ungriddeddata import UngriddedData
from pyaerocom.units_helpers import get_unit_conversion_fac

logger = logging.getLogger(__name__)


class ReadEbasOptions(BrowseDict):
    """Options for EBAS reading routine

    Attributes
    ----------
    prefer_statistics : list
        preferred order of data statistics. Some files may contain multiple
        columns for one variable, where each column corresponds to one of the
        here defined statistics that where applied to the data. This attribute
        is only considered for ebas variables, that have not explicitely defined
        what statistics to use (and in which preferred order, if applicable).
        Reading preferences for all Ebas variables are specified in the file
        ebas_config.ini in the data directory of pyaerocom.
    ignore_statistics : list
        columns that have either of these statistics applied are ignored for
        variable data reading.
    wavelength_tol_nm : int
        Wavelength tolerance in nm for reading of (wavelength dependent)
        variables. If multiple matches occur (e.g. query -> variable at 550nm
        but file contains 3 columns of that variable, e.g. at 520, 530 and
        540 nm), then the closest wavelength to the queried wavelength is used
        within the specified tolerance level.
    shift_wavelengths : bool
        (only for wavelength dependent variables).
        If True, and a data columns candidate is valid within wavelength
        tolerance around desired wavelength, that column will be considered
        to be used for data import. Defaults to True.
    assume_default_ae_if_unavail : bool
        assume an Angstrom Exponent for applying wavelength shifts of data. See
        :attr:`ReadEbas.ASSUME_AE_SHIFT_WVL` and
        :attr:`ReadEbas.ASSUME_AAE_SHIFT_WVL` for AE and AAE assumptions
        related to scattering and absorption coeffs. Defaults to True.
    check_correct_MAAP_wrong_wvl : bool
        (BETA, do not use): set correct wavelength for certain absorption coeff
        measurements. Defaults to False.
    eval_flags : bool
        If True, the flag columns in the NASA Ames files are read and decoded
        (using :func:`EbasFlagCol.decode`) and the (up to 3 flags for each
        measurement) are evaluated as valid / invalid using the information
        in the flags CSV file. The evaluated flags are stored in the
        data files returned by the reading methods :func:`ReadEbas.read`
        and :func:`ReadEbas.read_file`.
    keep_aux_vars : bool
        if True, auxiliary variables required for computed variables will be
        written to the :class:`UngriddedData` object created in
        :func:`ReadEbas.read` (e.g. if sc550dryaer is requested, this
        requires reading of sc550aer and scrh. The latter 2 will be
        written to the data object if this parameter evaluates to True)
    convert_units : bool
        if True, variable units in EBAS files will be checked and attempted to
        be converted into AeroCom default unit for that variable. Defaults to
        True.
    try_convert_vmr_conc : bool
        attempt to convert vmr data to conc if user requires conc (e.g. user
        wants conco3 but file only contains vmro3), and vice versa.
    ensure_correct_freq : bool
        if True, the frequency set in NASA Ames files (provided via attr
        *resolution_code*) is checked using time differences inferred from
        start and stop time of each measurement. Measurements that are not in
        that resolution (within 5% tolerance level) will be flagged invalid.
    freq_from_start_stop_meas : bool
        infer frequency from start / stop intervals of individual
        measurements.
    freq_min_cov : float
        defines minimum number of measurements that need to correspond to the
        detected sampling frequency in the file within the specified tolerance
        range. Only applies if :attr:`ensure_correct_freq` is True. E.g. if a
        file contains 100 measurements and the most common frequency (as
        inferred from stop-start of each measurement) is daily. Then, if
        `freq_min_cov` is 0.75, it will be ensured that at least 75 of the
        measurements are daily (within +/- 5% tolerance), otherwise this file
        is discarded. Defaults to 0.

    Parameters
    ----------
    **args
        key / value pairs specifying any of the supported settings.
    """

    #: Names of options that correspond to reading filter constraints
    _FILTER_IDS = ["prefer_statistics", "wavelength_tol_nm"]

    def __init__(self, **args):

        self.prefer_statistics = ["arithmetic mean", "median"]
        self.ignore_statistics = ["percentile:15.87", "percentile:84.13"]

        self.wavelength_tol_nm = 50

        self.shift_wavelengths = True
        self.assume_default_ae_if_unavail = True

        self.check_correct_MAAP_wrong_wvl = False

        self.eval_flags = True

        self.keep_aux_vars = False

        self.convert_units = True
        self.try_convert_vmr_conc = True

        self.ensure_correct_freq = True
        self.freq_from_start_stop_meas = True
        self.freq_min_cov = 0.0

        self.update(**args)

    @property
    def filter_dict(self):
        d = {}
        for n in self._FILTER_IDS:
            d[n] = self[n]
        return d


class ReadEbas(ReadUngriddedBase):
    """Interface for reading EBAS data

    Parameters
    ----------
    data_id
        string specifying either of the supported datasets that are defined
        in ``SUPPORTED_DATASETS``
    data_dir : str
        directory where data is located (NOTE: needs to point to the
        directory that contains the "ebas_file_index.sqlite3" file and not
        to the underlying directory "data" which contains the actual
        NASA Ames files.)

    TODO
    ----
    - Check for negative values vs. detection limit
    - Read uncertainties from percentiles (where available)
    """

    #: version log of this class (for caching)
    __version__ = "0.50_" + ReadUngriddedBase.__baseversion__

    #: Name of dataset (OBS_ID)
    DATA_ID = const.EBAS_MULTICOLUMN_NAME

    #: Name of subdirectory containing data files (relative to
    #: :attr:`data_dir`)
    FILE_SUBDIR_NAME = "data"

    #: Name of sqlite database file
    SQL_DB_NAME = "ebas_file_index.sqlite3"

    #: List of all datasets supported by this interface
    SUPPORTED_DATASETS = [const.EBAS_MULTICOLUMN_NAME]

    #: For the following data IDs, the sqlite database file will be cached if
    #: const.EBAS_DB_LOCAL_CACHE is True
    CACHE_SQLITE_FILE = [const.EBAS_MULTICOLUMN_NAME]

    TS_TYPE = "undefined"

    MERGE_STATIONS = {
        "Birkenes": "Birkenes II",
        "Rörvik": "Råö",
        "Vavihill": "Hallahus",
        "Virolahti II": "Virolahti III",
    }
    #'Trollhaugen'    : 'Troll'}
    #: Temporal resolution codes that (so far) can be understood by pyaerocom
    TS_TYPE_CODES = {
        "1mn": "minutely",
        "1h": "hourly",
        "1d": "daily",
        "1w": "weekly",
        "1mo": "monthly",
        "mn": "minutely",
        "h": "hourly",
        "d": "daily",
        "w": "weekly",
        "mo": "monthly",
    }

    #: variables required for computation of auxiliary variables
    AUX_REQUIRES = {
        "sc550dryaer": ["sc550aer", "scrh"],
        "sc440dryaer": ["sc440aer", "scrh"],
        "sc700dryaer": ["sc700aer", "scrh"],
        "ac550dryaer": ["ac550aer", "acrh"],
        "ang4470dryaer": ["sc440dryaer", "sc700dryaer"],
        "wetoxs": ["concprcpoxs", "pr"],
        "wetoxn": ["concprcpoxn", "pr"],
        "wetrdn": ["concprcprdn", "pr"],
    }

    #: Meta information supposed to be migrated to computed variables
    AUX_USE_META = {
        "sc550dryaer": "sc550aer",
        "sc440dryaer": "sc440aer",
        "sc700dryaer": "sc700aer",
        "ac550dryaer": "ac550aer",
    }
    #: Functions supposed to be used for computation of auxiliary variables
    AUX_FUNS = {
        "sc440dryaer": compute_sc440dryaer,
        "sc550dryaer": compute_sc550dryaer,
        "sc700dryaer": compute_sc700dryaer,
        "ac550dryaer": compute_ac550dryaer,
        "ang4470dryaer": compute_ang4470dryaer_from_dry_scat,
        "wetoxs": compute_wetoxs_from_concprcpoxs,
        "wetoxn": compute_wetoxn_from_concprcpoxn,
        "wetrdn": compute_wetrdn_from_concprcprdn,
    }

    #: Custom reading options for individual variables. Keys need to be valid
    #: attributes of :class:`ReadEbasOptions` and anything specified here (for
    #: a given variable) will be overwritten from the defaults specified in
    #: the options class.
    VAR_READ_OPTS = {
        "pr": dict(convert_units=False, freq_min_cov=0.75),
        "prmm": dict(freq_min_cov=0.75),
    }

    ASSUME_AAE_SHIFT_WVL = 1.0
    ASSUME_AE_SHIFT_WVL = 1  # .5

    #: list of EBAS data files that are flagged invalid and will not be imported
    IGNORE_FILES = [
        "CA0420G.20100101000000.20190125102503.filter_absorption_photometer.aerosol_absorption_coefficient.aerosol.1y.1h.CA01L_Magee_AE31_ALT.CA01L_aethalometer.lev2.nas",
        "DK0022R.20180101070000.20191014000000.bulk_sampler..precip.1y.15d.DK01L_bs_22.DK01L_IC.lev2.nas",
        "DK0012R.20180101070000.20191014000000.bulk_sampler..precip.1y.15d.DK01L_bs_12.DK01L_IC.lev2.nas",
        "DK0008R.20180101070000.20191014000000.bulk_sampler..precip.1y.15d.DK01L_bs_08.DK01L_IC.lev2.nas",
        "DK0005R.20180101070000.20191014000000.bulk_sampler..precip.1y.15d.DK01L_bs_05.DK01L_IC.lev2.nas",
    ]

    #: Ignore data columns in NASA Ames files that contain any of the listed
    #: attributes
    IGNORE_COLS_CONTAIN = ["fraction", "artifact"]

    # list of all available resolution codes (extracted from SQLite database)
    # 1d 1h 1mo 1w 4w 30mn 2w 3mo 2d 3d 4d 12h 10mn 2h 5mn 6d 3h 15mn

    #: List of variables that are provided by this dataset (will be extended
    #: by auxiliary variables on class init, for details see __init__ method of
    #: base class ReadUngriddedBase)
    def __init__(self, data_id=None, data_dir=None):

        super().__init__(data_id=data_id, data_dir=data_dir)

        self._opts = {"default": ReadEbasOptions()}

        # self.opts = ReadEbasOptions()
        #: loaded instances of aerocom variables (instances of
        #: :class:`Variable` object, is written in get_file_list
        self._loaded_aerocom_vars = {}

        #: loaded instances of variables in EBAS namespace (instances of
        #: :class:`EbasVarInfo` object, is updated in read_file
        self._loaded_ebas_vars = {}

        self._file_dir = None

        self.files_failed = []
        self._read_stats_log = BrowseDict()

        #: SQL database interface class used to retrieve file paths for vars
        self._file_index = None
        self.sql_requests = []

        #: original file lists retrieved for each variable individually using
        #: SQL request. Since some of the files in the lists for each variable
        #: might occur in multiple lists, these are merged into a single list
        #: self.files and information about which variables are to be extracted
        #: for each file is stored in attribute files_contain

        #: Originally retrieved file lists from SQL database, for each variable
        #: individually
        self._lists_orig = {}

        #: this is filled in method get_file_list and specifies variables
        #: to be read from each file
        self.files_contain = []

        self._all_stats = None

    @property
    def DEFAULT_VARS(self):
        """
        list: list of default variables to be read

        Note
        ----
        Currently a wrapper for :attr:`PROVIDES_VARIABLES`
        """
        return self.PROVIDES_VARIABLES

    @property
    def file_dir(self):
        """Directory containing EBAS NASA Ames files"""
        if self._file_dir is not None:
            return self._file_dir
        return os.path.join(self.data_dir, self.FILE_SUBDIR_NAME)

    @file_dir.setter
    def file_dir(self, val):
        if not isinstance(val, str) or not os.path.exists(val):
            raise FileNotFoundError("Input directory does not exist")
        self._file_dir = val

    @property
    def file_index(self):
        """SQlite file mapping metadata with filenames"""
        if self._file_index is None:
            self._file_index = EbasFileIndex(self.sqlite_database_file)
        return self._file_index

    @property
    def FILE_REQUEST_OPTS(self):
        """List of options for file retrieval"""
        return list(EbasSQLRequest())

    @property
    def _FILEMASK(self):
        raise AttributeError(
            "Irrelevant for EBAS implementation, since SQL "
            "database is used for finding valid files"
        )

    @property
    def NAN_VAL(self):
        """Irrelevant for implementation of EBAS I/O"""
        raise AttributeError(
            "Irrelevant for EBAS implementation: Info about "
            "invalid measurements is extracted from header of "
            "NASA Ames files for each variable individually "
        )

    @property
    def PROVIDES_VARIABLES(self):
        """List of variables provided by the interface"""
        return EbasVarInfo.PROVIDES_VARIABLES()

    @property
    def sqlite_database_file(self):
        """Path to EBAS SQL database"""
        dbname = self.SQL_DB_NAME
        loc_remote = os.path.join(self.data_dir, dbname)
        if self.data_id in self.CACHE_SQLITE_FILE and const.EBAS_DB_LOCAL_CACHE:
            loc_local = os.path.join(const.CACHEDIR, dbname)
            return _check_ebas_db_local_vs_remote(loc_remote, loc_local)

        return loc_remote

    def _merge_lists(self, lists_per_var):
        """Merge dictionary of lists for each variable into one list

        Note
        ----
        In addition to writing the retrieved file list into :attr:`files`, this
        method also fills the list :attr:`files_contain` which (by index)
        defines variables to read for each file path in :attr:`files`

        Parameters
        ----------
        lists_per_var : dict
            dictionary containing file lists (values) for a set of variables
            (keys)

        Returns
        -------
        list
            merged file list (is also written into :attr:`files`)
        """
        # original lists are modified, so make a copy of them
        # lists = deepcopy(lists_per_var)
        lists = lists_per_var
        mapping = {}
        for var, lst in lists.items():
            for fpath in lst:
                mapping[fpath] = [var]
                for other_var, other_lst in lists.items():
                    if not var == other_var:
                        try:
                            other_lst.pop(other_lst.index(fpath))
                            mapping[fpath].append(other_var)
                        except ValueError:
                            pass
        self.logger.info(f"Number of files to read reduced to {len(mapping)}")
        files, files_contain = [], []
        for path, contains_vars in mapping.items():
            files.append(path)
            files_contain.append(contains_vars)

        self.files = files
        self.files_contain = files_contain

        return files

    @property
    def all_station_names(self):
        # ToDo: this should probably not be part of this class
        """List of all available station names in EBAS database"""
        if self._all_stats is None:
            self._all_stats = self.file_index.ALL_STATION_NAMES
        return self._all_stats

    def _find_station_matches(self, stats_or_patterns):
        # ToDo: this should probably not be part of this class
        """Find all stations names that match input list of names or patterns"""
        val = stats_or_patterns
        all_stats = self.all_station_names
        stats = []
        if isinstance(val, str):
            val = [val]
        if not isinstance(val, list):
            raise ValueError("Need list or string...")

        for name in val:
            if "*" in name:
                # handle wildcard
                for stat in all_stats:
                    if fnmatch.fnmatch(stat, name):
                        stats.append(stat)
            elif name in all_stats:
                stats.append(name)
            else:
                logger.warning(f"Ignoring station_names input {name}. No match could be found")

        if not bool(stats):
            raise FileNotFoundError(
                f"No EBAS data files could be found for stations {stats_or_patterns}"
            )
        return list(set(stats))

    def _precheck_vars_to_retrieve(self, vars_to_retrieve):
        """
        Make sure input variables are supported and are only provided once

        Parameters
        ----------
        vars_to_retrieve : str or list, or similar
            make sure input variable names are in AeroCom convention

        Raises
        ------
        ValueError
            if the same variable is input more than one time
        VariableDefinitionError
            if one of the input variables is not supported

        Returns
        -------
        list
            list of variables to be retrieved
        """
        if vars_to_retrieve is None:
            vars_to_retrieve = self.DEFAULT_VARS
        elif isinstance(vars_to_retrieve, str):
            vars_to_retrieve = [vars_to_retrieve]
        out = []
        for var in vars_to_retrieve:
            out.append(self.var_info(var).var_name_aerocom)
        return out

    def _check_add_station_filter_sqlquery(self, constraints):
        if "station_names" in constraints:
            stat_matches = self._find_station_matches(constraints["station_names"])

            constraints["station_names"] = stat_matches
        return constraints

    def get_file_list(self, vars_to_retrieve, **constraints):
        """Get list of files for all variables to retrieve

        Parameters
        ----------
        vars_to_retrieve : list or str
            list of variables that are supposed to be read
        **constraints
            further EBAS request constraints deviating from default (default
            info for each AEROCOM variable can be found in `ebas_config.ini <
            https://github.com/metno/pyaerocom/blob/master/pyaerocom/data/
            ebas_config.ini>`__). For details on possible input parameters
            see :class:`EbasSQLRequest` (or `this tutorial <http://aerocom.met.no
            /pyaerocom/tutorials.html#ebas-file-query-and-database-browser>`__)

        Returns
        -------
        list
            unified list of file paths each containing either of the specified
            variables
        """

        if isinstance(vars_to_retrieve, str):
            vars_to_retrieve = [vars_to_retrieve]

        # make sure variable names are input correctly
        vars_to_retrieve = self._precheck_vars_to_retrieve(vars_to_retrieve)

        self.logger.info("Fetching data files. This might take a while...")

        db = self.file_index
        files_vars = {}
        files_aux_req = {}
        logger.info(f"Retrieving EBAS files for variables\n{vars_to_retrieve}")
        # directory containing NASA Ames files
        filedir = self.file_dir
        for var in vars_to_retrieve:
            info = self.get_ebas_var(var)
            try:
                constraints = self._check_add_station_filter_sqlquery(constraints)
            except FileNotFoundError:
                # skip this variable
                continue

            requests = info.make_sql_requests(**constraints)
            for _var, req in requests.items():
                filenames = db.get_file_names(req)
                self.sql_requests.append(req)

                paths = []
                for file in filenames:
                    if file in self.IGNORE_FILES:
                        logger.info(f"Ignoring flagged file {file}")
                        continue
                    paths.append(os.path.join(filedir, file))

                if _var in vars_to_retrieve:
                    # this variable is actually to be imported
                    files_vars[_var] = sorted(paths)
                else:
                    # auxiliary variable that is needed to compute one of the
                    # input variables. This variable potentially also requires
                    # other variables to be read, and the corresponding file
                    # list are merged in a separate step below.
                    files_aux_req[_var] = sorted(paths)

        for _var in vars_to_retrieve:
            if not _var in files_vars:
                files_vars[_var] = self._merge_auxvar_lists(_var, files_aux_req)

        self._lists_orig = files_vars
        files = self._merge_lists(files_vars)
        if len(files) == 0:
            raise FileNotFoundError(
                f"No files could be found for {vars_to_retrieve} and reading "
                f"constraints {constraints}."
            )
        return files

    def _merge_auxvar_lists(self, aux_var, files_aux_req):
        """
        Merge lists of variables required for input aux_var

        Parameters
        ----------
        aux_var : str
            Name of auxiliary variable that is computed from other variables.
            Must be contained in :attr:`AUX_REQUIRES` and must have entry
            `requires` in file `ebas_config.ini`.
        files_aux_req : dict
            dictionary containing file lists for all auxiliary variables needed
            to compute input variable `aux_var` (see :attr:`AUX_REQUIRES`).

        Returns
        -------
        list
            list of all filenames that contain all required variables for input
            variable `aux_var`.
        """
        _required = self.get_ebas_var(aux_var).requires
        if _required is None:
            return []
        remaining = None
        for _vreq in _required:
            if not _vreq in files_aux_req:
                return []
            _lst = files_aux_req[_vreq]
            if remaining is None:
                remaining = _lst
            else:
                remaining = np.intersect1d(remaining, _lst)
        return remaining

    def _get_var_cols(self, ebas_var_info, data):
        """Get all columns in NASA Ames file matching input Aerocom variable

        Note
        ----
        For developers: All Aerocom variable definitions should go into file
        *variables.ini* in pyaerocom data directory. All Ebas variable
        definitions for each Aerocom variable should go into file
        *ebas_config.ini* where section names are Aerocom namespace and
        contain import constraints.

        Parameters
        -----------
        ebas_var_info : EbasVarInfo
            EBAS variable information (e.g. for ac550aer)
        data : EbasNasaAmesFile
            loaded EBAS file data

        Returns
        -------
        list
            list specifying column matches

        Raises
        ------
        NotInFileError
            if no column in file matches variable specifications
        """
        var = ebas_var_info.var_name
        opts = self.get_read_opts(var)
        if ebas_var_info.component is None:
            raise NotInFileError
        col_matches = []

        check_matrix = False if ebas_var_info["matrix"] is None else True
        check_stats = False if ebas_var_info["statistics"] is None else True
        comps = []
        for colnum, col_info in enumerate(data.var_defs):
            if col_info.name in ebas_var_info.component:  # candidate (name match)
                ok = True
                if check_matrix:
                    if "matrix" in col_info:
                        matrix = col_info["matrix"]
                    else:
                        matrix = data.matrix
                    if not matrix in ebas_var_info["matrix"]:
                        ok = False
                if ok and "statistics" in col_info:
                    # ALWAYS ignore columns containing statistics flagged in
                    # ignore_statistics
                    if col_info["statistics"] in opts.ignore_statistics:
                        ok = False
                    elif check_stats:
                        if not col_info["statistics"] in ebas_var_info["statistics"]:
                            ok = False
                for key in self.IGNORE_COLS_CONTAIN:
                    if key in col_info:
                        ok = False
                        logger.warning(f"\nignore column {col_info}")
                        break
                if ok:
                    col_matches.append(colnum)
                    if not col_info.name in comps:
                        comps.append(col_info.name)
        if len(col_matches) == 0:
            raise NotInFileError(f"Variable {ebas_var_info.var_name} could not be found in file")
        elif len(comps) > 1 and len(ebas_var_info.component) > 1:
            for prefcomp in ebas_var_info.component:
                if not prefcomp in comps:
                    continue
                col_matches = [
                    colnum for colnum in col_matches if prefcomp == data.var_defs[colnum].name
                ]
                break
        return col_matches

    def _resolve_units_cols(self, var_name, result_col, file):
        """
        Identify data column with the correct unit for input variable

        For instance, O3 is sometimes reported both as vmro3 (nmole mole-1) and
        conco3 (ug m-3) in different columns of the file.

        Parameters
        ----------
        var_name : str
            AeroCom variable name.
        result_col : list
            list of columns numbers to be checked.
        file : EbasNasaAmesFile
            file data.

        Returns
        -------
        list
            list of column numbers that match the correct units.

        """
        to_unit = str(self.var_info(var_name).units)
        if not to_unit in ("", "1"):
            _cols = []
            for colnum in result_col:
                try:
                    from_unit = file.var_defs[colnum].units
                    get_unit_conversion_fac(from_unit, to_unit, var_name)
                    _cols.append(colnum)
                except UnitConversionError:
                    continue
            if len(_cols) > 0:
                result_col = _cols
        return result_col

    def _resolve_meas_height_cols(self, result_col, file):
        """
        Identify data column(s) with the lowest tower inlet height

        Parameters
        ----------
        result_col : list
            list of columns numbers to be checked. All columns need to have
            attr. `tower_inlet_height`.
        file : EbasNasaAmesFile
            file data.

        Raises
        ------
        ValueError
            If conversion of tower_inlet_height values into float fails.

        Returns
        -------
        list
            list containing columns that match the lowest tower inlet height
            (usually only 1 column, but who knows...)

        """
        lowest = 1e9
        matches = []
        for col in result_col:
            heightstr = file.var_defs[col]["tower_inlet_height"]
            if not heightstr.endswith(" m"):
                raise ValueError(
                    f"value of tower_inlet_height in col {col} "
                    f"is invalid: {heightstr} (needs to end "
                    f"with m)"
                )
            height = float(heightstr.split()[0])
            if height < lowest:
                matches = [col]
                lowest = height
            elif height == lowest:
                matches.append(col)
        assert len(matches) > 0
        return matches

    def _find_best_data_column(self, cols, ebas_var_info, file, check_units_on_multimatch=True):
        """Find best match of data column for variable in multiple columns

        This method is supposed to be used in case no unique match can be
        found for a given variable. For instance, if ``ac550aer``

        """
        var = ebas_var_info["var_name"]
        opts = self.get_read_opts(var)

        preferred_matrix = None
        idx_best_matrix_found = 9999

        matrix_matches = []
        # first find best column match with
        if ebas_var_info["matrix"] is not None:
            preferred_matrix = ebas_var_info["matrix"]

        for colnum in cols:
            col_info = file.var_defs[colnum]
            if "matrix" in col_info:
                if preferred_matrix is None:
                    raise OSError(
                        f"Data file contains multiple column matches for variable {var}, "
                        f"some of which specify different data type matrices. Aerocom "
                        f"import information for this variable, however, "
                        f"does not contain information about preferred matrix. "
                        f"Please resolve by adding preferred matrix information for "
                        f"{var} in corresponding section of ebas_config.ini file"
                    )
                matrix = col_info["matrix"]
                if matrix in preferred_matrix:
                    idx = preferred_matrix.index(matrix)
                    if idx < idx_best_matrix_found:
                        idx_best_matrix_found = idx
                        matrix_matches = []
                        matrix_matches.append(colnum)
                    elif idx == idx_best_matrix_found:
                        matrix_matches.append(colnum)

        if idx_best_matrix_found == 9999:
            matrix_matches = cols

        if len(matrix_matches) == 1:
            return matrix_matches[0]

        preferred_statistics = opts.prefer_statistics
        idx_best_statistics_found = 9999
        result_col = []
        if ebas_var_info["statistics"] is not None:
            preferred_statistics = ebas_var_info["statistics"]
        for colnum in matrix_matches:
            col_info = file.var_defs[colnum]
            if "statistics" in col_info:
                stats = col_info["statistics"]
            elif "statistics" in file.meta:
                stats = file.meta["statistics"]
            else:
                raise EbasFileError(
                    f"Cannot infer data statistics for data column {col_info}. "
                    f"Neither column nor file meta specifications include information "
                    f"about data statistics"
                )

            if stats in preferred_statistics:
                idx = preferred_statistics.index(stats)
                if idx < idx_best_statistics_found:
                    idx_best_statistics_found = idx
                    result_col = []
                    result_col.append(colnum)
                elif idx == idx_best_statistics_found:
                    result_col.append(colnum)

        if len(result_col) > 1 and check_units_on_multimatch:
            result_col = self._resolve_units_cols(var, result_col, file)

        add_msg = ""
        if len(result_col) > 1 and file.all_cols_contain(result_col, "tower_inlet_height"):
            try:
                result_col = self._resolve_meas_height_cols(result_col, file)

            except (ValueError, AssertionError) as e:
                add_msg += f"\n{repr(e)}"

        if len(result_col) > 1:
            comp = ebas_var_info["component"]
            startstop = f"{file.time_stamps[0]} - {file.time_stamps[-1]}"
            msg = (
                f"\n\nFATAL: could not resolve unique data column for "
                f"{var} (EBAS varname: {comp})\nData period: {startstop}), "
                f"\nStation {file.station_name} (col matches: {result_col})"
            )
            for col in result_col:
                msg += f"\nColumn {col}\n{file.var_defs[col]}"

            msg += f"\nFilename: {file.file_name}"
            msg += add_msg
            msg += "\n\nTHIS FILE WILL BE SKIPPED\n"
            logger.warning(msg)
            raise ValueError("failed to identify unique data column")

        return result_col[0]

    def _add_meta(self, data_out, file):
        meta = file.meta
        name = meta["station_name"].replace("/", ";")

        data_out["framework"] = file.project_association
        data_out["filename"] = os.path.basename(file.file)
        data_out["data_id"] = self.data_id
        data_out["PI"] = file["data_originator"]
        data_out["station_id"] = meta["station_code"]
        data_out["set_type_code"] = meta["set_type_code"]
        data_out["station_name"] = name
        if name in self.MERGE_STATIONS:
            data_out["station_name"] = self.MERGE_STATIONS[name]
            data_out["station_name_orig"] = name
        else:
            data_out["station_name"] = name

        # write meta information
        tres_code = meta["resolution_code"]
        try:
            ts_type = self.TS_TYPE_CODES[tres_code]
        except KeyError:
            ival = re.findall(r"\d+", tres_code)[0]
            code = tres_code.split(ival)[-1]
            if not code in self.TS_TYPE_CODES:
                raise NotImplementedError(f"Cannot handle EBAS resolution code {tres_code}")
            ts_type = ival + self.TS_TYPE_CODES[code]
            self.TS_TYPE_CODES[tres_code] = ts_type

        data_out["ts_type"] = ts_type
        # altitude of station
        try:
            altitude = float(meta["station_altitude"].split(" ")[0])
        except Exception:
            altitude = np.nan
        try:
            meas_height = float(meta["measurement_height"].split(" ")[0])
        except KeyError:
            meas_height = 0.0

        data_alt = altitude + meas_height

        # file specific meta information
        # data_out.update(meta)
        data_out["latitude"] = float(meta["station_latitude"])
        data_out["longitude"] = float(meta["station_longitude"])
        data_out["altitude"] = data_alt
        data_out["meas_height"] = meas_height
        data_out["station_altitude"] = altitude

        data_out["instrument_name"] = meta["instrument_name"]
        data_out["instrument_type"] = meta["instrument_type"]

        data_out["matrix"] = meta["matrix"]
        data_out["revision_date"] = file["revision_date"]

        setting, land_use, gaw_type, lev = None, None, None, None
        if "station_setting" in meta:
            setting = meta["station_setting"]

        if "station_land_use" in meta:
            land_use = meta["station_land_use"]

        if "station_gaw_type" in meta:
            gaw_type = meta["station_gaw_type"]

        if "data_level" in meta:
            try:
                lev = int(meta["data_level"])
            except Exception:
                pass

        data_out["station_setting"] = setting
        data_out["station_land_use"] = land_use
        data_out["station_gaw_type"] = gaw_type

        # NOTE: may be also defined per column in attr. var_defs

        data_out["data_level"] = lev

        return data_out

    def _find_wavelength_matches(self, col_matches, file, var_info):
        """Find columns with wavelength closes to variable wavelength"""
        min_diff_wvl = 1e6
        opts = self.get_read_opts(var_info.var_name)

        matches = []

        # get wavelength of column and tolerance
        wvl = var_info.wavelength_nm
        wvl_low = wvl - opts.wavelength_tol_nm
        wvl_high = wvl + opts.wavelength_tol_nm

        for colnum in col_matches:
            colinfo = file.var_defs[colnum]
            if not "wavelength" in colinfo:
                logger.warning(
                    f"Ignoring column {colnum}\n{colinfo}\nVar {var_info.var_name}: "
                    f"column misses wavelength specification!"
                )
                continue
            wvl_col = colinfo.get_wavelength_nm()
            # wavelength is in tolerance range
            if wvl_low <= wvl_col <= wvl_high:
                wvl_diff = wvl_col - wvl
                if abs(wvl_diff) < abs(min_diff_wvl):
                    # the wavelength difference of this column to
                    # the desired wavelength of the variable is
                    # smaller than any of the detected before, so
                    # ignore those from earlier columns by reinit
                    # of the matches list
                    min_diff_wvl = wvl_diff
                    matches = []
                    matches.append(colnum)
                elif wvl_diff == min_diff_wvl:
                    matches.append(colnum)
        return (matches, min_diff_wvl)

    def _find_closest_wavelength_cols(self, col_matches, file, var_info):
        """
        Find data column with wavelength closest to desired wavelength
        """
        min_diff_wvl = 1e6
        matches = []
        # get wavelength of column and tolerance
        wvl = var_info.wavelength_nm

        for colnum in col_matches:
            colinfo = file.var_defs[colnum]
            if not "wavelength" in colinfo:
                logger.warning(
                    f"Ignoring column {colnum} ({colinfo}) in EBAS file for reading var {var_info}: "
                    f"column misses wavelength specification"
                )
                continue
            wvl_col = colinfo.get_wavelength_nm()
            # wavelength is in tolerance range
            diff = abs(wvl_col - wvl)
            if diff < min_diff_wvl:
                min_diff_wvl = diff
                matches = [colnum]
            elif diff == min_diff_wvl:
                matches.append(colnum)

        return (matches, min_diff_wvl)

    def _check_shift_wavelength(self, var, col_info, meta, data):
        """
        Where applicable, shift wavelength of input data to another wavelegnth

        Applies to cases where input variable corresponds to a wavelength
        (e.g. ac550aer corresponds to 550nm) but EBAS measurement was performed
        at another wavelength (e.g. 520nm). In this case, the data is shifted
        to the wavelength of that variable using an assumed Angstrom Exponent
        (:attr:`ASSUME_AE_SHIFT_WVL`).

        Parameters
        ----------
        var : str
            variable na,e
        col_info : EbasColDef
            EBAS file column information
        meta : dict
            EBAS file metadata
        data : ndarray
            array containing variable data

        Raises
        ------
        EbasFileError
            if variable is wavelength dependent but
        NotImplementedError
            if option to shift wavelength is activated but option
            `assume_default_ae_if_unavail` is set False.

        Returns
        -------
        data : ndarray
            modified input data

        """

        _col = col_info
        vi = self.var_info(var)
        opts = self.get_read_opts(var)
        # make sure this variable has wavelength set
        # vi.ensure_wavelength_avail()
        if vi.is_wavelength_dependent:
            if not "wavelength" in _col:
                raise EbasFileError(
                    f"Cannot access column wavelength information for variable {var}"
                )
            wvlcol = _col.get_wavelength_nm()
            # HARD CODED FIX FOR INVALID WAVELENGTH IN ABSCOEFF EBAS FILES
            if var == "ac550aer" and opts.check_correct_MAAP_wrong_wvl:
                instr = meta["instrument_name"]

                if any([x in instr for x in ["MAAP", "Thermo"]]) and wvlcol != 637:
                    _col["wavelength_WRONG_EBAS"] = f"{wvlcol} nm"
                    _col["wavelength_nm_WRONG_EBAS"] = wvlcol
                    _col["wavelength"] = "637 nm"
                    _col["wavelength_WRONG_EBAS_INFO"] = (
                        "Wavelength of MAAP / Thermo absorption instruments "
                        "is sometimes reported wrongly, in most cases 670nm "
                        "is specified in the EBAS files. Please contact "
                        "EBAS team if you have any questions regarding this"
                    )
                    wvlcol = 637

            _col["wavelength_nm"] = wvlcol
            if opts.shift_wavelengths:
                towvl = vi.wavelength_nm
                if wvlcol != towvl:
                    # ToDo: add AE if available
                    if opts.assume_default_ae_if_unavail:
                        if var.startswith("ac"):
                            ae = self.ASSUME_AAE_SHIFT_WVL
                        elif var.startswith("sc"):
                            ae = self.ASSUME_AE_SHIFT_WVL
                        else:
                            raise NotImplementedError(f"No Angstrom exponent specified for {var}")
                        avg_before = np.nanmean(data)
                        data = self._shift_wavelength(
                            vals=data, from_wvl=wvlcol, to_wvl=towvl, angexp=ae
                        )
                        avg = np.nanmean(data)
                        diff = (avg - avg_before) / avg_before * 100
                        _col["wvl_adj"] = True
                        _col["from_wvl"] = wvlcol
                        _col["wvl_adj_angstrom"] = ae
                        _col["wvl_adj_diff"] = f"{diff:.2f} %"
                        _col["wavelength"] = f"{towvl:.1f} nm"
                        _col["wavelength_nm"] = towvl
                    else:
                        raise NotImplementedError(
                            "Cannot correct for wavelength shift, need Angstrom Exp."
                        )
        return data

    def _shift_wavelength(self, vals, from_wvl, to_wvl, angexp):
        return vals * (from_wvl / to_wvl) ** angexp

    def find_var_cols(self, vars_to_read, loaded_nasa_ames):
        """Find best-match variable columns in loaded NASA Ames file

        For each of the input variables, try to find one or more matches in the
        input NASA Ames file (loaded data object). If more than one match
        occurs, identify the best one (an example here is: user wants
        sc550aer and file contains scattering coefficients at 530 nm and
        580 nm: in this case the 530 nm column will be used, cf. also accepted
        wavelength tolerance for reading of wavelength dependent variables
        :attr:`wavelength_tol_nm`).

        Parameters
        ----------
        vars_to_read : list
            list of variables that are supposed to be read
        loaded_nasa_ames : EbasNasaAmesFile
            loaded data object

        Returns
        -------
        dict
            dictionary specifying the best-match variable column for each
            of the input variables.
        """
        file = loaded_nasa_ames

        # dict containing variable column matches
        _vc = {}
        # Loop over all variables that are supposed to be read
        for var in vars_to_read:
            # get corresponding EBAS variable info ...
            ebas_var_info = self.get_ebas_var(var)
            # ... and AeroCom variable definition
            var_info = self.var_info(var)

            # reading options
            opts = self.get_read_opts(var)

            # Find all columns in file that match the current variable
            # There may be multiple matches, e.g. because the variable may
            # be sampled at different wavelenghts or there may be different
            # statistics applied, or there may be different matrices
            # available (e.g. aerosol, pm10, pm25)
            try:
                col_matches = self._get_var_cols(ebas_var_info, file)
            except NotInFileError:
                logger.warning(
                    f"Variable {var} (EBAS name(s): {ebas_var_info.component}) is missing "
                    f"in file {os.path.basename(file.file)} (start: {file.base_date})"
                )
                continue

            # if AeroCom variable has a wavelength specified, find the column(s)
            # that are closest to this wavelength. There may be multiple column
            # matches, e.g. due to different statistics or matrix columns, these
            # will be sorted out below.
            if var_info.wavelength_nm is not None:
                if opts.shift_wavelengths:
                    (col_matches, diff) = self._find_closest_wavelength_cols(
                        col_matches, file, var_info
                    )
                else:
                    (col_matches, diff) = self._find_wavelength_matches(
                        col_matches, file, var_info
                    )

            if bool(col_matches):
                _vc[var] = col_matches

        if not len(_vc) > 0:
            raise NotInFileError(
                f"None of the specified variables {vars_to_read} could be "
                f"found in file {os.path.basename(file.file)}"
            )
        var_cols = {}
        for var, cols in _vc.items():
            if len(cols) == 1:
                col = cols[0]
            else:
                col = self._find_best_data_column(cols, self.get_ebas_var(var), file)
            var_cols[var] = col
        return var_cols

    def _try_get_pt_conversion(self, meta):
        if "volume_std._temperature" in meta and "volume_std._pressure" in meta:
            try:
                pstr, punit = meta["volume_std._pressure"].split()
                tstr, tunit = meta["volume_std._temperature"].split()
                pconv = get_unit_conversion_fac(punit, "Pa")
                tconv = get_unit_conversion_fac(tunit, "K")
                p = float(pstr) * pconv
                T = float(tstr) * tconv
            except Exception:
                raise MetaDataError(
                    "Failed to convert information strings for p and T into "
                    "floating point numbers with units P and K, respectively"
                )
            return (p, T)
        raise MetaDataError("Info not available in metadata")

    def _try_convert_vmr_conc(self, data_out, var, var_info, meta):
        mmol = get_molmass(var)
        mmol_air = get_molmass("air_dry")
        from_unit = var_info["units"]
        to_unit = self.var_info(var).units
        try:
            # try get pressure and temperature used for unit conversion from
            # column info
            p, T = self._try_get_pt_conversion(var_info)
        except MetaDataError:
            try:
                # try get pressure and temperature used for unit conversion from
                # file metadata (could happen for single column NASA Ames files)
                p, T = self._try_get_pt_conversion(meta)
            except MetaDataError:
                # use US standard pressure and temperature
                p, T = p0, T0_STD

        if var.startswith("vmr"):  # assume variable is concX
            concvar = var.replace("vmr", "conc")
            to_unit_pre = self.var_info(concvar).units

            cfac_pre = get_unit_conversion_fac(from_unit, to_unit_pre, var_name=concvar)

            cfac = concx_to_vmrx(
                data=1,
                p_pascal=p,
                T_kelvin=T,
                conc_unit=to_unit_pre,
                mmol_var=mmol,
                mmol_air=mmol_air,
                to_unit=to_unit,
            )
            cfac *= cfac_pre
        elif var.startswith("conc"):  # assume variable is vmrX
            cfac = vmrx_to_concx(
                data=1,
                p_pascal=p,
                T_kelvin=T,
                vmr_unit=from_unit,
                mmol_var=mmol,
                mmol_air=mmol_air,
                to_unit=to_unit,
            )
        else:
            raise UnitConversionError("Data is neither vmr nor conc")
        data_out.var_info[var]["units"] = to_unit
        data_out.var_info[var]["converted_from_units"] = from_unit
        data_out.var_info[var]["units_conv_fac"] = cfac
        data_out[var] *= cfac
        return data_out

    def get_ebas_var(self, var_name):
        """Get instance of :class:`EbasVarInfo` for input AeroCom variable"""
        if not var_name in self._loaded_ebas_vars:
            self._loaded_ebas_vars[var_name] = EbasVarInfo(var_name)
        return self._loaded_ebas_vars[var_name]

    def read_file(
        self, filename, vars_to_retrieve=None, _vars_to_read=None, _vars_to_compute=None
    ):
        """Read EBAS NASA Ames file

        Parameters
        ----------
        filename : str
            absolute path to filename to read
        vars_to_retrieve : :obj:`list`, optional
            list of str with variable names to read, if None (and if not
            both of the alternative possible parameters ``_vars_to_read`` and
            ``_vars_to_compute`` are specified explicitely) then the default
            settings are used

        Returns
        -------
        StationData
            dict-like object containing results
        """
        # implemented in base class
        if _vars_to_read is None or _vars_to_compute is None:
            (vars_to_read, vars_to_compute) = self.check_vars_to_retrieve(vars_to_retrieve)
        else:
            vars_to_read, vars_to_compute = _vars_to_read, _vars_to_compute

        file = EbasNasaAmesFile(filename)

        # find columns in NASA Ames file for variables that are to be read
        var_cols = self.find_var_cols(vars_to_read=vars_to_read, loaded_nasa_ames=file)
        # create empty data object (is dictionary with extended functionality)
        data_out = StationData()

        data_out = self._add_meta(data_out, file)

        freq_ebas = data_out["ts_type"]  # resolution code
        # store the raw EBAS meta dictionary (who knows what for later ;P )
        # data_out['ebas_meta'] = meta
        data_out["var_info"] = {}
        for var, colnum in var_cols.items():
            opts = self.get_read_opts(var)
            data_out["var_info"][var] = {}

            _col = file.var_defs[colnum]
            data = file.data[:, colnum]
            if opts.freq_from_start_stop_meas:
                tst = self._check_correct_freq(file, freq_ebas)
                if tst != freq_ebas:
                    logger.info(
                        f"Updating ts_type from {freq_ebas} (EBAS resolution_code) "
                        f"to {tst} (derived from stop_meas-start_meas)"
                    )
                    data_out["ts_type"] = tst

            if opts.eval_flags:
                invalid = ~file.flag_col_info[_col.flag_col].valid
                data_out.data_flagged[var] = invalid
            sf = self.get_ebas_var(var).scale_factor
            if sf != 1:
                data *= sf
                data_out["var_info"][var]["scale_factor"] = sf

            meta = file.meta

            if not "unit" in _col:  # make sure a unit is assigned to data column
                _col["unit"] = file.unit

            data = self._check_shift_wavelength(var, _col, meta, data)

            # TODO: double-check with NILU if this can be assumed
            if not "matrix" in _col:
                _col["matrix"] = meta["matrix"]
            if not "statistics" in _col:
                stats = None
                if "statistics" in meta:
                    stats = meta["statistics"]
                _col["statistics"] = stats

            data_out[var] = data

            var_info = _col.to_dict()
            data_out["var_info"][var].update(var_info)

            if opts.convert_units:
                try:
                    data_out = self._convert_varunit_stationdata(data_out, var)
                except UnitConversionError:
                    if opts.try_convert_vmr_conc:
                        data_out = self._try_convert_vmr_conc(
                            data_out, var, var_info, file.meta
                        )  # raises UnitConversionError if it is not possible
                    else:
                        raise

        if len(data_out["var_info"]) == 0:
            raise EbasFileError(
                f"All data columns of specified input variables are NaN in {filename}"
            )

        data_out["dtime"] = file.time_stamps
        data_out["start_meas"] = file.start_meas
        data_out["stop_meas"] = file.stop_meas

        if self.readopts_default.ensure_correct_freq:
            self._flag_incorrect_frequencies(data_out)

        # compute additional variables (if applicable)
        data_out = self.compute_additional_vars(data_out, vars_to_compute)

        return data_out

    def _check_correct_freq(self, file, freq_ebas):
        # ToDo: should go into EbasNasaAmesFile class
        dts = (file.stop_meas - file.start_meas).astype(int)
        if np.min(dts) < 0:
            raise TemporalResolutionError("Nasa Ames file contains neg. meas periods...")
        counts = np.bincount(dts)
        most_common_dt = np.argmax(counts)
        # frequency associated based on resolution code
        if TsType(freq_ebas).check_match_total_seconds(most_common_dt):
            return freq_ebas

        logger.warning(
            f"Detected wrong frequency {freq_ebas}. Trying to infer the correct frequency..."
        )
        try:
            freq = TsType.from_total_seconds(most_common_dt)
            return str(freq)
        except TemporalResolutionError:
            raise TemporalResolutionError(
                f"Failed to derive correct sampling frequency in {file.file_name}. "
                f"Most common meas period (stop_meas - start_meas) in file is "
                f"{most_common_dt}s and does not "
                f"correspond to any of the supported frequencies {TsType.VALID_ITER} "
                f"or permutations of those frequencies within the allowed ranges "
                f"{TsType.TS_MAX_VALS}"
            )

    def _flag_incorrect_frequencies(self, filedata):

        # time diffs in units of s for each measurement
        dt = (filedata.stop_meas - filedata.start_meas).astype(float)
        # frequency in file (supposedly)
        tst = TsType(filedata.ts_type)
        # number of seconds in period (e.g. 86400 for ts_type daily)
        numsecs = tst.num_secs
        # tolerance in seconds in period (5% of numsecs, as of 13.1.2021)
        tolsecs = tst.tol_secs

        diffarr = dt - numsecs

        invalid = np.logical_or(diffarr < -tolsecs, diffarr > tolsecs)

        frac_valid = np.sum(~invalid) / len(invalid)

        num = len(filedata["start_meas"])
        for var in filedata.var_info:
            opts = self.get_read_opts(var)
            if opts.freq_min_cov > frac_valid:
                raise TemporalSamplingError(
                    f"Only {frac_valid*100:.2f}% of measuerements are in "
                    f"{tst} resolution. Minimum requirement for {var} is "
                    f"{opts.freq_min_cov*100:.2f}%"
                )
            if not var in filedata.data_flagged:
                filedata.data_flagged[var] = np.zeros(num).astype(bool)
            filedata.data_flagged[var][invalid] = True
        return filedata

    def _convert_varunit_stationdata(self, sd, var):
        from_unit = sd.var_info[var]["units"]
        to_unit = self.var_info(var)["units"]
        if from_unit != to_unit:
            sd.convert_unit(var, to_unit)
        return sd

    def compute_additional_vars(self, data, vars_to_compute):
        """Compute additional variables and put into station data

        Note
        ----
        Extended version of :func:`ReadUngriddedBase.compute_additional_vars`

        Parameters
        ----------
        data : dict-like
            data object containing data vectors for variables that are required
            for computation (cf. input param ``vars_to_compute``)
        vars_to_compute : list
            list of variable names that are supposed to be computed.
            Variables that are required for the computation of the variables
            need to be specified in :attr:`AUX_VARS` and need to be
            available as data vectors in the provided data dictionary (key is
            the corresponding variable name of the required variable).

        Returns
        -------
        dict
            updated data object now containing also computed variables
        """
        data = super().compute_additional_vars(data, vars_to_compute)
        for var in vars_to_compute:
            if not var in data:  # variable could not be computed -> ignore
                continue

            data.var_info[var].update(self.get_ebas_var(var))  # self._loaded_ebas_vars[var]

            if var in self.AUX_USE_META:
                to_dict = data["var_info"][var]
                from_var = self.AUX_USE_META[var]
                if from_var in data:
                    from_dict = data["var_info"][from_var]
                    for k, v in from_dict.items():
                        if not k in to_dict or to_dict[k] is None:
                            to_dict[k] = v

                if from_var in data.data_flagged:
                    data.data_flagged[var] = data.data_flagged[from_var]
                if from_var in data.data_err:
                    data.data_err[var] = data.data_err[from_var]
            if not "units" in data["var_info"][var]:
                data["var_info"][var]["units"] = self.var_info(var)["units"]
        return data

    def var_info(self, var_name):
        """Aerocom variable info for input var_name"""
        if not var_name in self._loaded_aerocom_vars:
            self._loaded_aerocom_vars[var_name] = const.VARS[var_name]
        return self._loaded_aerocom_vars[var_name]

    @property
    def readopts_default(self):
        """Default reading options

        These are applied to all variables if not defined explicitly for
        individual variables in :attr:`REA
        """
        return self._opts["default"]

    def get_read_opts(self, var_name):
        """
        Get reading options for input variable

        Parameters
        ----------
        var_name : str
            name of variable

        Returns
        -------
        EbasReadOptions
            options

        """
        if not var_name in self.VAR_READ_OPTS:
            return self._opts["default"]
        if not var_name in self._opts:
            vo = ReadEbasOptions(**self.VAR_READ_OPTS[var_name])
            self._opts[var_name] = vo
        return self._opts[var_name]

    def _check_constraints(self, constraints):
        """
        Separate sqlite constraints (for file retrieval) from reading options

        Parameters
        ----------
        constraints : dict
            constraints and options

        Returns
        -------
        constraints_new : dict
            input constraints that have been filtered for options that can
            be handled by :class:`ReadEbasOptions`.
        update_opts : dict
            key / value pairs of input dict that are handled by
            :class:`ReadEbasOptions`.
        """
        constraints_new = {}
        update_opts = {}
        for key, val in constraints.items():
            if key in self._opts["default"]:
                # key is one of the default options available in
                # ReadEbasOptions (note, they may be also variable dependent)
                # see method _init_read_opts
                update_opts[key] = val
            else:
                constraints_new[key] = val
        return (constraints_new, update_opts)

    def _init_read_opts(self, vars_to_retrieve, constraints):
        """
        Initiate reading options and constraints

        Parameters
        ----------
        vars_to_retrieve : list
            list of variables to be retrieved
        constraints : dict
            reading constraints and options.

        Returns
        -------
        constraints : dict
            updated constraints (e.g. attributes of
            that can be handled in file requests using :class:`EbasSQLRequest`).

        """
        constraints, update_opts = self._check_constraints(constraints)
        for var in vars_to_retrieve:
            # the following method returns default opts if this variable is not
            # specified explicitly in VAR_READ_OPTS, else, it will instantiate
            # a new instance of EbasReadOptions for that variable with the
            # options set therein (and default values for all other options)
            var_opts = self.get_read_opts(var)
            if len(update_opts) > 0:
                var_opts.update(**update_opts)
        return constraints

    def _check_keep_aux_vars(self, vars_to_retrieve):
        """
        Check if auxiliary variables are supposed to be kept for input varlist

        Parameters
        ----------
        vars_to_retrieve : list
            list of variables to be checked

        Returns
        -------
        vars_to_retrieve : list
            input list that may be extented by additional auxiliary variables
            that are needed for reading some of the input variables and that
            are supposed to be imported as well.

        """
        add = []
        for var in vars_to_retrieve:
            if var in self.AUX_REQUIRES and self.get_read_opts(var).keep_aux_vars:
                for auxvar in self.AUX_REQUIRES[var]:
                    if auxvar in add:
                        raise NotImplementedError()
                    add.append(auxvar)
        return vars_to_retrieve + add

    def read(
        self, vars_to_retrieve=None, first_file=None, last_file=None, files=None, **constraints
    ):
        """Method that reads list of files as instance of :class:`UngriddedData`

        Parameters
        ----------
        vars_to_retrieve : :obj:`list` or similar, optional,
            list containing variable IDs that are supposed to be read. If None,
            all variables in :attr:`PROVIDES_VARIABLES` are loaded
        first_file : :obj:`int`, optional
            index of first file in file list to read. If None, the very first
            file in the list is used
        last_file : :obj:`int`, optional
            index of last file in list to read. If None, the very last file
            in the list is used
        files : list
             list of files
        **constraints
            further reading constraints deviating from default (default
            info for each AEROCOM variable can be found in `ebas_config.ini <
            https://github.com/metno/pyaerocom/blob/master/pyaerocom/data/
            ebas_config.ini>`__). For details on possible input parameters
            see :class:`EbasSQLRequest` (or `this tutorial <http://aerocom.met.no
            /pyaerocom/tutorials.html#ebas-file-query-and-database-browser>`__)

        Returns
        -------
        UngriddedData
            data object
        """
        vars_to_retrieve = self._precheck_vars_to_retrieve(vars_to_retrieve)
        # check_vars_to_retrieve is implemented in template base class
        (vars_to_read, vars_to_compute) = self.check_vars_to_retrieve(vars_to_retrieve)

        all_vars = vars_to_read + vars_to_compute

        constraints = self._init_read_opts(all_vars, constraints)

        vars_to_retrieve = self._check_keep_aux_vars(vars_to_retrieve)

        if files is None:
            self.get_file_list(vars_to_retrieve, **constraints)
            files = self.files
            files_contain = self.files_contain
        else:
            if isinstance(files, str):  # single file
                files = [files]
            files_contain = [vars_to_retrieve] * len(files)

        if first_file is None:
            first_file = 0
        if last_file is None:
            last_file = len(files)
        files = files[first_file:last_file]
        files_contain = files_contain[first_file:last_file]

        data = self._read_files(files, vars_to_retrieve, files_contain, constraints)

        data.clear_meta_no_data()

        return data

    def _read_files(self, files, vars_to_retrieve, files_contain, constraints):
        """Helper that reads list of files into UngriddedData

        Note
        ----
        This method is not supposed to be called directly but is used in
        :func:`read` and serves the purpose of parallel loading of data
        """
        self.files_failed = []
        data_obj = UngriddedData(num_points=1000000)

        # Add reading options to filter "history of UngriddedDataObject"
        filters = self.readopts_default.filter_dict
        filters.update(constraints)
        data_obj._add_to_filter_history(filters)

        meta_key = 0.0
        idx = 0

        # assign metadata object
        metadata = data_obj.metadata
        meta_idx = data_obj.meta_idx

        # counter that is updated whenever a new variable appears during read
        # (is used for attr. var_idx in UngriddedData object)
        var_count_glob = -1
        logger.info(f"Reading EBAS data from {self.file_dir}")
        num_files = len(files)
        for i in tqdm(range(num_files)):
            _file = files[i]
            contains = files_contain[i]
            try:
                station_data = self.read_file(_file, vars_to_retrieve=contains)

            except (
                NotInFileError,
                EbasFileError,
                TemporalResolutionError,
                TemporalSamplingError,
            ) as e:
                self.files_failed.append(_file)
                self.logger.warning(
                    f"Skipping reading of EBAS NASA Ames file: {_file}. Reason: {repr(e)}"
                )
                continue
            except Exception as e:
                self.files_failed.append(_file)
<<<<<<< HEAD
                const.print_log.warning(
=======
                logger.warning(
>>>>>>> a04d1c59
                    f"Skipping reading of EBAS NASA Ames file: {_file}. Reason: {repr(e)}"
                )
                continue

            # Fill the metatdata dict
            # the location in the data set is time step dependent!
            # use the lat location here since we have to choose one location
            # in the time series plot
            metadata[meta_key] = {}
            metadata[meta_key].update(station_data.get_meta(add_none_vals=True))

            if "station_name_orig" in station_data:
                metadata[meta_key]["station_name_orig"] = station_data["station_name_orig"]

            metadata[meta_key]["data_revision"] = self.data_revision
            metadata[meta_key]["var_info"] = {}
            # this is a list with indices of this station for each variable
            # not sure yet, if we really need that or if it speeds up things
            meta_idx[meta_key] = {}

            num_times = len(station_data["dtime"])

            contains_vars = list(station_data.var_info)
            # access array containing time stamps
            # TODO: check using index instead (even though not a problem here
            # since all Aerocom data files are of type timeseries)
            times = np.float64(station_data["dtime"])

            append_vars = [x for x in np.intersect1d(vars_to_retrieve, contains_vars)]

            totnum = num_times * len(append_vars)

            # check if size of data object needs to be extended
            if (idx + totnum) >= data_obj._ROWNO:
                # if totnum < data_obj._CHUNKSIZE, then the latter is used
                data_obj.add_chunk(totnum)

            for var_count, var in enumerate(append_vars):
                # data values
                values = station_data[var]

                # get start / stop index for this data vector
                start = idx + var_count * num_times
                stop = start + num_times

                if not var in data_obj.var_idx:
                    var_count_glob += 1
                    var_idx = var_count_glob
                    data_obj.var_idx[var] = var_idx
                else:
                    var_idx = data_obj.var_idx[var]

                # write common meta info for this station (data lon, lat and
                # altitude are set to station locations)
                data_obj._data[start:stop, data_obj._LATINDEX] = station_data["latitude"]
                data_obj._data[start:stop, data_obj._LONINDEX] = station_data["longitude"]
                data_obj._data[start:stop, data_obj._ALTITUDEINDEX] = station_data["altitude"]
                data_obj._data[start:stop, data_obj._METADATAKEYINDEX] = meta_key

                # write data to data object
                data_obj._data[start:stop, data_obj._TIMEINDEX] = times

                data_obj._data[start:stop, data_obj._DATAINDEX] = values

                data_obj._data[start:stop, data_obj._VARINDEX] = var_idx

                if var in station_data.data_flagged:
                    invalid = station_data.data_flagged[var]
                    data_obj._data[start:stop, data_obj._DATAFLAGINDEX] = invalid
                if var in station_data.data_err:
                    errs = station_data.data_err[var]
                    data_obj._data[start:stop, data_obj._DATAERRINDEX] = errs

                var_info = station_data["var_info"][var]
                metadata[meta_key]["var_info"][var] = {}
                metadata[meta_key]["var_info"][var].update(var_info)
                meta_idx[meta_key][var] = np.arange(start, stop)

            metadata[meta_key]["variables"] = append_vars
            idx += totnum
            meta_key += 1

        # shorten data_obj._data to the right number of points
        data_obj._data = data_obj._data[:idx]

        num_failed = len(self.files_failed)
        if num_failed > 0:
            logger.warning(f"{num_failed} out of {num_files} could not be read...")
        return data_obj


if __name__ == "__main__":
    import matplotlib.pyplot as plt

    import pyaerocom as pya

    plt.close("all")
    reader = pya.io.ReadEbas()
    data = reader.read("prmm")<|MERGE_RESOLUTION|>--- conflicted
+++ resolved
@@ -1761,11 +1761,7 @@
                 continue
             except Exception as e:
                 self.files_failed.append(_file)
-<<<<<<< HEAD
-                const.print_log.warning(
-=======
                 logger.warning(
->>>>>>> a04d1c59
                     f"Skipping reading of EBAS NASA Ames file: {_file}. Reason: {repr(e)}"
                 )
                 continue
