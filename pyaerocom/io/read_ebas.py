# Copyright (C) 2018 met.no
# Contact information:
# Norwegian Meteorological Institute
# Box 43 Blindern
# 0313 OSLO
# NORWAY
# E-mail: jonasg@met.no
# This program is free software; you can redistribute it and/or modify
# it under the terms of the GNU General Public License as published by
# the Free Software Foundation; either version 3 of the License, or
# (at your option) any later version.
# This program is distributed in the hope that it will be useful,
# but WITHOUT ANY WARRANTY; without even the implied warranty of
# MERCHANTABILITY or FITNESS FOR A PARTICULAR PURPOSE. See the
# GNU General Public License for more details.
# You should have received a copy of the GNU General Public License
# along with this program; if not, write to the Free Software
# Foundation, Inc., 51 Franklin Street, Fifth Floor, Boston,
# MA 02110-1301, USA

import os, re
import fnmatch
import numpy as np
from collections import OrderedDict as od
from pyaerocom import const
from pyaerocom.units_helpers import unit_conversion_fac
from pyaerocom.mathutils import (compute_sc550dryaer,
                                 compute_sc440dryaer,
                                 compute_sc700dryaer,
                                 compute_ac550dryaer,
                                 compute_ang4470dryaer_from_dry_scat)
from pyaerocom.io.readungriddedbase import ReadUngriddedBase
from pyaerocom.io.helpers import _check_ebas_db_local_vs_remote
from pyaerocom.stationdata import StationData
from pyaerocom.ungriddeddata import UngriddedData
from pyaerocom.io.ebas_varinfo import EbasVarInfo
from pyaerocom.io.ebas_file_index import EbasFileIndex, EbasSQLRequest
from pyaerocom.io.ebas_nasa_ames import EbasNasaAmesFile
from pyaerocom.exceptions import (NotInFileError, EbasFileError,
                                  UnitConversionError)
from pyaerocom._lowlevel_helpers import BrowseDict
from tqdm import tqdm

class ReadEbasOptions(BrowseDict):
    """Options for EBAS reading routine

    Attributes
    ----------
    prefer_statistics : list
        preferred order of data statistics. Some files may contain multiple
        columns for one variable, where each column corresponds to one of the
        here defined statistics that where applied to the data. This attribute
        is only considered for ebas variables, that have not explicitely defined
        what statistics to use (and in which preferred order, if applicable).
        Reading preferences for all Ebas variables are specified in the file
        ebas_config.ini in the data directory of pyaerocom.
    ignore_statistics : list
        columns that have either of these statistics applied are ignored for
        variable data reading.
    wavelength_tol_nm : int
        Wavelength tolerance in nm for reading of (wavelength dependent)
        variables. If multiple matches occur (e.g. query -> variable at 550nm
        but file contains 3 columns of that variable, e.g. at 520, 530 and
        540 nm), then the closest wavelength to the queried wavelength is used
        within the specified tolerance level.
    eval_flags : bool
        If True, the flag columns in the NASA Ames files are read and decoded
        (using :func:`EbasFlagCol.decode`) and the (up to 3 flags for each
        measurement) are evaluated as valid / invalid using the information
        in the flags CSV file. The evaluated flags are stored in the
        data files returned by the reading methods :func:`ReadEbas.read`
        and :func:`ReadEbas.read_file`.
    keep_aux_vars : bool
        if True, auxiliary variables required for computed variables will be
        written to the :class:`UngriddedData` object created in
        :func:`ReadEbas.read` (e.g. if sc550dryaer is requested, this
        requires reading of sc550aer and scrh. The latter 2 will be
        written to the data object if this parameter evaluates to True)
    merge_meta : bool
        if True, then :func:`UngriddedData.merge_common_meta` will be called
        at the end of :func:`ReadEbas.read` (merges common metadata blocks
        together)
    """
    #: Names of options that correspond to reading filter constraints
    _FILTER_IDS = ['prefer_statistics',
                   'wavelength_tol_nm']

    def __init__(self):

        self.prefer_statistics = ['arithmetic mean', 'median']
        self.ignore_statistics = ['percentile:15.87',
                                  'percentile:84.13']

        self.wavelength_tol_nm = 50

        self.shift_wavelengths = True
        self.assume_default_ae_if_unavail = True

        self.check_correct_MAAP_wrong_wvl = False

        self.eval_flags = True

        self.keep_aux_vars = False

        self.merge_meta = False

        self.convert_units = True

    @property
    def filter_dict(self):
        d = {}
        for n in self._FILTER_IDS:
            d[n] = self[n]
        return d

class ReadEbas(ReadUngriddedBase):
    """Interface for reading EBAS data

    Parameters
    ----------
    dataset_to_read
        string specifying either of the supported datasets that are defined
        in ``SUPPORTED_DATASETS``

    TODO
    ----
    - Check for negative values vs. detection limit
    - Read uncertainties from percentiles (where available)
    """

    #: version log of this class (for caching)
    __version__ = "0.34_" + ReadUngriddedBase.__baseversion__

    #: Name of dataset (OBS_ID)
    DATA_ID = const.EBAS_MULTICOLUMN_NAME

    #: Name of subdirectory containing data files (relative to
    #: DATASET_PATH)
    FILE_SUBDIR_NAME = 'data'

    #: Name of sqlite database file
    SQL_DB_NAME = 'ebas_file_index.sqlite3'

    #: List of all datasets supported by this interface
    SUPPORTED_DATASETS = [const.EBAS_MULTICOLUMN_NAME]

    #: For the following data IDs, the sqlite database file will be cached if
    #: const.EBAS_DB_LOCAL_CACHE is True
    CACHE_SQLITE_FILE = [const.EBAS_MULTICOLUMN_NAME]

    TS_TYPE = 'undefined'

    MERGE_STATIONS = {'Birkenes' : 'Birkenes II'}
                      #'Trollhaugen'    : 'Troll'}
    # TODO: check and redefine
    #: default variables for read method
    DEFAULT_VARS = ['ac550aer', # light absorption coefficient
                    'sc550aer'] # light scattering coefficient

    #: Temporal resolution codes that (so far) can be understood by pyaerocom
    TS_TYPE_CODES = {'1mn'  :   'minutely',
                     '1h'   :   'hourly',
                     '1d'   :   'daily',
                     '1w'   :   'weekly',
                     '1mo'  :   'monthly',
                     'mn'   :   'minutely',
                     'h'    :   'hourly',
                     'd'    :   'daily',
                     'w'    :   'weekly',
                     'mo'   :   'monthly'}

    AUX_REQUIRES = {'sc550dryaer'    :   ['sc550aer',
                                          'scrh'],
                    'sc440dryaer'    :   ['sc440aer',
                                          'scrh'],
                    'sc700dryaer'    :   ['sc700aer',
                                          'scrh'],
                    'ac550dryaer'    :   ['ac550aer',
                                          'acrh'],
                    'ang4470dryaer'  :   ['sc440dryaer',
                                          'sc700dryaer']}

    # Specifies which metainformation is supposed to be migrated to computed
    # variable
    AUX_USE_META = {'sc550dryaer'    :   'sc550aer',
                    'sc440dryaer'    :   'sc440aer',
                    'sc700dryaer'    :   'sc700aer',
                    'ac550dryaer'    :   'ac550aer'}

    AUX_FUNS = {'sc440dryaer'    :   compute_sc440dryaer,
                'sc550dryaer'    :   compute_sc550dryaer,
                'sc700dryaer'    :   compute_sc700dryaer,
                'ac550dryaer'    :   compute_ac550dryaer,
                'ang4470dryaer'  :   compute_ang4470dryaer_from_dry_scat}

    IGNORE_WAVELENGTH = ['conceqbc']

    ASSUME_AE_SHIFT_WVL = 1.0

    IGNORE_FILES = ['CA0420G.20100101000000.20190125102503.filter_absorption_photometer.aerosol_absorption_coefficient.aerosol.1y.1h.CA01L_Magee_AE31_ALT.CA01L_aethalometer.lev2.nas']
    # list of all available resolution codes (extracted from SQLite database)
    # 1d 1h 1mo 1w 4w 30mn 2w 3mo 2d 3d 4d 12h 10mn 2h 5mn 6d 3h 15mn

    #: List of variables that are provided by this dataset (will be extended
    #: by auxiliary variables on class init, for details see __init__ method of
    #: base class ReadUngriddedBase)
    def __init__(self, dataset_to_read=None):

        super(ReadEbas, self).__init__(dataset_to_read)

        self.opts = ReadEbasOptions()

        #self.opts = ReadEbasOptions()
        #: loaded instances of aerocom variables (instances of
        #: :class:`Variable` object, is written in get_file_list
        self._loaded_aerocom_vars = {}

        #: loaded instances of variables in EBAS namespace (instances of
        #: :class:`EbasVarInfo` object, is updated in read_file
        self._loaded_ebas_vars = {}

        self._file_dir = None

        self.files_failed = []
        self._read_stats_log = BrowseDict()

        #: SQL database interface class used to retrieve file paths for vars
        self.file_index = EbasFileIndex(self.sqlite_database_file)
        self.sql_requests = []

        #: original file lists retrieved for each variable individually using
        #: SQL request. Since some of the files in the lists for each variable
        #: might occur in multiple lists, these are merged into a single list
        #: self.files and information about which variables are to be extracted
        #: for each file is stored in attribute files_contain

        #: Originally retrieved file lists from SQL database, for each variable
        #: individually
        self._lists_orig = {}

        #: this is filled in method get_file_list and specifies variables
        #: to be read from each file
        self.files_contain = []

        self._all_stats = None

    @property
    def file_dir(self):
        """Directory containing EBAS NASA Ames files"""
        if self._file_dir is not None:
            return self._file_dir
        return os.path.join(self.DATASET_PATH, self.FILE_SUBDIR_NAME)

    @file_dir.setter
    def file_dir(self, val):
        if not isinstance(val, str) or not os.path.exists(val):
            raise FileNotFoundError('Input directory does not exist')
        self._file_dir = val

    @property
    def FILE_REQUEST_OPTS(self):
        """List of options for file retrieval"""
        return list(EbasSQLRequest().keys())

    @property
    def _FILEMASK(self):
        raise AttributeError("Irrelevant for EBAS implementation, since SQL "
                             "database is used for finding valid files")
    @property
    def NAN_VAL(self):
        """Irrelevant for implementation of EBAS I/O"""
        raise AttributeError("Irrelevant for EBAS implementation: Info about "
                             "invalid measurements is extracted from header of "
                             "NASA Ames files for each variable individually ")
    @property
    def PROVIDES_VARIABLES(self):
        """List of variables provided by the interface"""
        return EbasVarInfo.PROVIDES_VARIABLES()

    @property
    def prefer_statistics(self):
        """List containing preferred statistics columns"""
        return self.opts.prefer_statistics

    @property
    def ignore_statistics(self):
        """List containing column statistics keys to be ignored"""
        return self.opts.ignore_statistics

    @property
    def wavelength_tol_nm(self):
        """Wavelength tolerance in nm for columns"""
        return self.opts.wavelength_tol_nm

    @property
    def keep_aux_vars(self):
        """Option: Keep auxiliary variables during reading"""
        return self.opts.keep_aux_vars

    @property
    def merge_meta(self):
        """Option: if True, then common meta-data blocks are merged on reading"""
        return self.opts.merge_meta

    @property
    def eval_flags(self):
        """Boolean specifying whether to use EBAS flag columns"""
        return self.opts.eval_flags

    @property
    def sqlite_database_file(self):
        """Path to EBAS SQL database"""
        dbname = self.SQL_DB_NAME
        loc_remote = os.path.join(self.DATASET_PATH, dbname)
        if self.data_id in self.CACHE_SQLITE_FILE and const.EBAS_DB_LOCAL_CACHE:
            loc_local = os.path.join(const.CACHEDIR, dbname)
            return _check_ebas_db_local_vs_remote(loc_remote, loc_local)

        return loc_remote

    def _merge_lists(self, lists_per_var):
        """Merge dictionary of lists for each variable into one list

        Note
        ----
        In addition to writing the retrieved file list into :attr:`files`, this
        method also fills the list :attr:`files_contain` which (by index)
        defines variables to read for each file path in :attr:`files`

        Parameters
        ----------
        lists_per_var : dict
            dictionary containing file lists (values) for a set of variables
            (keys)

        Returns
        -------
        list
            merged file list (is also written into :attr:`files`)
        """
        # original lists are modified, so make a copy of them
        #lists = deepcopy(lists_per_var)
        lists = lists_per_var
        mapping = {}
        for var, lst in lists.items():
            for fpath in lst:
                if fpath in mapping:
                    raise Exception('FATAL: logical error -> this should not occur...')
                mapping[fpath] = [var]
                for other_var, other_lst in lists.items():
                    if not var == other_var:
                        try:
                            other_lst.pop(other_lst.index(fpath))
                            mapping[fpath].append(other_var)
                        except ValueError:
                            pass
        self.logger.info('Number of files to read reduced to {}'.format(len(mapping)))
        files, files_contain = [], []
        for path, contains_vars in mapping.items():
            files.append(path)
            files_contain.append(contains_vars)

        self.files = files
        self.files_contain = files_contain

        return files

    @property
    def all_station_names(self):
        """List of all available station names in EBAS database"""
        if self._all_stats is None:
            self._all_stats = self.file_index.ALL_STATION_NAMES
        return self._all_stats

    def find_station_matches(self, stats_or_patterns):
        val = stats_or_patterns
        all_stats = self.all_station_names
        stats = []
        if isinstance(val, str):
            val = [val]
        elif isinstance(val, tuple):
            val = [x for x in val]

        for name in val:
            if '*' in name:
                #handle wildcard
                for stat in all_stats:
                    if fnmatch.fnmatch(stat, name):
                        stats.append(stat)
            elif name in all_stats:
                stats.append(name)
            else:
                const.print_log.warning('Ignoring station_names input {}. '
                                        'No match could be found'.format(name))

        if not bool(stats):
            raise FileNotFoundError('No EBAS data files could be found for '
                                    'stations {}'.format(stats_or_patterns))
        return list(dict.fromkeys(stats).keys())

    def _precheck_vars_to_retrieve(self, vars_to_retrieve):
        """
        Make sure input variables are supported and are only provided once

        Parameters
        ----------
        vars_to_retrieve : list, or similar
            make sure input variable names are in AeroCom convention

        Raises
        ------
        ValueError
            if the same variable is input more than one time
        VariableDefinitionError
            if one of the input variables is not supported

        Returns
        -------
        list
            list of variables to be retrieved
        """
        out = []
        for var in vars_to_retrieve:
            name = self.var_info(var).var_name_aerocom
            if name in out:
                raise ValueError('Variable {} is input more than once in {}'
                                 .format(var, vars_to_retrieve))
            out.append(name)
        return out

    def get_file_list(self, vars_to_retrieve=None, **constraints):
        """Get list of files for all variables to retrieve

        Parameters
        ----------
        vars_to_retrieve : list
            list of variables that are supposed to be loaded
        **constraints
            further EBAS request constraints deviating from default (default
            info for each AEROCOM variable can be found in `ebas_config.ini <
            https://github.com/metno/pyaerocom/blob/master/pyaerocom/data/
            ebas_config.ini>`__). For details on possible input parameters
            see :class:`EbasSQLRequest` (or `this tutorial <http://aerocom.met.no
            /pyaerocom/tutorials.html#ebas-file-query-and-database-browser>`__)

        Returns
        -------
        list
            unified list of file paths each containing either of the specified
            variables
        """
        if vars_to_retrieve is None:
            vars_to_retrieve = self.DEFAULT_VARS
        elif isinstance(vars_to_retrieve, str):
            vars_to_retrieve = [vars_to_retrieve]

        # make sure variable names are input correctly
        vars_to_retrieve = self._precheck_vars_to_retrieve(vars_to_retrieve)

        self.logger.info('Fetching data files. This might take a while...')

        db = self.file_index
        files_vars = {}
        totnum = 0
        const.logger.info('Retrieving EBAS files for variables\n{}'
                          .format(vars_to_retrieve))
        # directory containing NASA Ames files
        filedir = self.file_dir
        for var in vars_to_retrieve:
            info = self.get_ebas_var(var)

            if 'station_names' in constraints:
                try:
                    stat_matches = self.find_station_matches(constraints['station_names'])
                except FileNotFoundError:
                    continue
                constraints['station_names'] = stat_matches

            req = info.make_sql_request(**constraints)

            const.logger.info('Retrieving EBAS file list for request:\n{}'
                              .format(req))
            filenames = db.get_file_names(req)
            self.sql_requests.append(req)

            paths = []
            for file in filenames:
                if file in self.IGNORE_FILES:
                    const.logger.info('Ignoring flagged file {}'.format(file))
                    continue
                fp = os.path.join(filedir, file)
                if os.path.exists(fp):
                    paths.append(fp)
            files_vars[var] = sorted(paths)
            num = len(paths)
            totnum += num
            self.logger.info('{} files found for variable {}'.format(num, var))
        if len(files_vars) == 0:
            raise FileNotFoundError('No files could be retrieved for either '
                                    'of the specified input variables and '
                                    'constraints : {} ({})'
                                    .format(vars_to_retrieve, constraints))

        self._lists_orig = files_vars
        files = self._merge_lists(files_vars)
        return files

# =============================================================================
#     def get_file_listOLD(self, vars_to_retrieve=None, **constraints):
#         """Get list of files for all variables to retrieve
#
#         Parameters
#         ----------
#         vars_to_retrieve : list
#             list of variables that are supposed to be loaded
#         **constraints
#             further EBAS request constraints deviating from default (default
#             info for each AEROCOM variable can be found in `ebas_config.ini <
#             https://github.com/metno/pyaerocom/blob/master/pyaerocom/data/
#             ebas_config.ini>`__). For details on possible input parameters
#             see :class:`EbasSQLRequest` (or `this tutorial <http://aerocom.met.no
#             /pyaerocom/tutorials.html#ebas-file-query-and-database-browser>`__)
#
#         Returns
#         -------
#         list
#             unified list of file paths each containing either of the specified
#             variables
#         """
#         if vars_to_retrieve is None:
#             vars_to_retrieve = self.DEFAULT_VARS
#         elif isinstance(vars_to_retrieve, str):
#             vars_to_retrieve = [vars_to_retrieve]
#
#         # make sure variable names are input correctly
#         vars_to_retrieve = self._precheck_vars_to_retrieve(vars_to_retrieve)
#
#         self.logger.info('Fetching data files. This might take a while...')
#
#         db = self.file_index
#         files_vars = {}
#         totnum = 0
#         const.print_log.info('Retrieving EBAS files for variables\n{}'
#                              .format(vars_to_retrieve))
#         # directory containing NASA Ames files
#         filedir = self.file_dir
#         for var in vars_to_retrieve:
#             info = self.get_ebas_var(var)
#
#             if 'station_names' in constraints:
#                 stat_matches = self.find_station_matches(constraints['station_names'])
#                 constraints['station_names'] = stat_matches
#
#             req = info.make_sql_request(**constraints)
#
#             const.logger.info('Retrieving EBAS file list for request:\n{}'
#                               .format(req))
#             filenames = db.get_file_names(req)
#             self.sql_requests.append(req)
#
#             paths = []
#             for file in filenames:
#                 if file in self.IGNORE_FILES:
#                     const.print_log.info('Ignoring flagged file {}'.format(file))
#                     continue
#                 paths.append(os.path.join(filedir, file))
#             files_vars[var] = sorted(paths)
#             num = len(paths)
#             totnum += num
#             self.logger.info('{} files found for variable {}'.format(num, var))
#         if len(files_vars) == 0:
#             raise IOError('No file could be retrieved for either of the '
#                           'specified input variables: {}'
#                           .format(vars_to_retrieve))
#
#         self._lists_orig = files_vars
#         files = self._merge_lists(files_vars)
#         return files
# =============================================================================

    def _get_var_cols(self, ebas_var_info, data):
        """Get all columns in NASA Ames file matching input Aerocom variable

        Note
        ----
        For developers: All Aerocom variable definitions should go into file
        *variables.ini* in pyaerocom data directory. All Ebas variable
        definitions for each Aerocom variable should go into file
        *ebas_config.ini* where section names are Aerocom namespace and
        contain import constraints.

        Parameters
        -----------
        ebas_var_info : EbasVarInfo
            EBAS variable information (e.g. for ac550aer)
        data : EbasNasaAmesFile
            loaded EBAS file data

        Returns
        -------
        list
            list specifying column matches

        Raises
        ------
        NotInFileError
            if no column in file matches variable specifications
        """
        if ebas_var_info.component is None:
            raise NotInFileError
        col_matches = []

        check_matrix = False if ebas_var_info['matrix'] is None else True
        check_stats = False if ebas_var_info['statistics'] is None else True

        for colnum, col_info in enumerate(data.var_defs):
            if col_info.name in ebas_var_info.component: #candidate (name match)
                ok = True
                if check_matrix:
                    if 'matrix' in col_info:
                        matrix = col_info['matrix']
                    else:
                        matrix = data.matrix
                    if not matrix in ebas_var_info['matrix']:
                        ok = False
                if ok and 'statistics' in col_info:
                    # ALWAYS ignore columns containing statistics flagged in
                    # ignore_statistics
                    if col_info['statistics'] in self.ignore_statistics:
                        ok = False
                    elif check_stats:
                        if not col_info['statistics'] in ebas_var_info['statistics']:
                            ok=False

                if ok:
                    col_matches.append(colnum)
        if len(col_matches) == 0:
            raise NotInFileError("Variable {} could not be found in "
                                 "file".format(ebas_var_info.var_name))
        return col_matches

    def _find_best_data_column(self, cols, ebas_var_info, file,
                               check_units_on_multimatch=True):
        """Find best match of data column for variable in multiple columns

        This method is supposed to be used in case no unique match can be
        found for a given variable. For instance, if ``ac550aer``

        """
        var = ebas_var_info.var_name
        preferred_matrix = None
        idx_best_matrix_found = 9999

        matrix_matches = []
        #first find best column match with
        if ebas_var_info['matrix'] is not None:
            preferred_matrix = ebas_var_info['matrix']

        for colnum in cols:
            col_info = file.var_defs[colnum]
            if 'matrix' in col_info:
                if preferred_matrix is None:
                    raise IOError('Data file contains multiple column matches '
                                  'for variable {}, some of which specify '
                                  'different data type matrices. Aerocom '
                                  'import information for this variable, '
                                  'however, does not contain information '
                                  'about preferred matrix. Please resolve '
                                  'by adding preferred matrix information for '
                                  '{} in corresponding section of '
                                  'ebas_config.ini file'.format(var, var))
                matrix = col_info['matrix']
                if matrix in preferred_matrix:
                    idx = preferred_matrix.index(matrix)
                    if idx < idx_best_matrix_found:
                        idx_best_matrix_found = idx
                        matrix_matches = []
                        matrix_matches.append(colnum)
                    elif idx == idx_best_matrix_found:
                        matrix_matches.append(colnum)

        if idx_best_matrix_found == 9999:
            matrix_matches = cols

        if len(matrix_matches) == 1:
            return matrix_matches

        preferred_statistics = self.prefer_statistics
        idx_best_statistics_found = 9999
        result_col = []
        if ebas_var_info['statistics'] is not None:
            preferred_statistics = ebas_var_info['statistics']
        for colnum in matrix_matches:
            col_info = file.var_defs[colnum]
            if 'statistics' in col_info:
                stats = col_info['statistics']
            elif 'statistics' in file.meta:
                stats = file.meta['statistics']
            else:
                raise EbasFileError('Cannot infer data statistics for data '
                                    'column {}. Neither column nor file meta '
                                    'specifications include information about '
                                    'data statistics'.format(col_info))

            if stats in preferred_statistics:
                idx = preferred_statistics.index(stats)
                if idx < idx_best_statistics_found:
                    idx_best_statistics_found = idx
                    result_col = []
                    result_col.append(colnum)
                elif idx == idx_best_statistics_found:
                    result_col.append(colnum)
        num_matches = len(result_col)
        if num_matches != 1:
            if num_matches == 0:
                raise ValueError('Note for developers: this should not happen, '
                                 'please debug')
            to_unit =  str(self.var_info(ebas_var_info['var_name']).units)
            if check_units_on_multimatch and not to_unit in ('', '1'):
                _cols = []
                for colnum in result_col:
                    try:
                        from_unit = file.var_defs[colnum].units
                        unit_conversion_fac(from_unit, to_unit)
                        _cols.append(colnum)
                    except UnitConversionError:
                        continue
                if len(_cols) > 0:
                    result_col = _cols

            if len(result_col) > 1:
                # multiple column matches were found, use the one that contains
                # less NaNs
                num_invalid = []
                for colnum in result_col:
                    num_invalid.append(np.isnan(file.data[:, colnum]).sum())
                result_col = [result_col[np.argmin(num_invalid)]]

        return result_col[0]

    def _add_meta(self, data_out, file):
        meta = file.meta
        name = meta['station_name'].replace('/', ';')

        data_out['filename'] = os.path.basename(file.file)
        data_out['data_id'] = self.data_id
        data_out['PI'] = file['data_originator']
        data_out['station_id'] = meta['station_code']

        data_out['station_name'] = name
        if name in self.MERGE_STATIONS:
            data_out['station_name'] = self.MERGE_STATIONS[name]
            data_out['station_name_orig'] = name
        else:
            data_out['station_name'] = name

        # write meta information
        tres_code = meta['resolution_code']
        try:
            ts_type = self.TS_TYPE_CODES[tres_code]
        except KeyError:
            ival = re.findall('\d+', tres_code)[0]
            code = tres_code.split(ival)[-1]
            if not code in self.TS_TYPE_CODES:
                raise NotImplementedError('Cannot handle EBAS resolution code '
                                          '{}'.format(tres_code))
            ts_type = ival + self.TS_TYPE_CODES[code]
            self.TS_TYPE_CODES[tres_code] = ts_type

        data_out['ts_type'] = ts_type
        # altitude of station
        try:
            altitude = float(meta['station_altitude'].split(' ')[0])
        except Exception:
            altitude = np.nan
        try:
            meas_height = float(meta['measurement_height'].split(' ')[0])
        except KeyError:
            meas_height = 0.0

        data_alt = altitude + meas_height

        # file specific meta information
        #data_out.update(meta)
        data_out['latitude'] = float(meta['station_latitude'])
        data_out['longitude'] = float(meta['station_longitude'])
        data_out['altitude'] = data_alt
        data_out['meas_height'] = meas_height
        data_out['station_altitude'] = altitude

        data_out['instrument_name'] = meta['instrument_name']
        data_out['instrument_type'] = meta['instrument_type']

        data_out['matrix'] = meta['matrix']
        data_out['revision_date'] = file['revision_date']

        setting, land_use, gaw_type, lev =  None, None, None, None
        if 'station_setting' in meta:
            setting = meta['station_setting']

        if 'station_land_use' in meta:
            land_use = meta['station_land_use']

        if 'station_gaw_type' in meta:
            gaw_type = meta['station_gaw_type']

        if 'data_level' in meta:
            try:
                lev = int(meta['data_level'])
            except Exception:
                pass

        data_out['station_setting'] = setting
        data_out['station_land_use'] = land_use
        data_out['station_gaw_type'] = gaw_type

        # NOTE: may be also defined per column in attr. var_defs

        data_out['data_level'] = lev

        return data_out

    def _find_wavelength_matches(self, col_matches, file, var_info):
        """Find columns with wavelength closes to variable wavelenght
        """
        min_diff_wvl = 1e6
        matches = []
        # get wavelength of column and tolerance
        wvl = var_info.wavelength_nm
        wvl_low = wvl - self.wavelength_tol_nm
        wvl_high = wvl + self.wavelength_tol_nm

        for colnum in col_matches:
            colinfo = file.var_defs[colnum]
            if not 'wavelength' in colinfo:
                const.logger.warning('Ignoring column {}\n{}\nVar {}: column '
                                  'misses wavelength specification!'
                                  .format(colnum, colinfo,
                                          var_info.var_name))
                continue
            wvl_col = colinfo.get_wavelength_nm()
            # wavelength is in tolerance range
            if wvl_low <= wvl_col <= wvl_high:
                wvl_diff = wvl_col - wvl
                if abs(wvl_diff) < abs(min_diff_wvl):
                    # the wavelength difference of this column to
                    # the desired wavelength of the variable is
                    # smaller than any of the detected before, so
                    # ignore those from earlier columns by reinit
                    # of the matches list
                    min_diff_wvl = wvl_diff
                    matches = []
                    matches.append(colnum)
                elif wvl_diff == min_diff_wvl:
                    matches.append(colnum)
        return (matches, min_diff_wvl)

    def _find_closest_wavelength_cols(self, col_matches, file, var_info):
        """
        """
        min_diff_wvl = 1e6
        matches = []
        # get wavelength of column and tolerance
        wvl = var_info.wavelength_nm

        for colnum in col_matches:
            colinfo = file.var_defs[colnum]
            if not 'wavelength' in colinfo:
                const.logger.warning('Ignoring column {} ({}) in EBAS file for '
                                  'reading var {}: column misses wavelength '
                                  'specification'
                                  .format(colnum, colinfo, var_info))
                continue
            wvl_col = colinfo.get_wavelength_nm()
            # wavelength is in tolerance range
            diff = abs(wvl_col - wvl)
            if diff < min_diff_wvl:
                min_diff_wvl = diff
                matches = [colnum]
            elif diff == min_diff_wvl:
                matches.append(colnum)

        return (matches, min_diff_wvl)

    def _check_shift_wavelength(self, var, col_info, meta, data):
        """
        Where applicable, shift wavelength of input data to another wavelegnth

        Applies to cases where input variable corresponds to a wavelength
        (e.g. ac550aer corresponds to 550nm) but EBAS measurement was performed
        at another wavelength (e.g. 520nm). In this case, the data is shifted
        to the wavelength of that variable using an assumed Angstrom Exponent
        (:attr:`ASSUME_AE_SHIFT_WVL`).

        Parameters
        ----------
        var : str
            variable na,e
        col_info : EbasColDef
            EBAS file column information
        meta : dict
            EBAS file metadata
        data : ndarray
            array containing variable data

        Raises
        ------
        EbasFileError
            if variable is wavelength dependent but
        NotImplementedError
            if option to shift wavelength is activated but option
            `assume_default_ae_if_unavail` is set False.

        Returns
        -------
        data : ndarray
            modified input data

        """

        _col = col_info
        vi = self.var_info(var)
        # make sure this variable has wavelength set
        #vi.ensure_wavelength_avail()
        if vi.is_wavelength_dependent:
            if not 'wavelength' in _col:
                raise EbasFileError('Cannot access column wavelength '
                                    'information for variable {}'
                                    .format(var))
            wvlcol = _col.get_wavelength_nm()
            # HARD CODED FIX FOR INVALID WAVELENGTH IN ABSCOEFF EBAS FILES
            if var == 'ac550aer' and self.opts.check_correct_MAAP_wrong_wvl:
                instr = meta['instrument_name']

                if any([x in instr for x in ['MAAP', 'Thermo']]) and wvlcol!= 637:
                    _col['wavelength_WRONG_EBAS'] = '{} nm'.format(wvlcol)
                    _col['wavelength_nm_WRONG_EBAS'] = wvlcol
                    _col['wavelength'] = '637 nm'
                    _col['wavelength_WRONG_EBAS_INFO'] = (
                        'Wavelength of MAAP / Thermo absorption instruments '
                        'is sometimes reported wrongly, in most cases 670nm '
                        'is specified in the EBAS files. Please contact '
                        'EBAS team if you have any questions regarding this'
                        )
                    wvlcol = 637

            _col['wavelength_nm'] = wvlcol
            if self.opts.shift_wavelengths:
                towvl = vi.wavelength_nm
                if wvlcol != towvl:
                    # ToDo: add AE if available
                    if self.opts.assume_default_ae_if_unavail:
                        ae = self.ASSUME_AE_SHIFT_WVL
                        avg_before = np.nanmean(data)
                        data = self._shift_wavelength(vals=data,
                                                  from_wvl=wvlcol,
                                                  to_wvl=towvl,
                                                  angexp=ae)
                        avg = np.nanmean(data)
                        diff = (avg - avg_before) / avg_before * 100
                        _col['wvl_adj'] = True
                        _col['from_wvl'] = wvlcol
                        _col['wvl_adj_angstrom'] = ae
                        _col['wvl_adj_diff'] = '{:.2f} %'.format(diff)
                        _col['wavelength'] = '{:.1f} nm'.format(towvl)
                        _col['wavelength_nm'] = towvl
                    else:
                        raise NotImplementedError('Cannot correct for '
                                                  'wavelength shift, need '
                                                  'Angstrom Exp.')
        return data

    def _shift_wavelength(self, vals, from_wvl, to_wvl, angexp):
        return vals * (from_wvl / to_wvl)**angexp

    def find_var_cols(self, vars_to_read, loaded_nasa_ames):
        """Find best-match variable columns in loaded NASA Ames file

        For each of the input variables, try to find one or more matches in the
        input NASA Ames file (loaded data object). If more than one match
        occurs, identify the best one (an example here is: user wants
        sc550aer and file contains scattering coefficients at 530 nm and
        580 nm: in this case the 530 nm column will be used, cf. also accepted
        wavelength tolerance for reading of wavelength dependent variables
        :attr:`wavelength_tol_nm`).

        Parameters
        ----------
        vars_to_read : list
            list of variables that are supposed to be read
        loaded_nasa_ames : EbasNasaAmesFile
            loaded data object

        Returns
        -------
        dict
            dictionary specifying the best-match variable column for each
            of the input variables.
        """
        file = loaded_nasa_ames

        # dict containing variable column matches
        _vc = {}
        # Loop over all variables that are supposed to be read
        for var in vars_to_read:
            # get corresponding EBAS variable info ...
            ebas_var_info = self.get_ebas_var(var)
            # ... and AeroCom variable definition
            var_info = self.var_info(var)

            # Find all columns in file that match the current variable
            # There may be multiple matches, e.g. because the variable may
            # be sampled at different wavelenghts or there may be different
            # statistics applied, or there may be different matrices
            # available (e.g. aerosol, pm10, pm25)
            try:
                col_matches = self._get_var_cols(ebas_var_info, file)
            except NotInFileError:
                const.logger.warning('Variable {} (EBAS name(s): {}) is '
                                     'missing in file {} (start: {})'
                                     .format(var, ebas_var_info.component,
                                             os.path.basename(file.file),
                                             file.base_date))
                continue

            # if AeroCom variable has a wavelength specified, find the column (s)
            # that are closest to this wavelength. There may be multiple column
            # matches, e.g. due to different statistics or matrix columns, these
            # will be sorted out below.
            if var_info.wavelength_nm is not None:# and len(col_matches) > 1:
                if self.opts.shift_wavelengths:
                    (col_matches,
                     diff) = self._find_closest_wavelength_cols(col_matches,
                                                                file,
                                                                var_info)
                else:
                    (col_matches,
                     diff)= self._find_wavelength_matches(col_matches,
                                                          file, var_info)

            if bool(col_matches):
                _vc[var] = col_matches

        if not len(_vc) > 0:
            raise NotInFileError('None of the specified variables {} could be '
                                 'found in file {}'.format(vars_to_read,
                                                os.path.basename(file.file)))
        var_cols = {}
        for var, cols in _vc.items():
            if len(cols) == 1:
                col = cols[0]
            else:
                col = self._find_best_data_column(cols,
                                                  self.get_ebas_var(var),
                                                  file)
            var_cols[var] = col
        return var_cols

    def get_ebas_var(self, var_name):
        """Get instance of :class:`EbasVarInfo` for input AeroCom variable"""
        if not var_name in self._loaded_ebas_vars:
            self._loaded_ebas_vars[var_name] = EbasVarInfo(var_name)
        return self._loaded_ebas_vars[var_name]

    def read_file(self, filename, vars_to_retrieve=None, _vars_to_read=None,
                  _vars_to_compute=None):
        """Read EBAS NASA Ames file

        Parameters
        ----------
        filename : str
            absolute path to filename to read
        vars_to_retrieve : :obj:`list`, optional
            list of str with variable names to read, if None (and if not
            both of the alternative possible parameters ``_vars_to_read`` and
            ``_vars_to_compute`` are specified explicitely) then the default
            settings are used

        Returns
        -------
        StationData
            dict-like object containing results
        """
        # implemented in base class
        if _vars_to_read is None or _vars_to_compute is None:
            (vars_to_read,
             vars_to_compute) = self.check_vars_to_retrieve(vars_to_retrieve)
        else:
            vars_to_read, vars_to_compute = _vars_to_read, _vars_to_compute

        file = EbasNasaAmesFile(filename)

        # find columns in NASA Ames file for variables that are to be read
        var_cols = self.find_var_cols(vars_to_read=vars_to_read,
                                      loaded_nasa_ames=file)
        #create empty data object (is dictionary with extended functionality)
        data_out = StationData()

        data_out = self._add_meta(data_out, file)
        # store the raw EBAS meta dictionary (who knows what for later ;P )
        #data_out['ebas_meta'] = meta
        data_out['var_info'] = {}
        #totnum = file.data.shape[0]
        for var, colnum  in var_cols.items():
            data_out['var_info'][var] = {}

            _col = file.var_defs[colnum]
            data = file.data[:, colnum]

            if self.eval_flags:
                invalid = ~file.flag_col_info[_col.flag_col].valid
                data_out.data_flagged[var] = invalid
            sf = self.get_ebas_var(var).scale_factor
            if sf != 1:
                data *= sf
                data_out['var_info'][var]['scale_factor'] = sf

            meta = file.meta

            if not 'unit' in _col: #make sure a unit is assigned to data column
                _col['unit']= file.unit

            data = self._check_shift_wavelength(var, _col, meta, data)

            # TODO: double-check with NILU if this can be assumed
            if not 'matrix' in _col:
                _col['matrix'] = meta['matrix']
            if not 'statistics' in _col:
                stats = None
                if 'statistics' in meta:
                    stats = meta['statistics']
                _col['statistics'] = stats

            data_out[var] = data

            var_info = _col.to_dict()
            data_out['var_info'][var].update(var_info)

            if self.opts.convert_units:
                try:
                    data_out = self._convert_varunit_stationdata(data_out, var)
                except Exception:
                    raise

        if len(data_out['var_info']) == 0:
            raise EbasFileError('All data columns of specified input variables '
                                'are NaN in {}'.format(filename))
        data_out['dtime'] = file.time_stamps

        # compute additional variables (if applicable)
        data_out = self.compute_additional_vars(data_out, vars_to_compute)

        return data_out

    def _convert_varunit_stationdata(self, sd, var):
        from_unit = sd.var_info[var]['units']
        to_unit = self.var_info(var)['units']
        if from_unit != to_unit:
            sd.convert_unit(var, to_unit)
        return sd

    def compute_additional_vars(self, data, vars_to_compute):
        """Compute additional variables and put into station data

        Note
        ----
        Extended version of :func:`ReadUngriddedBase.compute_additional_vars`

        Parameters
        ----------
        data : dict-like
            data object containing data vectors for variables that are required
            for computation (cf. input param ``vars_to_compute``)
        vars_to_compute : list
            list of variable names that are supposed to be computed.
            Variables that are required for the computation of the variables
            need to be specified in :attr:`AUX_VARS` and need to be
            available as data vectors in the provided data dictionary (key is
            the corresponding variable name of the required variable).

        Returns
        -------
        dict
            updated data object now containing also computed variables
        """
        data = super(ReadEbas, self).compute_additional_vars(data,
                                                             vars_to_compute)
        for var in vars_to_compute:
            if not var in data: # variable could not be computed -> ignore
                continue

            data.var_info[var].update(self.get_ebas_var(var)) #self._loaded_ebas_vars[var]

            if var in self.AUX_USE_META:
                to_dict = data['var_info'][var]
                from_var = self.AUX_USE_META[var]
                if from_var in data:
                    from_dict = data['var_info'][from_var]
                    for k, v in from_dict.items():
                        if not k in to_dict or to_dict[k] is None:
                            to_dict[k] = v

                if from_var in data.data_flagged:
                    data.data_flagged[var] = data.data_flagged[from_var]
                if from_var in data.data_err:
                    data.data_err[var] = data.data_err[from_var]
            if not 'units' in data['var_info'][var]:
                data['var_info'][var]['units'] = self.var_info(var)['units']
        return data

    def var_info(self, var_name):
        """Aerocom variable info for input var_name"""
        if not var_name in self._loaded_aerocom_vars:
            self._loaded_aerocom_vars[var_name] = const.VARS[var_name]
        return self._loaded_aerocom_vars[var_name]

    def read(self, vars_to_retrieve=None, first_file=None,
             last_file=None, multiproc=False, files=None, **constraints):
        """Method that reads list of files as instance of :class:`UngriddedData`

        Parameters
        ----------
        vars_to_retrieve : :obj:`list` or similar, optional,
            list containing variable IDs that are supposed to be read. If None,
            all variables in :attr:`PROVIDES_VARIABLES` are loaded
        first_file : :obj:`int`, optional
            index of first file in file list to read. If None, the very first
            file in the list is used
        last_file : :obj:`int`, optional
            index of last file in list to read. If None, the very last file
            in the list is used
        **constraints
            further reading constraints deviating from default (default
            info for each AEROCOM variable can be found in `ebas_config.ini <
            https://github.com/metno/pyaerocom/blob/master/pyaerocom/data/
            ebas_config.ini>`__). For details on possible input parameters
            see :class:`EbasSQLRequest` (or `this tutorial <http://aerocom.met.no
            /pyaerocom/tutorials.html#ebas-file-query-and-database-browser>`__)

        Returns
        -------
        UngriddedData
            data object
        """

        #data_obj.filter_hist.update(constraints)
        for k in list(constraints):
            if k.isupper() and k.lower() in self.opts:
                msg = ('All uppercase reading option for EBAS {} is deprecated '
                       '(but still works). Please use new name of option '
                       'from now on (all lowercase)'.format(k))
                const.print_log.warning(DeprecationWarning(msg))
                self.opts[k.lower()] = constraints.pop(k)
            elif k in self.opts:
                self.opts[k] = constraints.pop(k)

        if vars_to_retrieve is None:
            vars_to_retrieve = self.DEFAULT_VARS
        elif isinstance(vars_to_retrieve, str):
            vars_to_retrieve = [vars_to_retrieve]

        vars_to_retrieve = self._precheck_vars_to_retrieve(vars_to_retrieve)

        if self.keep_aux_vars:
            (vars_to_read,
             vars_to_compute) = self.check_vars_to_retrieve(vars_to_retrieve)
            for var in vars_to_read:
                if not var in vars_to_retrieve:
                    vars_to_retrieve.append(var)
        if files is None:
            self.get_file_list(vars_to_retrieve, **constraints)
            files = self.files
            files_contain = self.files_contain
        else:
            if isinstance(files, str): #single file
                files = [files]
            files_contain = [vars_to_retrieve]*len(files)

        if first_file is None:
            first_file = 0
        if last_file is None:
            last_file = len(files)
        files = files[first_file:last_file]
        files_contain = files_contain[first_file:last_file]

        if not multiproc:
            data = self._read_files(files, vars_to_retrieve,
                                    files_contain, constraints)
        else:
            raise NotImplementedError('Coming soon...')
        data.clear_meta_no_data()

        return data

    def _read_files(self, files, vars_to_retrieve, files_contain, constraints):
        """Helper that reads list of files into UngriddedData

        Note
        ----
        This method is not supposed to be called directly but is used in
        :func:`read` and serves the purpose of parallel loading of data
        """
        data_obj = UngriddedData(num_points=1000000)

        # Add reading options
        filters = self.opts.filter_dict
        filters.update(constraints)
        data_obj._add_to_filter_history(filters)

        meta_key = 0.0
        idx = 0

        #assign metadata object
        metadata = data_obj.metadata
        meta_idx = data_obj.meta_idx

# =============================================================================
#         num_files = len(files)
#         disp_each = int(num_files*0.1)
#         if disp_each < 1:
#             disp_each = 1
# =============================================================================

        # counter that is updated whenever a new variable appears during read
        # (is used for attr. var_idx in UngriddedData object)
        var_count_glob = -1
        const.print_log.info('Reading EBAS data')
        for i in tqdm(range(len(files))):
            _file = files[i]
            contains = files_contain[i]
# =============================================================================
#             if i%disp_each == 0:
#                 last_t = _print_read_info(i, disp_each, num_files,
#                                           last_t, type(self).__name__,
#                                           const.print_log)
# =============================================================================
            try:
                station_data = self.read_file(_file,
                                              vars_to_retrieve=contains)

            except (NotInFileError, EbasFileError) as e:
                self.files_failed.append(_file)
                self.logger.warning('Skipping reading of EBAS NASA Ames '
                                    'file: {}. Reason: {}'
                                    .format(_file, repr(e)))
                continue
            except Exception as e:
                const.print_log.warning('Skipping reading of EBAS NASA Ames '
                                        'file: {}. Reason: {}'
                                        .format(_file, repr(e)))

                continue

            # Fill the metatdata dict
            # the location in the data set is time step dependent!
            # use the lat location here since we have to choose one location
            # in the time series plot
            metadata[meta_key] = od()
            metadata[meta_key].update(station_data.get_meta(add_none_vals=True))

            if 'station_name_orig' in station_data:
                metadata[meta_key]['station_name_orig'] = station_data['station_name_orig']

            metadata[meta_key]['data_revision'] = self.data_revision
            metadata[meta_key]['var_info'] = od()
            # this is a list with indices of this station for each variable
            # not sure yet, if we really need that or if it speeds up things
            meta_idx[meta_key] = {}

            num_times = len(station_data['dtime'])

            contains_vars = list(station_data.var_info.keys())
            #access array containing time stamps
            # TODO: check using index instead (even though not a problem here
            # since all Aerocom data files are of type timeseries)
            times = np.float64(station_data['dtime'])

            append_vars = [x for x in np.intersect1d(vars_to_retrieve,
                                                     contains_vars)]

            totnum = num_times * len(append_vars)

            #check if size of data object needs to be extended
            if (idx + totnum) >= data_obj._ROWNO:
                #if totnum < data_obj._CHUNKSIZE, then the latter is used
                data_obj.add_chunk(totnum)

            for var_count, var in enumerate(append_vars):
                # data values
                values = station_data[var]

                # get start / stop index for this data vector
                start = idx + var_count * num_times
                stop = start + num_times

                if not var in data_obj.var_idx:
                    var_count_glob += 1
                    var_idx = var_count_glob
                    data_obj.var_idx[var] = var_idx
                else:
                    var_idx = data_obj.var_idx[var]

                #write common meta info for this station (data lon, lat and
                #altitude are set to station locations)
                data_obj._data[start:stop,
                               data_obj._LATINDEX] = station_data['latitude']
                data_obj._data[start:stop,
                               data_obj._LONINDEX] = station_data['longitude']
                data_obj._data[start:stop,
                               data_obj._ALTITUDEINDEX] = station_data['altitude']
                data_obj._data[start:stop,
                               data_obj._METADATAKEYINDEX] = meta_key

                # write data to data object
                data_obj._data[start:stop, data_obj._TIMEINDEX] = times

                data_obj._data[start:stop, data_obj._DATAINDEX] = values

                data_obj._data[start:stop, data_obj._VARINDEX] = var_idx

                if var in station_data.data_flagged:
                    invalid = station_data.data_flagged[var]
                    data_obj._data[start:stop, data_obj._DATAFLAGINDEX] = invalid
                if var in station_data.data_err:
                    errs = station_data.data_err[var]
                    data_obj._data[start:stop, data_obj._DATAERRINDEX] = errs

                var_info = station_data['var_info'][var]
                metadata[meta_key]['var_info'][var] = od()
                metadata[meta_key]['var_info'][var].update(var_info)
                meta_idx[meta_key][var] = np.arange(start, stop)

            metadata[meta_key]['variables'] = append_vars
            idx += totnum
            meta_key += 1

        # shorten data_obj._data to the right number of points
        data_obj._data = data_obj._data[:idx]
        if self.merge_meta:
            data_obj = data_obj.merge_common_meta(ignore_keys=['filename',
                                                               'PI'])

        self.data = data_obj

        return data_obj

if __name__=="__main__":

    reader = ReadEbas()

<<<<<<< HEAD
    #db = r.sqlite_database_file
    #files = r.get_file_list(['ac550aer'])

    data = reader.read('ac550aer')
=======
    db = r.sqlite_database_file
    #$files = r.get_file_list(['vmro3'])

    data = r.read('vmro3', station_names='Eureka')

    data.plot_station_timeseries('Eureka', 'vmro3')
>>>>>>> 393bcd98
<|MERGE_RESOLUTION|>--- conflicted
+++ resolved
@@ -1446,18 +1446,8 @@
 
 if __name__=="__main__":
 
-    reader = ReadEbas()
-
-<<<<<<< HEAD
-    #db = r.sqlite_database_file
-    #files = r.get_file_list(['ac550aer'])
-
-    data = reader.read('ac550aer')
-=======
-    db = r.sqlite_database_file
-    #$files = r.get_file_list(['vmro3'])
+    r = ReadEbas()
 
     data = r.read('vmro3', station_names='Eureka')
 
     data.plot_station_timeseries('Eureka', 'vmro3')
->>>>>>> 393bcd98
