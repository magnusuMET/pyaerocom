--- conflicted
+++ resolved
@@ -21,13 +21,6 @@
 import os
 import re
 from collections import OrderedDict as od
-<<<<<<< HEAD
-
-import numpy as np
-from geonum.atmosphere import T0_STD, p0
-from tqdm import tqdm
-
-=======
 from warnings import catch_warnings, filterwarnings
 
 import numpy as np
@@ -37,7 +30,6 @@
     filterwarnings("ignore")
     from geonum.atmosphere import T0_STD, p0
 
->>>>>>> ac997857
 from pyaerocom import const
 from pyaerocom._lowlevel_helpers import BrowseDict
 from pyaerocom.aux_var_helpers import (
