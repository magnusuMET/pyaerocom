--- conflicted
+++ resolved
@@ -1457,10 +1457,6 @@
 
     r = ReadEbas()
 
-<<<<<<< HEAD
-    data = r.read('sc550dryaer')
-=======
     #data = r.read('sc550dryaer')
->>>>>>> bd63ae53
 
     #data.plot_station_timeseries('Eureka', 'vmro3')
