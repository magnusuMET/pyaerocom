import fnmatch
import logging
import os
import re

import numpy as np
from geonum.atmosphere import T0_STD, p0
from tqdm import tqdm

from pyaerocom import const
from pyaerocom._lowlevel_helpers import BrowseDict
from pyaerocom.aux_var_helpers import (
    compute_ac550dryaer,
    compute_ang4470dryaer_from_dry_scat,
    compute_sc440dryaer,
    compute_sc550dryaer,
    compute_sc700dryaer,
    compute_wetoxn_from_concprcpoxn,
    compute_wetoxs_from_concprcpoxs,
    compute_wetrdn_from_concprcprdn,
    concx_to_vmrx,
    vmrx_to_concx,
)
from pyaerocom.exceptions import (
    EbasFileError,
    MetaDataError,
    NotInFileError,
    TemporalResolutionError,
    TemporalSamplingError,
    UnitConversionError,
)
from pyaerocom.io.ebas_file_index import EbasFileIndex, EbasSQLRequest
from pyaerocom.io.ebas_nasa_ames import EbasNasaAmesFile
from pyaerocom.io.ebas_varinfo import EbasVarInfo
from pyaerocom.io.helpers import _check_ebas_db_local_vs_remote
from pyaerocom.io.readungriddedbase import ReadUngriddedBase
from pyaerocom.molmasses import get_molmass
from pyaerocom.stationdata import StationData
from pyaerocom.tstype import TsType
from pyaerocom.ungriddeddata import UngriddedData
from pyaerocom.units_helpers import get_unit_conversion_fac

logger = logging.getLogger(__name__)


class ReadEbasOptions(BrowseDict):
    """Options for EBAS reading routine

    Attributes
    ----------
    prefer_statistics : list
        preferred order of data statistics. Some files may contain multiple
        columns for one variable, where each column corresponds to one of the
        here defined statistics that where applied to the data. This attribute
        is only considered for ebas variables, that have not explicitely defined
        what statistics to use (and in which preferred order, if applicable).
        Reading preferences for all Ebas variables are specified in the file
        ebas_config.ini in the data directory of pyaerocom.
    ignore_statistics : list
        columns that have either of these statistics applied are ignored for
        variable data reading.
    wavelength_tol_nm : int
        Wavelength tolerance in nm for reading of (wavelength dependent)
        variables. If multiple matches occur (e.g. query -> variable at 550nm
        but file contains 3 columns of that variable, e.g. at 520, 530 and
        540 nm), then the closest wavelength to the queried wavelength is used
        within the specified tolerance level.
    shift_wavelengths : bool
        (only for wavelength dependent variables).
        If True, and a data columns candidate is valid within wavelength
        tolerance around desired wavelength, that column will be considered
        to be used for data import. Defaults to True.
    assume_default_ae_if_unavail : bool
        assume an Angstrom Exponent for applying wavelength shifts of data. See
        :attr:`ReadEbas.ASSUME_AE_SHIFT_WVL` and
        :attr:`ReadEbas.ASSUME_AAE_SHIFT_WVL` for AE and AAE assumptions
        related to scattering and absorption coeffs. Defaults to True.
    check_correct_MAAP_wrong_wvl : bool
        (BETA, do not use): set correct wavelength for certain absorption coeff
        measurements. Defaults to False.
    eval_flags : bool
        If True, the flag columns in the NASA Ames files are read and decoded
        (using :func:`EbasFlagCol.decode`) and the (up to 3 flags for each
        measurement) are evaluated as valid / invalid using the information
        in the flags CSV file. The evaluated flags are stored in the
        data files returned by the reading methods :func:`ReadEbas.read`
        and :func:`ReadEbas.read_file`.
    keep_aux_vars : bool
        if True, auxiliary variables required for computed variables will be
        written to the :class:`UngriddedData` object created in
        :func:`ReadEbas.read` (e.g. if sc550dryaer is requested, this
        requires reading of sc550aer and scrh. The latter 2 will be
        written to the data object if this parameter evaluates to True)
    convert_units : bool
        if True, variable units in EBAS files will be checked and attempted to
        be converted into AeroCom default unit for that variable. Defaults to
        True.
    try_convert_vmr_conc : bool
        attempt to convert vmr data to conc if user requires conc (e.g. user
        wants conco3 but file only contains vmro3), and vice versa.
    ensure_correct_freq : bool
        if True, the frequency set in NASA Ames files (provided via attr
        *resolution_code*) is checked using time differences inferred from
        start and stop time of each measurement. Measurements that are not in
        that resolution (within 5% tolerance level) will be flagged invalid.
    freq_from_start_stop_meas : bool
        infer frequency from start / stop intervals of individual
        measurements.
    freq_min_cov : float
        defines minimum number of measurements that need to correspond to the
        detected sampling frequency in the file within the specified tolerance
        range. Only applies if :attr:`ensure_correct_freq` is True. E.g. if a
        file contains 100 measurements and the most common frequency (as
        inferred from stop-start of each measurement) is daily. Then, if
        `freq_min_cov` is 0.75, it will be ensured that at least 75 of the
        measurements are daily (within +/- 5% tolerance), otherwise this file
        is discarded. Defaults to 0.

    Parameters
    ----------
    **args
        key / value pairs specifying any of the supported settings.
    """

    #: Names of options that correspond to reading filter constraints
    _FILTER_IDS = ["prefer_statistics", "wavelength_tol_nm"]

    def __init__(self, **args):

        self.prefer_statistics = ["arithmetic mean", "median"]
        self.ignore_statistics = ["percentile:15.87", "percentile:84.13"]

        self.wavelength_tol_nm = 50

        self.shift_wavelengths = True
        self.assume_default_ae_if_unavail = True

        self.check_correct_MAAP_wrong_wvl = False

        self.eval_flags = True

        self.keep_aux_vars = False

        self.convert_units = True
        self.try_convert_vmr_conc = True

        self.ensure_correct_freq = True
        self.freq_from_start_stop_meas = True
        self.freq_min_cov = 0.0

        self.update(**args)

    @property
    def filter_dict(self):
        d = {}
        for n in self._FILTER_IDS:
            d[n] = self[n]
        return d


class ReadEbas(ReadUngriddedBase):
    """Interface for reading EBAS data

    Parameters
    ----------
    data_id
        string specifying either of the supported datasets that are defined
        in ``SUPPORTED_DATASETS``
    data_dir : str
        directory where data is located (NOTE: needs to point to the
        directory that contains the "ebas_file_index.sqlite3" file and not
        to the underlying directory "data" which contains the actual
        NASA Ames files.)

    TODO
    ----
    - Check for negative values vs. detection limit
    - Read uncertainties from percentiles (where available)
    """

    #: version log of this class (for caching)
    __version__ = "0.50_" + ReadUngriddedBase.__baseversion__

    #: Name of dataset (OBS_ID)
    DATA_ID = const.EBAS_MULTICOLUMN_NAME

    #: Name of subdirectory containing data files (relative to
    #: :attr:`data_dir`)
    FILE_SUBDIR_NAME = "data"

    #: Name of sqlite database file
    SQL_DB_NAME = "ebas_file_index.sqlite3"

    #: List of all datasets supported by this interface
    SUPPORTED_DATASETS = [const.EBAS_MULTICOLUMN_NAME]

    #: For the following data IDs, the sqlite database file will be cached if
    #: const.EBAS_DB_LOCAL_CACHE is True
    CACHE_SQLITE_FILE = [const.EBAS_MULTICOLUMN_NAME]

    TS_TYPE = "undefined"

    MERGE_STATIONS = {
        "Birkenes": "Birkenes II",
        "Rörvik": "Råö",
        "Vavihill": "Hallahus",
        "Virolahti II": "Virolahti III",
    }
    #'Trollhaugen'    : 'Troll'}
    #: Temporal resolution codes that (so far) can be understood by pyaerocom
    TS_TYPE_CODES = {
        "1mn": "minutely",
        "1h": "hourly",
        "1d": "daily",
        "1w": "weekly",
        "1mo": "monthly",
        "mn": "minutely",
        "h": "hourly",
        "d": "daily",
        "w": "weekly",
        "mo": "monthly",
    }

    #: variables required for computation of auxiliary variables
    AUX_REQUIRES = {
        "sc550dryaer": ["sc550aer", "scrh"],
        "sc440dryaer": ["sc440aer", "scrh"],
        "sc700dryaer": ["sc700aer", "scrh"],
        "ac550dryaer": ["ac550aer", "acrh"],
        "ang4470dryaer": ["sc440dryaer", "sc700dryaer"],
        "wetoxs": ["concprcpoxs", "pr"],
        "wetoxn": ["concprcpoxn", "pr"],
        "wetrdn": ["concprcprdn", "pr"],
    }

    #: Meta information supposed to be migrated to computed variables
    AUX_USE_META = {
        "sc550dryaer": "sc550aer",
        "sc440dryaer": "sc440aer",
        "sc700dryaer": "sc700aer",
        "ac550dryaer": "ac550aer",
    }
    #: Functions supposed to be used for computation of auxiliary variables
    AUX_FUNS = {
        "sc440dryaer": compute_sc440dryaer,
        "sc550dryaer": compute_sc550dryaer,
        "sc700dryaer": compute_sc700dryaer,
        "ac550dryaer": compute_ac550dryaer,
        "ang4470dryaer": compute_ang4470dryaer_from_dry_scat,
        "wetoxs": compute_wetoxs_from_concprcpoxs,
        "wetoxn": compute_wetoxn_from_concprcpoxn,
        "wetrdn": compute_wetrdn_from_concprcprdn,
    }

    #: Custom reading options for individual variables. Keys need to be valid
    #: attributes of :class:`ReadEbasOptions` and anything specified here (for
    #: a given variable) will be overwritten from the defaults specified in
    #: the options class.
    VAR_READ_OPTS = {
        "pr": dict(convert_units=False, freq_min_cov=0.75),
        "prmm": dict(freq_min_cov=0.75),
    }

    ASSUME_AAE_SHIFT_WVL = 1.0
    ASSUME_AE_SHIFT_WVL = 1  # .5

    #: list of EBAS data files that are flagged invalid and will not be imported
    IGNORE_FILES = [
        "CA0420G.20100101000000.20190125102503.filter_absorption_photometer.aerosol_absorption_coefficient.aerosol.1y.1h.CA01L_Magee_AE31_ALT.CA01L_aethalometer.lev2.nas",
        "DK0022R.20180101070000.20191014000000.bulk_sampler..precip.1y.15d.DK01L_bs_22.DK01L_IC.lev2.nas",
        "DK0012R.20180101070000.20191014000000.bulk_sampler..precip.1y.15d.DK01L_bs_12.DK01L_IC.lev2.nas",
        "DK0008R.20180101070000.20191014000000.bulk_sampler..precip.1y.15d.DK01L_bs_08.DK01L_IC.lev2.nas",
        "DK0005R.20180101070000.20191014000000.bulk_sampler..precip.1y.15d.DK01L_bs_05.DK01L_IC.lev2.nas",
    ]

    #: Ignore data columns in NASA Ames files that contain any of the listed
    #: attributes
    IGNORE_COLS_CONTAIN = ["fraction", "artifact"]

    # list of all available resolution codes (extracted from SQLite database)
    # 1d 1h 1mo 1w 4w 30mn 2w 3mo 2d 3d 4d 12h 10mn 2h 5mn 6d 3h 15mn

    #: List of variables that are provided by this dataset (will be extended
    #: by auxiliary variables on class init, for details see __init__ method of
    #: base class ReadUngriddedBase)
    def __init__(self, data_id=None, data_dir=None):

        super().__init__(data_id=data_id, data_dir=data_dir)

        self._opts = {"default": ReadEbasOptions()}

        # self.opts = ReadEbasOptions()
        #: loaded instances of aerocom variables (instances of
        #: :class:`Variable` object, is written in get_file_list
        self._loaded_aerocom_vars = {}

        #: loaded instances of variables in EBAS namespace (instances of
        #: :class:`EbasVarInfo` object, is updated in read_file
        self._loaded_ebas_vars = {}

        self._file_dir = None

        self.files_failed = []
        self._read_stats_log = BrowseDict()

        #: SQL database interface class used to retrieve file paths for vars
        self._file_index = None
        self.sql_requests = []

        #: original file lists retrieved for each variable individually using
        #: SQL request. Since some of the files in the lists for each variable
        #: might occur in multiple lists, these are merged into a single list
        #: self.files and information about which variables are to be extracted
        #: for each file is stored in attribute files_contain

        #: Originally retrieved file lists from SQL database, for each variable
        #: individually
        self._lists_orig = {}

        #: this is filled in method get_file_list and specifies variables
        #: to be read from each file
        self.files_contain = []

        self._all_stats = None

    @property
    def DEFAULT_VARS(self):
        """
        list: list of default variables to be read

        Note
        ----
        Currently a wrapper for :attr:`PROVIDES_VARIABLES`
        """
        return self.PROVIDES_VARIABLES

    @property
    def file_dir(self):
        """Directory containing EBAS NASA Ames files"""
        if self._file_dir is not None:
            return self._file_dir
        return os.path.join(self.data_dir, self.FILE_SUBDIR_NAME)

    @file_dir.setter
    def file_dir(self, val):
        if not isinstance(val, str) or not os.path.exists(val):
            raise FileNotFoundError("Input directory does not exist")
        self._file_dir = val

    @property
    def file_index(self):
        """SQlite file mapping metadata with filenames"""
        if self._file_index is None:
            self._file_index = EbasFileIndex(self.sqlite_database_file)
        return self._file_index

    @property
    def FILE_REQUEST_OPTS(self):
        """List of options for file retrieval"""
        return list(EbasSQLRequest())

    @property
    def _FILEMASK(self):
        raise AttributeError(
            "Irrelevant for EBAS implementation, since SQL "
            "database is used for finding valid files"
        )

    @property
    def NAN_VAL(self):
        """Irrelevant for implementation of EBAS I/O"""
        raise AttributeError(
            "Irrelevant for EBAS implementation: Info about "
            "invalid measurements is extracted from header of "
            "NASA Ames files for each variable individually "
        )

    @property
    def PROVIDES_VARIABLES(self):
        """List of variables provided by the interface"""
        return EbasVarInfo.PROVIDES_VARIABLES()

    @property
    def sqlite_database_file(self):
        """Path to EBAS SQL database"""
        dbname = self.SQL_DB_NAME
        loc_remote = os.path.join(self.data_dir, dbname)
        if self.data_id in self.CACHE_SQLITE_FILE and const.EBAS_DB_LOCAL_CACHE:
            loc_local = os.path.join(const.CACHEDIR, dbname)
            return _check_ebas_db_local_vs_remote(loc_remote, loc_local)

        return loc_remote

    def _merge_lists(self, lists_per_var):
        """Merge dictionary of lists for each variable into one list

        Note
        ----
        In addition to writing the retrieved file list into :attr:`files`, this
        method also fills the list :attr:`files_contain` which (by index)
        defines variables to read for each file path in :attr:`files`

        Parameters
        ----------
        lists_per_var : dict
            dictionary containing file lists (values) for a set of variables
            (keys)

        Returns
        -------
        list
            merged file list (is also written into :attr:`files`)
        """
        # original lists are modified, so make a copy of them
        # lists = deepcopy(lists_per_var)
        lists = lists_per_var
        mapping = {}
        for var, lst in lists.items():
            for fpath in lst:
                mapping[fpath] = [var]
                for other_var, other_lst in lists.items():
                    if not var == other_var:
                        try:
                            other_lst.pop(other_lst.index(fpath))
                            mapping[fpath].append(other_var)
                        except ValueError:
                            pass
        self.logger.info(f"Number of files to read reduced to {len(mapping)}")
        files, files_contain = [], []
        for path, contains_vars in mapping.items():
            files.append(path)
            files_contain.append(contains_vars)

        self.files = files
        self.files_contain = files_contain

        return files

    @property
    def all_station_names(self):
        # ToDo: this should probably not be part of this class
        """List of all available station names in EBAS database"""
        if self._all_stats is None:
            self._all_stats = self.file_index.ALL_STATION_NAMES
        return self._all_stats

    def _find_station_matches(self, stats_or_patterns):
        # ToDo: this should probably not be part of this class
        """Find all stations names that match input list of names or patterns"""
        val = stats_or_patterns
        all_stats = self.all_station_names
        stats = []
        if isinstance(val, str):
            val = [val]
        if not isinstance(val, list):
            raise ValueError("Need list or string...")

        for name in val:
            if "*" in name:
                # handle wildcard
                for stat in all_stats:
                    if fnmatch.fnmatch(stat, name):
                        stats.append(stat)
            elif name in all_stats:
                stats.append(name)
            else:
                logger.warning(f"Ignoring station_names input {name}. No match could be found")

        if not bool(stats):
            raise FileNotFoundError(
                f"No EBAS data files could be found for stations {stats_or_patterns}"
            )
        return list(set(stats))

    def _precheck_vars_to_retrieve(self, vars_to_retrieve):
        """
        Make sure input variables are supported and are only provided once

        Parameters
        ----------
        vars_to_retrieve : str or list, or similar
            make sure input variable names are in AeroCom convention

        Raises
        ------
        ValueError
            if the same variable is input more than one time
        VariableDefinitionError
            if one of the input variables is not supported

        Returns
        -------
        list
            list of variables to be retrieved
        """
        if vars_to_retrieve is None:
            vars_to_retrieve = self.DEFAULT_VARS
        elif isinstance(vars_to_retrieve, str):
            vars_to_retrieve = [vars_to_retrieve]
        out = []
        for var in vars_to_retrieve:
            out.append(self.var_info(var).var_name_aerocom)
        return out

    def _check_add_station_filter_sqlquery(self, constraints):
        if "station_names" in constraints:
            stat_matches = self._find_station_matches(constraints["station_names"])

            constraints["station_names"] = stat_matches
        return constraints

    def get_file_list(self, vars_to_retrieve, **constraints):
        """Get list of files for all variables to retrieve

        Parameters
        ----------
        vars_to_retrieve : list or str
            list of variables that are supposed to be read
        **constraints
            further EBAS request constraints deviating from default (default
            info for each AEROCOM variable can be found in `ebas_config.ini <
            https://github.com/metno/pyaerocom/blob/master/pyaerocom/data/
            ebas_config.ini>`__). For details on possible input parameters
            see :class:`EbasSQLRequest` (or `this tutorial <http://aerocom.met.no
            /pyaerocom/tutorials.html#ebas-file-query-and-database-browser>`__)

        Returns
        -------
        list
            unified list of file paths each containing either of the specified
            variables
        """

        if isinstance(vars_to_retrieve, str):
            vars_to_retrieve = [vars_to_retrieve]

        # make sure variable names are input correctly
        vars_to_retrieve = self._precheck_vars_to_retrieve(vars_to_retrieve)

        self.logger.info("Fetching data files. This might take a while...")

        db = self.file_index
        files_vars = {}
        files_aux_req = {}
        logger.info(f"Retrieving EBAS files for variables\n{vars_to_retrieve}")
        # directory containing NASA Ames files
        filedir = self.file_dir
        for var in vars_to_retrieve:
            info = self.get_ebas_var(var)
            try:
                constraints = self._check_add_station_filter_sqlquery(constraints)
            except FileNotFoundError:
                # skip this variable
                continue

            requests = info.make_sql_requests(**constraints)
            for _var, req in requests.items():
                filenames = db.get_file_names(req)
                self.sql_requests.append(req)

                paths = []
                for file in filenames:
                    if file in self.IGNORE_FILES:
                        logger.info(f"Ignoring flagged file {file}")
                        continue
                    paths.append(os.path.join(filedir, file))

                if _var in vars_to_retrieve:
                    # this variable is actually to be imported
                    files_vars[_var] = sorted(paths)
                else:
                    # auxiliary variable that is needed to compute one of the
                    # input variables. This variable potentially also requires
                    # other variables to be read, and the corresponding file
                    # list are merged in a separate step below.
                    files_aux_req[_var] = sorted(paths)

        for _var in vars_to_retrieve:
            if not _var in files_vars:
                files_vars[_var] = self._merge_auxvar_lists(_var, files_aux_req)

        self._lists_orig = files_vars
        files = self._merge_lists(files_vars)
        if len(files) == 0:
            raise FileNotFoundError(
                f"No files could be found for {vars_to_retrieve} and reading "
                f"constraints {constraints}."
            )
        return files

    def _merge_auxvar_lists(self, aux_var, files_aux_req):
        """
        Merge lists of variables required for input aux_var

        Parameters
        ----------
        aux_var : str
            Name of auxiliary variable that is computed from other variables.
            Must be contained in :attr:`AUX_REQUIRES` and must have entry
            `requires` in file `ebas_config.ini`.
        files_aux_req : dict
            dictionary containing file lists for all auxiliary variables needed
            to compute input variable `aux_var` (see :attr:`AUX_REQUIRES`).

        Returns
        -------
        list
            list of all filenames that contain all required variables for input
            variable `aux_var`.
        """
        _required = self.get_ebas_var(aux_var).requires
        if _required is None:
            return []
        remaining = None
        for _vreq in _required:
            if not _vreq in files_aux_req:
                return []
            _lst = files_aux_req[_vreq]
            if remaining is None:
                remaining = _lst
            else:
                remaining = np.intersect1d(remaining, _lst)
        return remaining

    def _get_var_cols(self, ebas_var_info, data):
        """Get all columns in NASA Ames file matching input Aerocom variable

        Note
        ----
        For developers: All Aerocom variable definitions should go into file
        *variables.ini* in pyaerocom data directory. All Ebas variable
        definitions for each Aerocom variable should go into file
        *ebas_config.ini* where section names are Aerocom namespace and
        contain import constraints.

        Parameters
        -----------
        ebas_var_info : EbasVarInfo
            EBAS variable information (e.g. for ac550aer)
        data : EbasNasaAmesFile
            loaded EBAS file data

        Returns
        -------
        list
            list specifying column matches

        Raises
        ------
        NotInFileError
            if no column in file matches variable specifications
        """
        var = ebas_var_info.var_name
        opts = self.get_read_opts(var)
        if ebas_var_info.component is None:
            raise NotInFileError
        col_matches = []

        check_matrix = False if ebas_var_info["matrix"] is None else True
        check_stats = False if ebas_var_info["statistics"] is None else True
        comps = []
        for colnum, col_info in enumerate(data.var_defs):
            if col_info.name in ebas_var_info.component:  # candidate (name match)
                ok = True
                if check_matrix:
                    if "matrix" in col_info:
                        matrix = col_info["matrix"]
                    else:
                        matrix = data.matrix
                    if not matrix in ebas_var_info["matrix"]:
                        ok = False
                if ok and "statistics" in col_info:
                    # ALWAYS ignore columns containing statistics flagged in
                    # ignore_statistics
                    if col_info["statistics"] in opts.ignore_statistics:
                        ok = False
                    elif check_stats:
                        if not col_info["statistics"] in ebas_var_info["statistics"]:
                            ok = False
                for key in self.IGNORE_COLS_CONTAIN:
                    if key in col_info:
                        ok = False
                        logger.warning(f"\nignore column {col_info}")
                        break
                if ok:
                    col_matches.append(colnum)
                    if not col_info.name in comps:
                        comps.append(col_info.name)
        if len(col_matches) == 0:
            raise NotInFileError(f"Variable {ebas_var_info.var_name} could not be found in file")
        elif len(comps) > 1 and len(ebas_var_info.component) > 1:
            for prefcomp in ebas_var_info.component:
                if not prefcomp in comps:
                    continue
                col_matches = [
                    colnum for colnum in col_matches if prefcomp == data.var_defs[colnum].name
                ]
                break
        return col_matches

    def _resolve_units_cols(self, var_name, result_col, file):
        """
        Identify data column with the correct unit for input variable

        For instance, O3 is sometimes reported both as vmro3 (nmole mole-1) and
        conco3 (ug m-3) in different columns of the file.

        Parameters
        ----------
        var_name : str
            AeroCom variable name.
        result_col : list
            list of columns numbers to be checked.
        file : EbasNasaAmesFile
            file data.

        Returns
        -------
        list
            list of column numbers that match the correct units.

        """
        to_unit = str(self.var_info(var_name).units)
        if not to_unit in ("", "1"):
            _cols = []
            for colnum in result_col:
                try:
                    from_unit = file.var_defs[colnum].units
                    get_unit_conversion_fac(from_unit, to_unit, var_name)
                    _cols.append(colnum)
                except UnitConversionError:
                    continue
            if len(_cols) > 0:
                result_col = _cols
        return result_col

    def _resolve_meas_height_cols(self, result_col, file):
        """
        Identify data column(s) with the lowest tower inlet height

        Parameters
        ----------
        result_col : list
            list of columns numbers to be checked. All columns need to have
            attr. `tower_inlet_height`.
        file : EbasNasaAmesFile
            file data.

        Raises
        ------
        ValueError
            If conversion of tower_inlet_height values into float fails.

        Returns
        -------
        list
            list containing columns that match the lowest tower inlet height
            (usually only 1 column, but who knows...)

        """
        lowest = 1e9
        matches = []
        for col in result_col:
            heightstr = file.var_defs[col]["tower_inlet_height"]
            if not heightstr.endswith(" m"):
                raise ValueError(
                    f"value of tower_inlet_height in col {col} "
                    f"is invalid: {heightstr} (needs to end "
                    f"with m)"
                )
            height = float(heightstr.split()[0])
            if height < lowest:
                matches = [col]
                lowest = height
            elif height == lowest:
                matches.append(col)
        assert len(matches) > 0
        return matches

    def _find_best_data_column(self, cols, ebas_var_info, file, check_units_on_multimatch=True):
        """Find best match of data column for variable in multiple columns

        This method is supposed to be used in case no unique match can be
        found for a given variable. For instance, if ``ac550aer``

        """
        var = ebas_var_info["var_name"]
        opts = self.get_read_opts(var)

        preferred_matrix = None
        idx_best_matrix_found = 9999

        matrix_matches = []
        # first find best column match with
        if ebas_var_info["matrix"] is not None:
            preferred_matrix = ebas_var_info["matrix"]

        for colnum in cols:
            col_info = file.var_defs[colnum]
            if "matrix" in col_info:
                if preferred_matrix is None:
                    raise OSError(
                        f"Data file contains multiple column matches for variable {var}, "
                        f"some of which specify different data type matrices. Aerocom "
                        f"import information for this variable, however, "
                        f"does not contain information about preferred matrix. "
                        f"Please resolve by adding preferred matrix information for "
                        f"{var} in corresponding section of ebas_config.ini file"
                    )
                matrix = col_info["matrix"]
                if matrix in preferred_matrix:
                    idx = preferred_matrix.index(matrix)
                    if idx < idx_best_matrix_found:
                        idx_best_matrix_found = idx
                        matrix_matches = []
                        matrix_matches.append(colnum)
                    elif idx == idx_best_matrix_found:
                        matrix_matches.append(colnum)

        if idx_best_matrix_found == 9999:
            matrix_matches = cols

        if len(matrix_matches) == 1:
            return matrix_matches[0]

        preferred_statistics = opts.prefer_statistics
        idx_best_statistics_found = 9999
        result_col = []
        if ebas_var_info["statistics"] is not None:
            preferred_statistics = ebas_var_info["statistics"]
        for colnum in matrix_matches:
            col_info = file.var_defs[colnum]
            if "statistics" in col_info:
                stats = col_info["statistics"]
            elif "statistics" in file.meta:
                stats = file.meta["statistics"]
            else:
                raise EbasFileError(
                    f"Cannot infer data statistics for data column {col_info}. "
                    f"Neither column nor file meta specifications include information "
                    f"about data statistics"
                )

            if stats in preferred_statistics:
                idx = preferred_statistics.index(stats)
                if idx < idx_best_statistics_found:
                    idx_best_statistics_found = idx
                    result_col = []
                    result_col.append(colnum)
                elif idx == idx_best_statistics_found:
                    result_col.append(colnum)

        if len(result_col) > 1 and check_units_on_multimatch:
            result_col = self._resolve_units_cols(var, result_col, file)

        add_msg = ""
        if len(result_col) > 1 and file.all_cols_contain(result_col, "tower_inlet_height"):
            try:
                result_col = self._resolve_meas_height_cols(result_col, file)

            except (ValueError, AssertionError) as e:
                add_msg += f"\n{repr(e)}"

        if len(result_col) > 1:
            comp = ebas_var_info["component"]
            startstop = f"{file.time_stamps[0]} - {file.time_stamps[-1]}"
            msg = (
                f"\n\nFATAL: could not resolve unique data column for "
                f"{var} (EBAS varname: {comp})\nData period: {startstop}), "
                f"\nStation {file.station_name} (col matches: {result_col})"
            )
            for col in result_col:
                msg += f"\nColumn {col}\n{file.var_defs[col]}"

            msg += f"\nFilename: {file.file_name}"
            msg += add_msg
            msg += "\n\nTHIS FILE WILL BE SKIPPED\n"
            logger.warning(msg)
            raise ValueError("failed to identify unique data column")

        return result_col[0]

    def _add_meta(self, data_out, file):
        meta = file.meta
        name = meta["station_name"].replace("/", ";")

        data_out["framework"] = file.project_association
        data_out["filename"] = os.path.basename(file.file)
        data_out["data_id"] = self.data_id
        data_out["PI"] = file["data_originator"]
        data_out["station_id"] = meta["station_code"]
        data_out["set_type_code"] = meta["set_type_code"]
        data_out["station_name"] = name
        if name in self.MERGE_STATIONS:
            data_out["station_name"] = self.MERGE_STATIONS[name]
            data_out["station_name_orig"] = name
        else:
            data_out["station_name"] = name

        # write meta information
        tres_code = meta["resolution_code"]
        try:
            ts_type = self.TS_TYPE_CODES[tres_code]
        except KeyError:
            ival = re.findall(r"\d+", tres_code)[0]
            code = tres_code.split(ival)[-1]
            if not code in self.TS_TYPE_CODES:
                raise NotImplementedError(f"Cannot handle EBAS resolution code {tres_code}")
            ts_type = ival + self.TS_TYPE_CODES[code]
            self.TS_TYPE_CODES[tres_code] = ts_type

        data_out["ts_type"] = ts_type
        # altitude of station
        try:
            altitude = float(meta["station_altitude"].split(" ")[0])
        except Exception:
            altitude = np.nan
        try:
            meas_height = float(meta["measurement_height"].split(" ")[0])
        except KeyError:
            meas_height = 0.0

        data_alt = altitude + meas_height

        # file specific meta information
        # data_out.update(meta)
        data_out["latitude"] = float(meta["station_latitude"])
        data_out["longitude"] = float(meta["station_longitude"])
        data_out["altitude"] = data_alt
        data_out["meas_height"] = meas_height
        data_out["station_altitude"] = altitude

        data_out["instrument_name"] = meta["instrument_name"]
        data_out["instrument_type"] = meta["instrument_type"]

        data_out["matrix"] = meta["matrix"]
        data_out["revision_date"] = file["revision_date"]

        setting, land_use, gaw_type, lev = None, None, None, None
        if "station_setting" in meta:
            setting = meta["station_setting"]

        if "station_land_use" in meta:
            land_use = meta["station_land_use"]

        if "station_gaw_type" in meta:
            gaw_type = meta["station_gaw_type"]

        if "data_level" in meta:
            try:
                lev = int(meta["data_level"])
            except Exception:
                pass

        data_out["station_setting"] = setting
        data_out["station_land_use"] = land_use
        data_out["station_gaw_type"] = gaw_type

        # NOTE: may be also defined per column in attr. var_defs

        data_out["data_level"] = lev

        return data_out

    def _find_wavelength_matches(self, col_matches, file, var_info):
        """Find columns with wavelength closes to variable wavelength"""
        min_diff_wvl = 1e6
        opts = self.get_read_opts(var_info.var_name)

        matches = []

        # get wavelength of column and tolerance
        wvl = var_info.wavelength_nm
        wvl_low = wvl - opts.wavelength_tol_nm
        wvl_high = wvl + opts.wavelength_tol_nm

        for colnum in col_matches:
            colinfo = file.var_defs[colnum]
            if not "wavelength" in colinfo:
                logger.warning(
                    f"Ignoring column {colnum}\n{colinfo}\nVar {var_info.var_name}: "
                    f"column misses wavelength specification!"
                )
                continue
            wvl_col = colinfo.get_wavelength_nm()
            # wavelength is in tolerance range
            if wvl_low <= wvl_col <= wvl_high:
                wvl_diff = wvl_col - wvl
                if abs(wvl_diff) < abs(min_diff_wvl):
                    # the wavelength difference of this column to
                    # the desired wavelength of the variable is
                    # smaller than any of the detected before, so
                    # ignore those from earlier columns by reinit
                    # of the matches list
                    min_diff_wvl = wvl_diff
                    matches = []
                    matches.append(colnum)
                elif wvl_diff == min_diff_wvl:
                    matches.append(colnum)
        return (matches, min_diff_wvl)

    def _find_closest_wavelength_cols(self, col_matches, file, var_info):
        """
        Find data column with wavelength closest to desired wavelength
        """
        min_diff_wvl = 1e6
        matches = []
        # get wavelength of column and tolerance
        wvl = var_info.wavelength_nm

        for colnum in col_matches:
            colinfo = file.var_defs[colnum]
            if not "wavelength" in colinfo:
                logger.warning(
                    f"Ignoring column {colnum} ({colinfo}) in EBAS file for reading var {var_info}: "
                    f"column misses wavelength specification"
                )
                continue
            wvl_col = colinfo.get_wavelength_nm()
            # wavelength is in tolerance range
            diff = abs(wvl_col - wvl)
            if diff < min_diff_wvl:
                min_diff_wvl = diff
                matches = [colnum]
            elif diff == min_diff_wvl:
                matches.append(colnum)

        return (matches, min_diff_wvl)

    def _check_shift_wavelength(self, var, col_info, meta, data):
        """
        Where applicable, shift wavelength of input data to another wavelegnth

        Applies to cases where input variable corresponds to a wavelength
        (e.g. ac550aer corresponds to 550nm) but EBAS measurement was performed
        at another wavelength (e.g. 520nm). In this case, the data is shifted
        to the wavelength of that variable using an assumed Angstrom Exponent
        (:attr:`ASSUME_AE_SHIFT_WVL`).

        Parameters
        ----------
        var : str
            variable na,e
        col_info : EbasColDef
            EBAS file column information
        meta : dict
            EBAS file metadata
        data : ndarray
            array containing variable data

        Raises
        ------
        EbasFileError
            if variable is wavelength dependent but
        NotImplementedError
            if option to shift wavelength is activated but option
            `assume_default_ae_if_unavail` is set False.

        Returns
        -------
        data : ndarray
            modified input data

        """

        _col = col_info
        vi = self.var_info(var)
        opts = self.get_read_opts(var)
        # make sure this variable has wavelength set
        # vi.ensure_wavelength_avail()
        if vi.is_wavelength_dependent:
            if not "wavelength" in _col:
                raise EbasFileError(
                    f"Cannot access column wavelength information for variable {var}"
                )
            wvlcol = _col.get_wavelength_nm()
            # HARD CODED FIX FOR INVALID WAVELENGTH IN ABSCOEFF EBAS FILES
            if var == "ac550aer" and opts.check_correct_MAAP_wrong_wvl:
                instr = meta["instrument_name"]

                if any([x in instr for x in ["MAAP", "Thermo"]]) and wvlcol != 637:
                    _col["wavelength_WRONG_EBAS"] = f"{wvlcol} nm"
                    _col["wavelength_nm_WRONG_EBAS"] = wvlcol
                    _col["wavelength"] = "637 nm"
                    _col["wavelength_WRONG_EBAS_INFO"] = (
                        "Wavelength of MAAP / Thermo absorption instruments "
                        "is sometimes reported wrongly, in most cases 670nm "
                        "is specified in the EBAS files. Please contact "
                        "EBAS team if you have any questions regarding this"
                    )
                    wvlcol = 637

            _col["wavelength_nm"] = wvlcol
            if opts.shift_wavelengths:
                towvl = vi.wavelength_nm
                if wvlcol != towvl:
                    # ToDo: add AE if available
                    if opts.assume_default_ae_if_unavail:
                        if var.startswith("ac"):
                            ae = self.ASSUME_AAE_SHIFT_WVL
                        elif var.startswith("sc"):
                            ae = self.ASSUME_AE_SHIFT_WVL
                        else:
                            raise NotImplementedError(f"No Angstrom exponent specified for {var}")
                        avg_before = np.nanmean(data)
                        data = self._shift_wavelength(
                            vals=data, from_wvl=wvlcol, to_wvl=towvl, angexp=ae
                        )
                        avg = np.nanmean(data)
                        diff = (avg - avg_before) / avg_before * 100
                        _col["wvl_adj"] = True
                        _col["from_wvl"] = wvlcol
                        _col["wvl_adj_angstrom"] = ae
                        _col["wvl_adj_diff"] = f"{diff:.2f} %"
                        _col["wavelength"] = f"{towvl:.1f} nm"
                        _col["wavelength_nm"] = towvl
                    else:
                        raise NotImplementedError(
                            "Cannot correct for wavelength shift, need Angstrom Exp."
                        )
        return data

    def _shift_wavelength(self, vals, from_wvl, to_wvl, angexp):
        return vals * (from_wvl / to_wvl) ** angexp

    def find_var_cols(self, vars_to_read, loaded_nasa_ames):
        """Find best-match variable columns in loaded NASA Ames file

        For each of the input variables, try to find one or more matches in the
        input NASA Ames file (loaded data object). If more than one match
        occurs, identify the best one (an example here is: user wants
        sc550aer and file contains scattering coefficients at 530 nm and
        580 nm: in this case the 530 nm column will be used, cf. also accepted
        wavelength tolerance for reading of wavelength dependent variables
        :attr:`wavelength_tol_nm`).

        Parameters
        ----------
        vars_to_read : list
            list of variables that are supposed to be read
        loaded_nasa_ames : EbasNasaAmesFile
            loaded data object

        Returns
        -------
        dict
            dictionary specifying the best-match variable column for each
            of the input variables.
        """
        file = loaded_nasa_ames

        # dict containing variable column matches
        _vc = {}
        # Loop over all variables that are supposed to be read
        for var in vars_to_read:
            # get corresponding EBAS variable info ...
            ebas_var_info = self.get_ebas_var(var)
            # ... and AeroCom variable definition
            var_info = self.var_info(var)

            # reading options
            opts = self.get_read_opts(var)

            # Find all columns in file that match the current variable
            # There may be multiple matches, e.g. because the variable may
            # be sampled at different wavelenghts or there may be different
            # statistics applied, or there may be different matrices
            # available (e.g. aerosol, pm10, pm25)
            try:
                col_matches = self._get_var_cols(ebas_var_info, file)
            except NotInFileError:
                logger.warning(
                    f"Variable {var} (EBAS name(s): {ebas_var_info.component}) is missing "
                    f"in file {os.path.basename(file.file)} (start: {file.base_date})"
                )
                continue

            # if AeroCom variable has a wavelength specified, find the column(s)
            # that are closest to this wavelength. There may be multiple column
            # matches, e.g. due to different statistics or matrix columns, these
            # will be sorted out below.
            if var_info.wavelength_nm is not None:
                if opts.shift_wavelengths:
                    (col_matches, diff) = self._find_closest_wavelength_cols(
                        col_matches, file, var_info
                    )
                else:
                    (col_matches, diff) = self._find_wavelength_matches(
                        col_matches, file, var_info
                    )

            if bool(col_matches):
                _vc[var] = col_matches

        if not len(_vc) > 0:
            raise NotInFileError(
                f"None of the specified variables {vars_to_read} could be "
                f"found in file {os.path.basename(file.file)}"
            )
        var_cols = {}
        for var, cols in _vc.items():
            if len(cols) == 1:
                col = cols[0]
            else:
                col = self._find_best_data_column(cols, self.get_ebas_var(var), file)
            var_cols[var] = col
        return var_cols

    def _try_get_pt_conversion(self, meta):
        if "volume_std._temperature" in meta and "volume_std._pressure" in meta:
            try:
                pstr, punit = meta["volume_std._pressure"].split()
                tstr, tunit = meta["volume_std._temperature"].split()
                pconv = get_unit_conversion_fac(punit, "Pa")
                tconv = get_unit_conversion_fac(tunit, "K")
                p = float(pstr) * pconv
                T = float(tstr) * tconv
            except Exception:
                raise MetaDataError(
                    "Failed to convert information strings for p and T into "
                    "floating point numbers with units P and K, respectively"
                )
            return (p, T)
        raise MetaDataError("Info not available in metadata")

    def _try_convert_vmr_conc(self, data_out, var, var_info, meta):
        mmol = get_molmass(var)
        mmol_air = get_molmass("air_dry")
        from_unit = var_info["units"]
        to_unit = self.var_info(var).units
        try:
            # try get pressure and temperature used for unit conversion from
            # column info
            p, T = self._try_get_pt_conversion(var_info)
        except MetaDataError:
            try:
                # try get pressure and temperature used for unit conversion from
                # file metadata (could happen for single column NASA Ames files)
                p, T = self._try_get_pt_conversion(meta)
            except MetaDataError:
                # use US standard pressure and temperature
                p, T = p0, T0_STD

        if var.startswith("vmr"):  # assume variable is concX
            concvar = var.replace("vmr", "conc")
            to_unit_pre = self.var_info(concvar).units

            cfac_pre = get_unit_conversion_fac(from_unit, to_unit_pre, var_name=concvar)

            cfac = concx_to_vmrx(
                data=1,
                p_pascal=p,
                T_kelvin=T,
                conc_unit=to_unit_pre,
                mmol_var=mmol,
                mmol_air=mmol_air,
                to_unit=to_unit,
            )
            cfac *= cfac_pre
        elif var.startswith("conc"):  # assume variable is vmrX
            cfac = vmrx_to_concx(
                data=1,
                p_pascal=p,
                T_kelvin=T,
                vmr_unit=from_unit,
                mmol_var=mmol,
                mmol_air=mmol_air,
                to_unit=to_unit,
            )
        else:
            raise UnitConversionError("Data is neither vmr nor conc")
        data_out.var_info[var]["units"] = to_unit
        data_out.var_info[var]["converted_from_units"] = from_unit
        data_out.var_info[var]["units_conv_fac"] = cfac
        data_out[var] *= cfac
        return data_out

    def get_ebas_var(self, var_name):
        """Get instance of :class:`EbasVarInfo` for input AeroCom variable"""
        if not var_name in self._loaded_ebas_vars:
            self._loaded_ebas_vars[var_name] = EbasVarInfo(var_name)
        return self._loaded_ebas_vars[var_name]

    def read_file(
        self, filename, vars_to_retrieve=None, _vars_to_read=None, _vars_to_compute=None
    ):
        """Read EBAS NASA Ames file

        Parameters
        ----------
        filename : str
            absolute path to filename to read
        vars_to_retrieve : :obj:`list`, optional
            list of str with variable names to read, if None (and if not
            both of the alternative possible parameters ``_vars_to_read`` and
            ``_vars_to_compute`` are specified explicitely) then the default
            settings are used

        Returns
        -------
        StationData
            dict-like object containing results
        """
        # implemented in base class
        if _vars_to_read is None or _vars_to_compute is None:
            (vars_to_read, vars_to_compute) = self.check_vars_to_retrieve(vars_to_retrieve)
        else:
            vars_to_read, vars_to_compute = _vars_to_read, _vars_to_compute

        file = EbasNasaAmesFile(filename)

        # find columns in NASA Ames file for variables that are to be read
        var_cols = self.find_var_cols(vars_to_read=vars_to_read, loaded_nasa_ames=file)
        # create empty data object (is dictionary with extended functionality)
        data_out = StationData()

        data_out = self._add_meta(data_out, file)

        freq_ebas = data_out["ts_type"]  # resolution code
        # store the raw EBAS meta dictionary (who knows what for later ;P )
        # data_out['ebas_meta'] = meta
        data_out["var_info"] = {}
        for var, colnum in var_cols.items():
            opts = self.get_read_opts(var)
            data_out["var_info"][var] = {}

            _col = file.var_defs[colnum]
            data = file.data[:, colnum]
            if opts.freq_from_start_stop_meas:
                tst = self._check_correct_freq(file, freq_ebas)
                if tst != freq_ebas:
                    logger.info(
                        f"Updating ts_type from {freq_ebas} (EBAS resolution_code) "
                        f"to {tst} (derived from stop_meas-start_meas)"
                    )
                    data_out["ts_type"] = tst

            if opts.eval_flags:
                invalid = ~file.flag_col_info[_col.flag_col].valid
                data_out.data_flagged[var] = invalid
            sf = self.get_ebas_var(var).scale_factor
            if sf != 1:
                data *= sf
                data_out["var_info"][var]["scale_factor"] = sf

            meta = file.meta

            if not "unit" in _col:  # make sure a unit is assigned to data column
                _col["unit"] = file.unit

            data = self._check_shift_wavelength(var, _col, meta, data)

            # TODO: double-check with NILU if this can be assumed
            if not "matrix" in _col:
                _col["matrix"] = meta["matrix"]
            if not "statistics" in _col:
                stats = None
                if "statistics" in meta:
                    stats = meta["statistics"]
                _col["statistics"] = stats

            data_out[var] = data

            var_info = _col.to_dict()
            data_out["var_info"][var].update(var_info)

            if opts.convert_units:
                try:
                    data_out = self._convert_varunit_stationdata(data_out, var)
                except UnitConversionError:
                    if opts.try_convert_vmr_conc:
                        data_out = self._try_convert_vmr_conc(
                            data_out, var, var_info, file.meta
                        )  # raises UnitConversionError if it is not possible
                    else:
                        raise

        if len(data_out["var_info"]) == 0:
            raise EbasFileError(
                f"All data columns of specified input variables are NaN in {filename}"
            )

        data_out["dtime"] = file.time_stamps
        data_out["start_meas"] = file.start_meas
        data_out["stop_meas"] = file.stop_meas

        if self.readopts_default.ensure_correct_freq:
            self._flag_incorrect_frequencies(data_out)

        # compute additional variables (if applicable)
        data_out = self.compute_additional_vars(data_out, vars_to_compute)

        return data_out

    def _check_correct_freq(self, file, freq_ebas):
        # ToDo: should go into EbasNasaAmesFile class
        dts = (file.stop_meas - file.start_meas).astype(int)
        if np.min(dts) < 0:
            raise TemporalResolutionError("Nasa Ames file contains neg. meas periods...")
        counts = np.bincount(dts)
        most_common_dt = np.argmax(counts)
        # frequency associated based on resolution code
        if TsType(freq_ebas).check_match_total_seconds(most_common_dt):
            return freq_ebas

        logger.warning(
            f"Detected wrong frequency {freq_ebas}. Trying to infer the correct frequency..."
        )
        try:
            freq = TsType.from_total_seconds(most_common_dt)
            return str(freq)
        except TemporalResolutionError:
            raise TemporalResolutionError(
                f"Failed to derive correct sampling frequency in {file.file_name}. "
                f"Most common meas period (stop_meas - start_meas) in file is "
                f"{most_common_dt}s and does not "
                f"correspond to any of the supported frequencies {TsType.VALID_ITER} "
                f"or permutations of those frequencies within the allowed ranges "
                f"{TsType.TS_MAX_VALS}"
            )

    def _flag_incorrect_frequencies(self, filedata):

        # time diffs in units of s for each measurement
        dt = (filedata.stop_meas - filedata.start_meas).astype(float)
        # frequency in file (supposedly)
        tst = TsType(filedata.ts_type)
        # number of seconds in period (e.g. 86400 for ts_type daily)
        numsecs = tst.num_secs
        # tolerance in seconds in period (5% of numsecs, as of 13.1.2021)
        tolsecs = tst.tol_secs

        diffarr = dt - numsecs

        invalid = np.logical_or(diffarr < -tolsecs, diffarr > tolsecs)

        frac_valid = np.sum(~invalid) / len(invalid)

        num = len(filedata["start_meas"])
        for var in filedata.var_info:
            opts = self.get_read_opts(var)
            if opts.freq_min_cov > frac_valid:
                raise TemporalSamplingError(
                    f"Only {frac_valid*100:.2f}% of measuerements are in "
                    f"{tst} resolution. Minimum requirement for {var} is "
                    f"{opts.freq_min_cov*100:.2f}%"
                )
            if not var in filedata.data_flagged:
                filedata.data_flagged[var] = np.zeros(num).astype(bool)
            filedata.data_flagged[var][invalid] = True
        return filedata

    def _convert_varunit_stationdata(self, sd, var):
        from_unit = sd.var_info[var]["units"]
        to_unit = self.var_info(var)["units"]
        if from_unit != to_unit:
            sd.convert_unit(var, to_unit)
        return sd

    def compute_additional_vars(self, data, vars_to_compute):
        """Compute additional variables and put into station data

        Note
        ----
        Extended version of :func:`ReadUngriddedBase.compute_additional_vars`

        Parameters
        ----------
        data : dict-like
            data object containing data vectors for variables that are required
            for computation (cf. input param ``vars_to_compute``)
        vars_to_compute : list
            list of variable names that are supposed to be computed.
            Variables that are required for the computation of the variables
            need to be specified in :attr:`AUX_VARS` and need to be
            available as data vectors in the provided data dictionary (key is
            the corresponding variable name of the required variable).

        Returns
        -------
        dict
            updated data object now containing also computed variables
        """
        data = super().compute_additional_vars(data, vars_to_compute)
        for var in vars_to_compute:
            if not var in data:  # variable could not be computed -> ignore
                continue

            data.var_info[var].update(self.get_ebas_var(var))  # self._loaded_ebas_vars[var]

            if var in self.AUX_USE_META:
                to_dict = data["var_info"][var]
                from_var = self.AUX_USE_META[var]
                if from_var in data:
                    from_dict = data["var_info"][from_var]
                    for k, v in from_dict.items():
                        if not k in to_dict or to_dict[k] is None:
                            to_dict[k] = v

                if from_var in data.data_flagged:
                    data.data_flagged[var] = data.data_flagged[from_var]
                if from_var in data.data_err:
                    data.data_err[var] = data.data_err[from_var]
            if not "units" in data["var_info"][var]:
                data["var_info"][var]["units"] = self.var_info(var)["units"]
        return data

    def var_info(self, var_name):
        """Aerocom variable info for input var_name"""
        if not var_name in self._loaded_aerocom_vars:
            self._loaded_aerocom_vars[var_name] = const.VARS[var_name]
        return self._loaded_aerocom_vars[var_name]

    @property
    def readopts_default(self):
        """Default reading options

        These are applied to all variables if not defined explicitly for
        individual variables in :attr:`REA
        """
        return self._opts["default"]

    def get_read_opts(self, var_name):
        """
        Get reading options for input variable

        Parameters
        ----------
        var_name : str
            name of variable

        Returns
        -------
        EbasReadOptions
            options

        """
        if not var_name in self.VAR_READ_OPTS:
            return self._opts["default"]
        if not var_name in self._opts:
            vo = ReadEbasOptions(**self.VAR_READ_OPTS[var_name])
            self._opts[var_name] = vo
        return self._opts[var_name]

    def _check_constraints(self, constraints):
        """
        Separate sqlite constraints (for file retrieval) from reading options

        Parameters
        ----------
        constraints : dict
            constraints and options

        Returns
        -------
        constraints_new : dict
            input constraints that have been filtered for options that can
            be handled by :class:`ReadEbasOptions`.
        update_opts : dict
            key / value pairs of input dict that are handled by
            :class:`ReadEbasOptions`.
        """
        constraints_new = {}
        update_opts = {}
        for key, val in constraints.items():
            if key in self._opts["default"]:
                # key is one of the default options available in
                # ReadEbasOptions (note, they may be also variable dependent)
                # see method _init_read_opts
                update_opts[key] = val
            else:
                constraints_new[key] = val
        return (constraints_new, update_opts)

    def _init_read_opts(self, vars_to_retrieve, constraints):
        """
        Initiate reading options and constraints

        Parameters
        ----------
        vars_to_retrieve : list
            list of variables to be retrieved
        constraints : dict
            reading constraints and options.

        Returns
        -------
        constraints : dict
            updated constraints (e.g. attributes of
            that can be handled in file requests using :class:`EbasSQLRequest`).

        """
        constraints, update_opts = self._check_constraints(constraints)
        for var in vars_to_retrieve:
            # the following method returns default opts if this variable is not
            # specified explicitly in VAR_READ_OPTS, else, it will instantiate
            # a new instance of EbasReadOptions for that variable with the
            # options set therein (and default values for all other options)
            var_opts = self.get_read_opts(var)
            if len(update_opts) > 0:
                var_opts.update(**update_opts)
        return constraints

    def _check_keep_aux_vars(self, vars_to_retrieve):
        """
        Check if auxiliary variables are supposed to be kept for input varlist

        Parameters
        ----------
        vars_to_retrieve : list
            list of variables to be checked

        Returns
        -------
        vars_to_retrieve : list
            input list that may be extented by additional auxiliary variables
            that are needed for reading some of the input variables and that
            are supposed to be imported as well.

        """
        add = []
        for var in vars_to_retrieve:
            if var in self.AUX_REQUIRES and self.get_read_opts(var).keep_aux_vars:
                for auxvar in self.AUX_REQUIRES[var]:
                    if auxvar in add:
                        raise NotImplementedError()
                    add.append(auxvar)
        return vars_to_retrieve + add

    def read(
        self, vars_to_retrieve=None, first_file=None, last_file=None, files=None, **constraints
    ):
        """Method that reads list of files as instance of :class:`UngriddedData`

        Parameters
        ----------
        vars_to_retrieve : :obj:`list` or similar, optional,
            list containing variable IDs that are supposed to be read. If None,
            all variables in :attr:`PROVIDES_VARIABLES` are loaded
        first_file : :obj:`int`, optional
            index of first file in file list to read. If None, the very first
            file in the list is used
        last_file : :obj:`int`, optional
            index of last file in list to read. If None, the very last file
            in the list is used
        files : list
             list of files
        **constraints
            further reading constraints deviating from default (default
            info for each AEROCOM variable can be found in `ebas_config.ini <
            https://github.com/metno/pyaerocom/blob/master/pyaerocom/data/
            ebas_config.ini>`__). For details on possible input parameters
            see :class:`EbasSQLRequest` (or `this tutorial <http://aerocom.met.no
            /pyaerocom/tutorials.html#ebas-file-query-and-database-browser>`__)

        Returns
        -------
        UngriddedData
            data object
        """
        vars_to_retrieve = self._precheck_vars_to_retrieve(vars_to_retrieve)
        # check_vars_to_retrieve is implemented in template base class
        (vars_to_read, vars_to_compute) = self.check_vars_to_retrieve(vars_to_retrieve)

        all_vars = vars_to_read + vars_to_compute

        constraints = self._init_read_opts(all_vars, constraints)

        vars_to_retrieve = self._check_keep_aux_vars(vars_to_retrieve)

        if files is None:
            self.get_file_list(vars_to_retrieve, **constraints)
            files = self.files
            files_contain = self.files_contain
        else:
            if isinstance(files, str):  # single file
                files = [files]
            files_contain = [vars_to_retrieve] * len(files)

        if first_file is None:
            first_file = 0
        if last_file is None:
            last_file = len(files)
        files = files[first_file:last_file]
        files_contain = files_contain[first_file:last_file]

        data = self._read_files(files, vars_to_retrieve, files_contain, constraints)

        data.clear_meta_no_data()

        return data

    def _read_files(self, files, vars_to_retrieve, files_contain, constraints):
        """Helper that reads list of files into UngriddedData

        Note
        ----
        This method is not supposed to be called directly but is used in
        :func:`read` and serves the purpose of parallel loading of data
        """
        self.files_failed = []
        data_obj = UngriddedData(num_points=1000000)

        # Add reading options to filter "history of UngriddedDataObject"
        filters = self.readopts_default.filter_dict
        filters.update(constraints)
        data_obj._add_to_filter_history(filters)

        meta_key = 0.0
        idx = 0

        # assign metadata object
        metadata = data_obj.metadata
        meta_idx = data_obj.meta_idx

        # counter that is updated whenever a new variable appears during read
        # (is used for attr. var_idx in UngriddedData object)
        var_count_glob = -1
        logger.info(f"Reading EBAS data from {self.file_dir}")
<<<<<<< HEAD
        num_files = len(files)
        for i in tqdm(range(num_files), disable=const.QUITE):
            _file = files[i]
            contains = files_contain[i]
=======
        assert len(files) == len(files_contain), "mismatch on files and vars_to_retrieve"
        for _file, contains in tqdm(zip(files, files_contain), disable=const.QUIET):
>>>>>>> 5db2b6dd
            try:
                station_data = self.read_file(_file, vars_to_retrieve=contains)

            except (
                NotInFileError,
                EbasFileError,
                TemporalResolutionError,
                TemporalSamplingError,
            ) as e:
                self.files_failed.append(_file)
                self.logger.warning(
                    f"Skipping reading of EBAS NASA Ames file: {_file}. Reason: {repr(e)}"
                )
                continue
            except Exception as e:
                self.files_failed.append(_file)
                logger.warning(
                    f"Skipping reading of EBAS NASA Ames file: {_file}. Reason: {repr(e)}"
                )
                continue

            # Fill the metatdata dict
            # the location in the data set is time step dependent!
            # use the lat location here since we have to choose one location
            # in the time series plot
            metadata[meta_key] = {}
            metadata[meta_key].update(station_data.get_meta(add_none_vals=True))

            if "station_name_orig" in station_data:
                metadata[meta_key]["station_name_orig"] = station_data["station_name_orig"]

            metadata[meta_key]["data_revision"] = self.data_revision
            metadata[meta_key]["var_info"] = {}
            # this is a list with indices of this station for each variable
            # not sure yet, if we really need that or if it speeds up things
            meta_idx[meta_key] = {}

            num_times = len(station_data["dtime"])

            contains_vars = list(station_data.var_info)
            # access array containing time stamps
            # TODO: check using index instead (even though not a problem here
            # since all Aerocom data files are of type timeseries)
            times = np.float64(station_data["dtime"])

            append_vars = [x for x in np.intersect1d(vars_to_retrieve, contains_vars)]

            totnum = num_times * len(append_vars)

            # check if size of data object needs to be extended
            if (idx + totnum) >= data_obj._ROWNO:
                # if totnum < data_obj._CHUNKSIZE, then the latter is used
                data_obj.add_chunk(totnum)

            for var_count, var in enumerate(append_vars):
                # data values
                values = station_data[var]

                # get start / stop index for this data vector
                start = idx + var_count * num_times
                stop = start + num_times

                if not var in data_obj.var_idx:
                    var_count_glob += 1
                    var_idx = var_count_glob
                    data_obj.var_idx[var] = var_idx
                else:
                    var_idx = data_obj.var_idx[var]

                # write common meta info for this station (data lon, lat and
                # altitude are set to station locations)
                data_obj._data[start:stop, data_obj._LATINDEX] = station_data["latitude"]
                data_obj._data[start:stop, data_obj._LONINDEX] = station_data["longitude"]
                data_obj._data[start:stop, data_obj._ALTITUDEINDEX] = station_data["altitude"]
                data_obj._data[start:stop, data_obj._METADATAKEYINDEX] = meta_key

                # write data to data object
                data_obj._data[start:stop, data_obj._TIMEINDEX] = times

                data_obj._data[start:stop, data_obj._DATAINDEX] = values

                data_obj._data[start:stop, data_obj._VARINDEX] = var_idx

                if var in station_data.data_flagged:
                    invalid = station_data.data_flagged[var]
                    data_obj._data[start:stop, data_obj._DATAFLAGINDEX] = invalid
                if var in station_data.data_err:
                    errs = station_data.data_err[var]
                    data_obj._data[start:stop, data_obj._DATAERRINDEX] = errs

                var_info = station_data["var_info"][var]
                metadata[meta_key]["var_info"][var] = {}
                metadata[meta_key]["var_info"][var].update(var_info)
                meta_idx[meta_key][var] = np.arange(start, stop)

            metadata[meta_key]["variables"] = append_vars
            idx += totnum
            meta_key += 1

        # shorten data_obj._data to the right number of points
        data_obj._data = data_obj._data[:idx]

        if self.files_failed:
            logger.warning(f"{len(self.files_failed)} out of {len(files)} could not be read...")
        return data_obj<|MERGE_RESOLUTION|>--- conflicted
+++ resolved
@@ -1717,15 +1717,8 @@
         # (is used for attr. var_idx in UngriddedData object)
         var_count_glob = -1
         logger.info(f"Reading EBAS data from {self.file_dir}")
-<<<<<<< HEAD
-        num_files = len(files)
-        for i in tqdm(range(num_files), disable=const.QUITE):
-            _file = files[i]
-            contains = files_contain[i]
-=======
         assert len(files) == len(files_contain), "mismatch on files and vars_to_retrieve"
         for _file, contains in tqdm(zip(files, files_contain), disable=const.QUIET):
->>>>>>> 5db2b6dd
             try:
                 station_data = self.read_file(_file, vars_to_retrieve=contains)
 
