# Copyright (C) 2018 met.no
# Contact information:
# Norwegian Meteorological Institute
# Box 43 Blindern
# 0313 OSLO
# NORWAY
# E-mail: jonasg@met.no
# This program is free software; you can redistribute it and/or modify
# it under the terms of the GNU General Public License as published by
# the Free Software Foundation; either version 3 of the License, or
# (at your option) any later version.
# This program is distributed in the hope that it will be useful,
# but WITHOUT ANY WARRANTY; without even the implied warranty of
# MERCHANTABILITY or FITNESS FOR A PARTICULAR PURPOSE. See the
# GNU General Public License for more details.
# You should have received a copy of the GNU General Public License
# along with this program; if not, write to the Free Software
# Foundation, Inc., 51 Franklin Street, Fifth Floor, Boston,
# MA 02110-1301, USA

import os, re
import fnmatch
import numpy as np
from collections import OrderedDict as od
from pyaerocom import const
from pyaerocom.units_helpers import get_unit_conversion_fac
from pyaerocom.mathutils import (compute_sc550dryaer,
                                 compute_sc440dryaer,
                                 compute_sc700dryaer,
                                 compute_ac550dryaer,
                                 compute_ang4470dryaer_from_dry_scat,
                                 compute_wetoxs_from_concprcpoxs,
                                 compute_wetoxn_from_concprcpoxn,
                                 compute_wetrdn_from_concprcprdn)

from pyaerocom.io.readungriddedbase import ReadUngriddedBase
from pyaerocom.io.helpers import _check_ebas_db_local_vs_remote
from pyaerocom.stationdata import StationData
from pyaerocom.tstype import TsType
from pyaerocom.ungriddeddata import UngriddedData
from pyaerocom.io.ebas_varinfo import EbasVarInfo
from pyaerocom.io.ebas_file_index import EbasFileIndex, EbasSQLRequest
from pyaerocom.io.ebas_nasa_ames import EbasNasaAmesFile
from pyaerocom.exceptions import (NotInFileError, EbasFileError,
                                  UnitConversionError,
                                  TemporalResolutionError)
from pyaerocom._lowlevel_helpers import BrowseDict
from tqdm import tqdm

class ReadEbasOptions(BrowseDict):
    """Options for EBAS reading routine

    Attributes
    ----------
    prefer_statistics : list
        preferred order of data statistics. Some files may contain multiple
        columns for one variable, where each column corresponds to one of the
        here defined statistics that where applied to the data. This attribute
        is only considered for ebas variables, that have not explicitely defined
        what statistics to use (and in which preferred order, if applicable).
        Reading preferences for all Ebas variables are specified in the file
        ebas_config.ini in the data directory of pyaerocom.
    ignore_statistics : list
        columns that have either of these statistics applied are ignored for
        variable data reading.
    wavelength_tol_nm : int
        Wavelength tolerance in nm for reading of (wavelength dependent)
        variables. If multiple matches occur (e.g. query -> variable at 550nm
        but file contains 3 columns of that variable, e.g. at 520, 530 and
        540 nm), then the closest wavelength to the queried wavelength is used
        within the specified tolerance level.
    eval_flags : bool
        If True, the flag columns in the NASA Ames files are read and decoded
        (using :func:`EbasFlagCol.decode`) and the (up to 3 flags for each
        measurement) are evaluated as valid / invalid using the information
        in the flags CSV file. The evaluated flags are stored in the
        data files returned by the reading methods :func:`ReadEbas.read`
        and :func:`ReadEbas.read_file`.
    keep_aux_vars : bool
        if True, auxiliary variables required for computed variables will be
        written to the :class:`UngriddedData` object created in
        :func:`ReadEbas.read` (e.g. if sc550dryaer is requested, this
        requires reading of sc550aer and scrh. The latter 2 will be
        written to the data object if this parameter evaluates to True)
    merge_meta : bool
        if True, then :func:`UngriddedData.merge_common_meta` will be called
        at the end of :func:`ReadEbas.read` (merges common metadata blocks
        together)
    convert_units : bool
        if True, variable units in EBAS files will be checked and attempted to
        be converted into AeroCom default unit for that variable. Defaults to
        True.
    ensure_correct_freq : bool
        if True, the frequency set in NASA Ames files (provided via attr
        *resolution_code*) is checked using time differences inferred from
        start and stop time of each measurement. Measurements that are not in
        that resolution (within 5% tolerance level) will be flagged invalid.
    """
    #: Names of options that correspond to reading filter constraints
    _FILTER_IDS = ['prefer_statistics',
                   'wavelength_tol_nm']

    def __init__(self, **args):

        self.prefer_statistics = ['arithmetic mean', 'median']
        self.ignore_statistics = ['percentile:15.87',
                                  'percentile:84.13']

        self.wavelength_tol_nm = 50

        self.shift_wavelengths = True
        self.assume_default_ae_if_unavail = True

        self.check_correct_MAAP_wrong_wvl = False

        self.eval_flags = True

        self.keep_aux_vars = False

        self.convert_units = True

        self.ensure_correct_freq = True
        self.freq_from_start_stop_meas = True

        self.update(**args)

    @property
    def filter_dict(self):
        d = {}
        for n in self._FILTER_IDS:
            d[n] = self[n]
        return d

class ReadEbas(ReadUngriddedBase):
    """Interface for reading EBAS data

    Parameters
    ----------
    dataset_to_read
        string specifying either of the supported datasets that are defined
        in ``SUPPORTED_DATASETS``

    TODO
    ----
    - Check for negative values vs. detection limit
    - Read uncertainties from percentiles (where available)
    """

    #: version log of this class (for caching)
    __version__ = "0.47_" + ReadUngriddedBase.__baseversion__

    #: Name of dataset (OBS_ID)
    DATA_ID = const.EBAS_MULTICOLUMN_NAME

    #: Name of subdirectory containing data files (relative to
    #: DATASET_PATH)
    FILE_SUBDIR_NAME = 'data'

    #: Name of sqlite database file
    SQL_DB_NAME = 'ebas_file_index.sqlite3'

    #: List of all datasets supported by this interface
    SUPPORTED_DATASETS = [const.EBAS_MULTICOLUMN_NAME]

    #: For the following data IDs, the sqlite database file will be cached if
    #: const.EBAS_DB_LOCAL_CACHE is True
    CACHE_SQLITE_FILE = [const.EBAS_MULTICOLUMN_NAME]

    TS_TYPE = 'undefined'

    MERGE_STATIONS = {'Birkenes' : 'Birkenes II'}
                      #'Trollhaugen'    : 'Troll'}
    # TODO: check and redefine
    #: default variables for read method
    DEFAULT_VARS = ['ac550aer', # light absorption coefficient
                    'sc550aer'] # light scattering coefficient

    #: Temporal resolution codes that (so far) can be understood by pyaerocom
    TS_TYPE_CODES = {'1mn'  :   'minutely',
                     '1h'   :   'hourly',
                     '1d'   :   'daily',
                     '1w'   :   'weekly',
                     '1mo'  :   'monthly',
                     'mn'   :   'minutely',
                     'h'    :   'hourly',
                     'd'    :   'daily',
                     'w'    :   'weekly',
                     'mo'   :   'monthly'}

    #: variables required for computation of auxiliary variables
    AUX_REQUIRES = {'sc550dryaer'    :   ['sc550aer',
                                          'scrh'],
                    'sc440dryaer'    :   ['sc440aer',
                                          'scrh'],
                    'sc700dryaer'    :   ['sc700aer',
                                          'scrh'],
                    'ac550dryaer'    :   ['ac550aer',
                                          'acrh'],
                    'ang4470dryaer'  :   ['sc440dryaer',
                                          'sc700dryaer'],
                    'wetoxs'         :   ['concprcpoxs',
                                          'pr'],
                    'wetoxn'         :   ['concprcpoxn',
                                          'pr'],
                    'wetrdn'         :   ['concprcprdn',
                                          'pr']}

    #: Meta information supposed to be migrated to computed variables
    AUX_USE_META = {'sc550dryaer'    :   'sc550aer',
                    'sc440dryaer'    :   'sc440aer',
                    'sc700dryaer'    :   'sc700aer',
                    'ac550dryaer'    :   'ac550aer'
                    }
    #: Functions supposed to be used for computation of auxiliary variables
    AUX_FUNS = {
                'sc440dryaer'    :   compute_sc440dryaer,
                'sc550dryaer'    :   compute_sc550dryaer,
                'sc700dryaer'    :   compute_sc700dryaer,
                'ac550dryaer'    :   compute_ac550dryaer,
                'ang4470dryaer'  :   compute_ang4470dryaer_from_dry_scat,
                'wetoxs'         :   compute_wetoxs_from_concprcpoxs,
                'wetoxn'         :   compute_wetoxn_from_concprcpoxn,
                'wetrdn'         :   compute_wetrdn_from_concprcprdn
                }

    #: Custom reading options for individual variables. Keys need to be valid
    #: attributes of :class:`ReadEbasOptions` and anything specified here (for
    #: a given variable) will be overwritten from the defaults specified in
    #: the options class.
    VAR_READ_OPTS = {
        # keep pr in mm
        'pr'        : dict(convert_units = False)
        }
    IGNORE_WAVELENGTH = ['conceqbc']

    ASSUME_AAE_SHIFT_WVL = 1.0
    ASSUME_AE_SHIFT_WVL = 1#.5

<<<<<<< HEAD
    IGNORE_FILES = ['CA0420G.20100101000000.20190125102503.filter_absorption_photometer.aerosol_absorption_coefficient.aerosol.1y.1h.CA01L_Magee_AE31_ALT.CA01L_aethalometer.lev2.nas']

    IGNORE_COLS_CONTAIN = ['fraction', 'artifact']
=======
    IGNORE_FILES = ['CA0420G.20100101000000.20190125102503.filter_absorption_photometer.aerosol_absorption_coefficient.aerosol.1y.1h.CA01L_Magee_AE31_ALT.CA01L_aethalometer.lev2.nas',
                    'DK0022R.20180101070000.20191014000000.bulk_sampler..precip.1y.15d.DK01L_bs_22.DK01L_IC.lev2.nas',
                    'DK0012R.20180101070000.20191014000000.bulk_sampler..precip.1y.15d.DK01L_bs_12.DK01L_IC.lev2.nas',
                    'DK0008R.20180101070000.20191014000000.bulk_sampler..precip.1y.15d.DK01L_bs_08.DK01L_IC.lev2.nas',
                    'DK0005R.20180101070000.20191014000000.bulk_sampler..precip.1y.15d.DK01L_bs_05.DK01L_IC.lev2.nas']
>>>>>>> 9eabf120
    # list of all available resolution codes (extracted from SQLite database)
    # 1d 1h 1mo 1w 4w 30mn 2w 3mo 2d 3d 4d 12h 10mn 2h 5mn 6d 3h 15mn

    #: List of variables that are provided by this dataset (will be extended
    #: by auxiliary variables on class init, for details see __init__ method of
    #: base class ReadUngriddedBase)
    def __init__(self, dataset_to_read=None, data_dir=None):

        super(ReadEbas, self).__init__(dataset_to_read, dataset_path=data_dir)

        self._opts = {'default' : ReadEbasOptions()}

        #self.opts = ReadEbasOptions()
        #: loaded instances of aerocom variables (instances of
        #: :class:`Variable` object, is written in get_file_list
        self._loaded_aerocom_vars = {}

        #: loaded instances of variables in EBAS namespace (instances of
        #: :class:`EbasVarInfo` object, is updated in read_file
        self._loaded_ebas_vars = {}

        self._file_dir = None

        self.files_failed = []
        self._read_stats_log = BrowseDict()

        #: SQL database interface class used to retrieve file paths for vars
        self._file_index = None
        self.sql_requests = []

        #: original file lists retrieved for each variable individually using
        #: SQL request. Since some of the files in the lists for each variable
        #: might occur in multiple lists, these are merged into a single list
        #: self.files and information about which variables are to be extracted
        #: for each file is stored in attribute files_contain

        #: Originally retrieved file lists from SQL database, for each variable
        #: individually
        self._lists_orig = {}

        #: this is filled in method get_file_list and specifies variables
        #: to be read from each file
        self.files_contain = []

        self._all_stats = None

    @property
    def file_dir(self):
        """Directory containing EBAS NASA Ames files"""
        if self._file_dir is not None:
            return self._file_dir
        return os.path.join(self.DATASET_PATH, self.FILE_SUBDIR_NAME)

    @file_dir.setter
    def file_dir(self, val):
        if not isinstance(val, str) or not os.path.exists(val):
            raise FileNotFoundError('Input directory does not exist')
        self._file_dir = val

    @property
    def file_index(self):
        """SQlite file mapping metadata with filenames"""
        if self._file_index is None:
            self._file_index = EbasFileIndex(self.sqlite_database_file)
        return self._file_index

    @property
    def FILE_REQUEST_OPTS(self):
        """List of options for file retrieval"""
        return list(EbasSQLRequest().keys())

    @property
    def _FILEMASK(self):
        raise AttributeError("Irrelevant for EBAS implementation, since SQL "
                             "database is used for finding valid files")
    @property
    def NAN_VAL(self):
        """Irrelevant for implementation of EBAS I/O"""
        raise AttributeError("Irrelevant for EBAS implementation: Info about "
                             "invalid measurements is extracted from header of "
                             "NASA Ames files for each variable individually ")
    @property
    def PROVIDES_VARIABLES(self):
        """List of variables provided by the interface"""
        return EbasVarInfo.PROVIDES_VARIABLES()

    @property
    def sqlite_database_file(self):
        """Path to EBAS SQL database"""
        dbname = self.SQL_DB_NAME
        loc_remote = os.path.join(self.DATASET_PATH, dbname)
        if self.data_id in self.CACHE_SQLITE_FILE and const.EBAS_DB_LOCAL_CACHE:
            loc_local = os.path.join(const.CACHEDIR, dbname)
            return _check_ebas_db_local_vs_remote(loc_remote, loc_local)

        return loc_remote

    def _merge_lists(self, lists_per_var):
        """Merge dictionary of lists for each variable into one list

        Note
        ----
        In addition to writing the retrieved file list into :attr:`files`, this
        method also fills the list :attr:`files_contain` which (by index)
        defines variables to read for each file path in :attr:`files`

        Parameters
        ----------
        lists_per_var : dict
            dictionary containing file lists (values) for a set of variables
            (keys)

        Returns
        -------
        list
            merged file list (is also written into :attr:`files`)
        """
        # original lists are modified, so make a copy of them
        #lists = deepcopy(lists_per_var)
        lists = lists_per_var
        mapping = {}
        for var, lst in lists.items():
            for fpath in lst:
                if fpath in mapping:
                    raise Exception('FATAL: logical error -> this should not occur...')
                mapping[fpath] = [var]
                for other_var, other_lst in lists.items():
                    if not var == other_var:
                        try:
                            other_lst.pop(other_lst.index(fpath))
                            mapping[fpath].append(other_var)
                        except ValueError:
                            pass
        self.logger.info('Number of files to read reduced to {}'.format(len(mapping)))
        files, files_contain = [], []
        for path, contains_vars in mapping.items():
            files.append(path)
            files_contain.append(contains_vars)

        self.files = files
        self.files_contain = files_contain

        return files

    @property
    def all_station_names(self):
        # ToDo: this should probably not be part of this class
        """List of all available station names in EBAS database
        """
        if self._all_stats is None:
            self._all_stats = self.file_index.ALL_STATION_NAMES
        return self._all_stats

    def find_station_matches(self, stats_or_patterns):
        # ToDo: this should probably not be part of this class
        """Find all stations names that match input list of names or patterns
        """
        val = stats_or_patterns
        all_stats = self.all_station_names
        stats = []
        if isinstance(val, str):
            val = [val]
        elif isinstance(val, tuple):
            val = [x for x in val]

        for name in val:
            if '*' in name:
                #handle wildcard
                for stat in all_stats:
                    if fnmatch.fnmatch(stat, name):
                        stats.append(stat)
            elif name in all_stats:
                stats.append(name)
            else:
                const.print_log.warning('Ignoring station_names input {}. '
                                        'No match could be found'.format(name))

        if not bool(stats):
            raise FileNotFoundError('No EBAS data files could be found for '
                                    'stations {}'.format(stats_or_patterns))
        return list(dict.fromkeys(stats).keys())

    def _precheck_vars_to_retrieve(self, vars_to_retrieve):
        """
        Make sure input variables are supported and are only provided once

        Parameters
        ----------
        vars_to_retrieve : str or list, or similar
            make sure input variable names are in AeroCom convention

        Raises
        ------
        ValueError
            if the same variable is input more than one time
        VariableDefinitionError
            if one of the input variables is not supported

        Returns
        -------
        list
            list of variables to be retrieved
        """
        if vars_to_retrieve is None:
            vars_to_retrieve = self.DEFAULT_VARS
        elif isinstance(vars_to_retrieve, str):
            vars_to_retrieve = [vars_to_retrieve]
        out = []
        for var in vars_to_retrieve:
            name = self.var_info(var).var_name_aerocom
            if name in out:
                raise ValueError('Variable {} is input more than once in {}'
                                 .format(var, vars_to_retrieve))
            out.append(name)
        return out

    def get_file_list(self, vars_to_retrieve=None, **constraints):
        """Get list of files for all variables to retrieve

        Parameters
        ----------
        vars_to_retrieve : list
            list of variables that are supposed to be loaded
        **constraints
            further EBAS request constraints deviating from default (default
            info for each AEROCOM variable can be found in `ebas_config.ini <
            https://github.com/metno/pyaerocom/blob/master/pyaerocom/data/
            ebas_config.ini>`__). For details on possible input parameters
            see :class:`EbasSQLRequest` (or `this tutorial <http://aerocom.met.no
            /pyaerocom/tutorials.html#ebas-file-query-and-database-browser>`__)

        Returns
        -------
        list
            unified list of file paths each containing either of the specified
            variables
        """
        if vars_to_retrieve is None:
            vars_to_retrieve = self.DEFAULT_VARS
        elif isinstance(vars_to_retrieve, str):
            vars_to_retrieve = [vars_to_retrieve]

        # make sure variable names are input correctly
        vars_to_retrieve = self._precheck_vars_to_retrieve(vars_to_retrieve)

        self.logger.info('Fetching data files. This might take a while...')

        db = self.file_index
        files_vars = {}
        totnum = 0
        const.logger.info('Retrieving EBAS files for variables\n{}'
                          .format(vars_to_retrieve))
        # directory containing NASA Ames files
        filedir = self.file_dir
        for var in vars_to_retrieve:
            info = self.get_ebas_var(var)

            if 'station_names' in constraints:
                try:
                    stat_matches = self.find_station_matches(
                        constraints['station_names'])
                except FileNotFoundError:
                    continue
                constraints['station_names'] = stat_matches

            requests = info.make_sql_requests(**constraints)
            for _var, req in requests.items():
                const.logger.info('Retrieving EBAS file list for request:\n{}'
                                  .format(req))
                filenames = db.get_file_names(req)
                self.sql_requests.append(req)

                paths = []
                for file in filenames:
                    if file in self.IGNORE_FILES:
                        const.logger.info('Ignoring flagged file {}'.format(file))
                        continue
                    paths.append(os.path.join(filedir, file))

                files_vars[var] = sorted(paths)
                num = len(paths)
                totnum += num
                self.logger.info('{} files found for variable {}'.format(num, var))

        if len(files_vars) == 0:
            raise FileNotFoundError('No files could be retrieved for either '
                                    'of the specified input variables and '
                                    'constraints : {} ({})'
                                    .format(vars_to_retrieve, constraints))

        self._lists_orig = files_vars
        files = self._merge_lists(files_vars)
        return files

    def _get_var_cols(self, ebas_var_info, data):
        """Get all columns in NASA Ames file matching input Aerocom variable

        Note
        ----
        For developers: All Aerocom variable definitions should go into file
        *variables.ini* in pyaerocom data directory. All Ebas variable
        definitions for each Aerocom variable should go into file
        *ebas_config.ini* where section names are Aerocom namespace and
        contain import constraints.

        Parameters
        -----------
        ebas_var_info : EbasVarInfo
            EBAS variable information (e.g. for ac550aer)
        data : EbasNasaAmesFile
            loaded EBAS file data

        Returns
        -------
        list
            list specifying column matches

        Raises
        ------
        NotInFileError
            if no column in file matches variable specifications
        """
        var = ebas_var_info.var_name
        opts = self.get_read_opts(var)
        if ebas_var_info.component is None:
            raise NotInFileError
        col_matches = []

        check_matrix = False if ebas_var_info['matrix'] is None else True
        check_stats = False if ebas_var_info['statistics'] is None else True
        comps = []
        for colnum, col_info in enumerate(data.var_defs):
            if col_info.name in ebas_var_info.component: #candidate (name match)
                ok = True
                if check_matrix:
                    if 'matrix' in col_info:
                        matrix = col_info['matrix']
                    else:
                        matrix = data.matrix
                    if not matrix in ebas_var_info['matrix']:
                        ok = False
                if ok and 'statistics' in col_info:
                    # ALWAYS ignore columns containing statistics flagged in
                    # ignore_statistics
                    if col_info['statistics'] in opts.ignore_statistics:
                        ok = False
                    elif check_stats:
                        if not col_info['statistics'] in ebas_var_info['statistics']:
                            ok=False
                for key in self.IGNORE_COLS_CONTAIN:
                    if key in col_info:
                        ok = False
                        const.logger.warning(f'\nignore column {col_info}')
                        break
                if ok:
                    col_matches.append(colnum)
                    if not col_info.name in comps:
                        comps.append(col_info.name)
        if len(col_matches) == 0:
            raise NotInFileError("Variable {} could not be found in "
                                 "file".format(ebas_var_info.var_name))
        elif len(comps) > 1 and len(ebas_var_info.component) > 1:
            for prefcomp in ebas_var_info.component:
                if not prefcomp in comps:
                    continue
                col_matches = [colnum for colnum in col_matches if prefcomp == data.var_defs[colnum].name]
                break

        return col_matches

    def _find_best_data_column(self, cols, ebas_var_info, file,
                               check_units_on_multimatch=True):
        """Find best match of data column for variable in multiple columns

        This method is supposed to be used in case no unique match can be
        found for a given variable. For instance, if ``ac550aer``

        """
        var = ebas_var_info.var_name
        opts = self.get_read_opts(var)
        preferred_matrix = None
        idx_best_matrix_found = 9999

        matrix_matches = []
        #first find best column match with
        if ebas_var_info['matrix'] is not None:
            preferred_matrix = ebas_var_info['matrix']

        for colnum in cols:
            col_info = file.var_defs[colnum]
            if 'matrix' in col_info:
                if preferred_matrix is None:
                    raise IOError('Data file contains multiple column matches '
                                  'for variable {}, some of which specify '
                                  'different data type matrices. Aerocom '
                                  'import information for this variable, '
                                  'however, does not contain information '
                                  'about preferred matrix. Please resolve '
                                  'by adding preferred matrix information for '
                                  '{} in corresponding section of '
                                  'ebas_config.ini file'.format(var, var))
                matrix = col_info['matrix']
                if matrix in preferred_matrix:
                    idx = preferred_matrix.index(matrix)
                    if idx < idx_best_matrix_found:
                        idx_best_matrix_found = idx
                        matrix_matches = []
                        matrix_matches.append(colnum)
                    elif idx == idx_best_matrix_found:
                        matrix_matches.append(colnum)

        if idx_best_matrix_found == 9999:
            matrix_matches = cols

        if len(matrix_matches) == 1:
            return matrix_matches[0]

        preferred_statistics = opts.prefer_statistics
        idx_best_statistics_found = 9999
        result_col = []
        if ebas_var_info['statistics'] is not None:
            preferred_statistics = ebas_var_info['statistics']
        for colnum in matrix_matches:
            col_info = file.var_defs[colnum]
            if 'statistics' in col_info:
                stats = col_info['statistics']
            elif 'statistics' in file.meta:
                stats = file.meta['statistics']
            else:
                raise EbasFileError('Cannot infer data statistics for data '
                                    'column {}. Neither column nor file meta '
                                    'specifications include information about '
                                    'data statistics'.format(col_info))

            if stats in preferred_statistics:
                idx = preferred_statistics.index(stats)
                if idx < idx_best_statistics_found:
                    idx_best_statistics_found = idx
                    result_col = []
                    result_col.append(colnum)
                elif idx == idx_best_statistics_found:
                    result_col.append(colnum)
        num_matches = len(result_col)
        if num_matches != 1:
            if num_matches == 0:
                raise ValueError('Note for developers: this should not happen, '
                                 'please debug')
            to_unit =  str(self.var_info(ebas_var_info['var_name']).units)
            if check_units_on_multimatch and not to_unit in ('', '1'):
                _cols = []
                for colnum in result_col:
                    try:
                        from_unit = file.var_defs[colnum].units
                        get_unit_conversion_fac(from_unit, to_unit, var)
                        _cols.append(colnum)
                    except UnitConversionError:
                        continue
                if len(_cols) > 0:
                    result_col = _cols

            if len(result_col) > 1:
                comp = ebas_var_info['component']
                startstop = f'{file.time_stamps[0]} - {file.time_stamps[-1]}'
                msg = (f'\n\nFATAL: could not resolve unique data column for '
                       f'{var} (EBAS varname: {comp})\nData period: {startstop}), '
                       f'\nStation {file.station_name} (col matches: {result_col})')
                for col in result_col:
                    msg += f'\nColumn {col}\n{file.var_defs[col]}'

                msg += f'\nFilename: {file.file_name}'
                msg += '\n\nTHIS FILE WILL BE SKIPPED\n'
                const.print_log.warning(msg)
                raise ValueError('failed to identify unique data column')

        return result_col[0]

    def _add_meta(self, data_out, file):
        meta = file.meta
        name = meta['station_name'].replace('/', ';')

        data_out['framework'] = file.project_association
        data_out['filename'] = os.path.basename(file.file)
        data_out['data_id'] = self.data_id
        data_out['PI'] = file['data_originator']
        data_out['station_id'] = meta['station_code']
        data_out['set_type_code'] = meta['set_type_code']
        data_out['station_name'] = name
        if name in self.MERGE_STATIONS:
            data_out['station_name'] = self.MERGE_STATIONS[name]
            data_out['station_name_orig'] = name
        else:
            data_out['station_name'] = name

        # write meta information
        tres_code = meta['resolution_code']
        try:
            ts_type = self.TS_TYPE_CODES[tres_code]
        except KeyError:
            ival = re.findall('\d+', tres_code)[0]
            code = tres_code.split(ival)[-1]
            if not code in self.TS_TYPE_CODES:
                raise NotImplementedError('Cannot handle EBAS resolution code '
                                          '{}'.format(tres_code))
            ts_type = ival + self.TS_TYPE_CODES[code]
            self.TS_TYPE_CODES[tres_code] = ts_type

        data_out['ts_type'] = ts_type
        # altitude of station
        try:
            altitude = float(meta['station_altitude'].split(' ')[0])
        except Exception:
            altitude = np.nan
        try:
            meas_height = float(meta['measurement_height'].split(' ')[0])
        except KeyError:
            meas_height = 0.0

        data_alt = altitude + meas_height

        # file specific meta information
        #data_out.update(meta)
        data_out['latitude'] = float(meta['station_latitude'])
        data_out['longitude'] = float(meta['station_longitude'])
        data_out['altitude'] = data_alt
        data_out['meas_height'] = meas_height
        data_out['station_altitude'] = altitude

        data_out['instrument_name'] = meta['instrument_name']
        data_out['instrument_type'] = meta['instrument_type']

        data_out['matrix'] = meta['matrix']
        data_out['revision_date'] = file['revision_date']

        setting, land_use, gaw_type, lev =  None, None, None, None
        if 'station_setting' in meta:
            setting = meta['station_setting']

        if 'station_land_use' in meta:
            land_use = meta['station_land_use']

        if 'station_gaw_type' in meta:
            gaw_type = meta['station_gaw_type']

        if 'data_level' in meta:
            try:
                lev = int(meta['data_level'])
            except Exception:
                pass

        data_out['station_setting'] = setting
        data_out['station_land_use'] = land_use
        data_out['station_gaw_type'] = gaw_type

        # NOTE: may be also defined per column in attr. var_defs

        data_out['data_level'] = lev

        return data_out

    def _find_wavelength_matches(self, col_matches, file, var_info):
        """Find columns with wavelength closes to variable wavelength
        """
        min_diff_wvl = 1e6
        opts = self.get_read_opts(var_info.var_name)

        matches = []

        # get wavelength of column and tolerance
        wvl = var_info.wavelength_nm
        wvl_low = wvl - opts.wavelength_tol_nm
        wvl_high = wvl + opts.wavelength_tol_nm

        for colnum in col_matches:
            colinfo = file.var_defs[colnum]
            if not 'wavelength' in colinfo:
                const.logger.warning('Ignoring column {}\n{}\nVar {}: column '
                                  'misses wavelength specification!'
                                  .format(colnum, colinfo,
                                          var_info.var_name))
                continue
            wvl_col = colinfo.get_wavelength_nm()
            # wavelength is in tolerance range
            if wvl_low <= wvl_col <= wvl_high:
                wvl_diff = wvl_col - wvl
                if abs(wvl_diff) < abs(min_diff_wvl):
                    # the wavelength difference of this column to
                    # the desired wavelength of the variable is
                    # smaller than any of the detected before, so
                    # ignore those from earlier columns by reinit
                    # of the matches list
                    min_diff_wvl = wvl_diff
                    matches = []
                    matches.append(colnum)
                elif wvl_diff == min_diff_wvl:
                    matches.append(colnum)
        return (matches, min_diff_wvl)

    def _find_closest_wavelength_cols(self, col_matches, file, var_info):
        """
        Find data column with wavelength closest to desired wavelength
        """
        min_diff_wvl = 1e6
        matches = []
        # get wavelength of column and tolerance
        wvl = var_info.wavelength_nm

        for colnum in col_matches:
            colinfo = file.var_defs[colnum]
            if not 'wavelength' in colinfo:
                const.logger.warning('Ignoring column {} ({}) in EBAS file for '
                                  'reading var {}: column misses wavelength '
                                  'specification'
                                  .format(colnum, colinfo, var_info))
                continue
            wvl_col = colinfo.get_wavelength_nm()
            # wavelength is in tolerance range
            diff = abs(wvl_col - wvl)
            if diff < min_diff_wvl:
                min_diff_wvl = diff
                matches = [colnum]
            elif diff == min_diff_wvl:
                matches.append(colnum)

        return (matches, min_diff_wvl)

    def _check_shift_wavelength(self, var, col_info, meta, data):
        """
        Where applicable, shift wavelength of input data to another wavelegnth

        Applies to cases where input variable corresponds to a wavelength
        (e.g. ac550aer corresponds to 550nm) but EBAS measurement was performed
        at another wavelength (e.g. 520nm). In this case, the data is shifted
        to the wavelength of that variable using an assumed Angstrom Exponent
        (:attr:`ASSUME_AE_SHIFT_WVL`).

        Parameters
        ----------
        var : str
            variable na,e
        col_info : EbasColDef
            EBAS file column information
        meta : dict
            EBAS file metadata
        data : ndarray
            array containing variable data

        Raises
        ------
        EbasFileError
            if variable is wavelength dependent but
        NotImplementedError
            if option to shift wavelength is activated but option
            `assume_default_ae_if_unavail` is set False.

        Returns
        -------
        data : ndarray
            modified input data

        """

        _col = col_info
        vi = self.var_info(var)
        opts = self.get_read_opts(var)
        # make sure this variable has wavelength set
        #vi.ensure_wavelength_avail()
        if vi.is_wavelength_dependent:
            if not 'wavelength' in _col:
                raise EbasFileError('Cannot access column wavelength '
                                    'information for variable {}'
                                    .format(var))
            wvlcol = _col.get_wavelength_nm()
            # HARD CODED FIX FOR INVALID WAVELENGTH IN ABSCOEFF EBAS FILES
            if var == 'ac550aer' and opts.check_correct_MAAP_wrong_wvl:
                instr = meta['instrument_name']

                if any([x in instr for x in ['MAAP', 'Thermo']]) and wvlcol!= 637:
                    _col['wavelength_WRONG_EBAS'] = '{} nm'.format(wvlcol)
                    _col['wavelength_nm_WRONG_EBAS'] = wvlcol
                    _col['wavelength'] = '637 nm'
                    _col['wavelength_WRONG_EBAS_INFO'] = (
                        'Wavelength of MAAP / Thermo absorption instruments '
                        'is sometimes reported wrongly, in most cases 670nm '
                        'is specified in the EBAS files. Please contact '
                        'EBAS team if you have any questions regarding this'
                        )
                    wvlcol = 637

            _col['wavelength_nm'] = wvlcol
            if opts.shift_wavelengths:
                towvl = vi.wavelength_nm
                if wvlcol != towvl:
                    # ToDo: add AE if available
                    if opts.assume_default_ae_if_unavail:
                        if var.startswith('ac'):
                            ae = self.ASSUME_AAE_SHIFT_WVL
                        else:
                            ae = self.ASSUME_AE_SHIFT_WVL
                        avg_before = np.nanmean(data)
                        data = self._shift_wavelength(vals=data,
                                                  from_wvl=wvlcol,
                                                  to_wvl=towvl,
                                                  angexp=ae)
                        avg = np.nanmean(data)
                        diff = (avg - avg_before) / avg_before * 100
                        _col['wvl_adj'] = True
                        _col['from_wvl'] = wvlcol
                        _col['wvl_adj_angstrom'] = ae
                        _col['wvl_adj_diff'] = '{:.2f} %'.format(diff)
                        _col['wavelength'] = '{:.1f} nm'.format(towvl)
                        _col['wavelength_nm'] = towvl
                    else:
                        raise NotImplementedError('Cannot correct for '
                                                  'wavelength shift, need '
                                                  'Angstrom Exp.')
        return data

    def _shift_wavelength(self, vals, from_wvl, to_wvl, angexp):
        return vals * (from_wvl / to_wvl)**angexp

    def find_var_cols(self, vars_to_read, loaded_nasa_ames):
        """Find best-match variable columns in loaded NASA Ames file

        For each of the input variables, try to find one or more matches in the
        input NASA Ames file (loaded data object). If more than one match
        occurs, identify the best one (an example here is: user wants
        sc550aer and file contains scattering coefficients at 530 nm and
        580 nm: in this case the 530 nm column will be used, cf. also accepted
        wavelength tolerance for reading of wavelength dependent variables
        :attr:`wavelength_tol_nm`).

        Parameters
        ----------
        vars_to_read : list
            list of variables that are supposed to be read
        loaded_nasa_ames : EbasNasaAmesFile
            loaded data object

        Returns
        -------
        dict
            dictionary specifying the best-match variable column for each
            of the input variables.
        """
        file = loaded_nasa_ames

        # dict containing variable column matches
        _vc = {}
        # Loop over all variables that are supposed to be read
        for var in vars_to_read:
            # get corresponding EBAS variable info ...
            ebas_var_info = self.get_ebas_var(var)
            # ... and AeroCom variable definition
            var_info = self.var_info(var)

            # reading options
            opts = self.get_read_opts(var)

            # Find all columns in file that match the current variable
            # There may be multiple matches, e.g. because the variable may
            # be sampled at different wavelenghts or there may be different
            # statistics applied, or there may be different matrices
            # available (e.g. aerosol, pm10, pm25)
            try:
                col_matches = self._get_var_cols(ebas_var_info, file)
            except NotInFileError:
                const.logger.warning('Variable {} (EBAS name(s): {}) is '
                                     'missing in file {} (start: {})'
                                     .format(var, ebas_var_info.component,
                                             os.path.basename(file.file),
                                             file.base_date))
                continue

            # if AeroCom variable has a wavelength specified, find the column(s)
            # that are closest to this wavelength. There may be multiple column
            # matches, e.g. due to different statistics or matrix columns, these
            # will be sorted out below.
            if var_info.wavelength_nm is not None:
                if opts.shift_wavelengths:
                    (col_matches,
                     diff) = self._find_closest_wavelength_cols(col_matches,
                                                                file,
                                                                var_info)
                else:
                    (col_matches,
                     diff)= self._find_wavelength_matches(col_matches,
                                                          file, var_info)

            if bool(col_matches):
                _vc[var] = col_matches

        if not len(_vc) > 0:
            raise NotInFileError('None of the specified variables {} could be '
                                 'found in file {}'.format(vars_to_read,
                                                os.path.basename(file.file)))
        var_cols = {}
        for var, cols in _vc.items():
            if len(cols) == 1:
                col = cols[0]
            else:
                col = self._find_best_data_column(cols,
                                                  self.get_ebas_var(var),
                                                  file)
            var_cols[var] = col
        return var_cols

    def get_ebas_var(self, var_name):
        """Get instance of :class:`EbasVarInfo` for input AeroCom variable"""
        if not var_name in self._loaded_ebas_vars:
            self._loaded_ebas_vars[var_name] = EbasVarInfo(var_name)
        return self._loaded_ebas_vars[var_name]

    def read_file(self, filename, vars_to_retrieve=None, _vars_to_read=None,
                  _vars_to_compute=None):
        """Read EBAS NASA Ames file

        Parameters
        ----------
        filename : str
            absolute path to filename to read
        vars_to_retrieve : :obj:`list`, optional
            list of str with variable names to read, if None (and if not
            both of the alternative possible parameters ``_vars_to_read`` and
            ``_vars_to_compute`` are specified explicitely) then the default
            settings are used

        Returns
        -------
        StationData
            dict-like object containing results
        """
        # implemented in base class
        if _vars_to_read is None or _vars_to_compute is None:
            (vars_to_read,
             vars_to_compute) = self.check_vars_to_retrieve(vars_to_retrieve)
        else:
            vars_to_read, vars_to_compute = _vars_to_read, _vars_to_compute

        file = EbasNasaAmesFile(filename)

        # find columns in NASA Ames file for variables that are to be read
        var_cols = self.find_var_cols(vars_to_read=vars_to_read,
                                      loaded_nasa_ames=file)
        #create empty data object (is dictionary with extended functionality)
        data_out = StationData()

        data_out = self._add_meta(data_out, file)

        freq_ebas = data_out['ts_type'] # resolution code
        # store the raw EBAS meta dictionary (who knows what for later ;P )
        #data_out['ebas_meta'] = meta
        data_out['var_info'] = {}
        for var, colnum  in var_cols.items():
            opts = self.get_read_opts(var)
            data_out['var_info'][var] = {}

            _col = file.var_defs[colnum]
            data = file.data[:, colnum]
            if opts.freq_from_start_stop_meas:
                tst = self._check_correct_freq(file, freq_ebas)
                if tst != freq_ebas:
                    const.logger.info(
                        f'Updating ts_type from {freq_ebas} (EBAS resolution_code) '
                        f'to {tst} (derived from stop_meas-start_meas)'
                        )
                    data_out['ts_type'] = tst



            if opts.eval_flags:
                invalid = ~file.flag_col_info[_col.flag_col].valid
                data_out.data_flagged[var] = invalid
            sf = self.get_ebas_var(var).scale_factor
            if sf != 1:
                data *= sf
                data_out['var_info'][var]['scale_factor'] = sf

            meta = file.meta

            if not 'unit' in _col: #make sure a unit is assigned to data column
                _col['unit']= file.unit

            data = self._check_shift_wavelength(var, _col, meta, data)

            # TODO: double-check with NILU if this can be assumed
            if not 'matrix' in _col:
                _col['matrix'] = meta['matrix']
            if not 'statistics' in _col:
                stats = None
                if 'statistics' in meta:
                    stats = meta['statistics']
                _col['statistics'] = stats

            data_out[var] = data

            var_info = _col.to_dict()
            data_out['var_info'][var].update(var_info)

            if opts.convert_units:
                data_out = self._convert_varunit_stationdata(data_out, var)

        if len(data_out['var_info']) == 0:
            raise EbasFileError('All data columns of specified input variables '
                                'are NaN in {}'.format(filename))

        data_out['dtime'] = file.time_stamps
        data_out['start_meas'] = file.start_meas
        data_out['stop_meas'] = file.stop_meas

        if self.readopts_default.ensure_correct_freq:
            self._flag_incorrect_frequencies(data_out)

        # compute additional variables (if applicable)
        data_out = self.compute_additional_vars(data_out,
                                                vars_to_compute)

        return data_out

    def _check_correct_freq(self, file, freq_ebas):
        # ToDo: should go into EbasNasaAmesFile class
        dts = (file.stop_meas - file.start_meas).astype(int)
        if np.min(dts) < 0:
            raise TemporalResolutionError(
                'Nasa Ames file contains neg. meas periods...')
        counts = np.bincount(dts)
        most_common_dt = np.argmax(counts)
        # frequency associated based on resolution code
        if TsType(freq_ebas).check_match_total_seconds(most_common_dt):
            return freq_ebas

        const.logger.warning(
            f'Detected wrong frequency {freq_ebas}. Trying to '
            f'infer the correct frequency...')
        try:
            freq = TsType.from_total_seconds(most_common_dt)
            return str(freq)
        except TemporalResolutionError:
            raise TemporalResolutionError(
                f'Failed to derive correct sampling frequency in {file.file_name}. '
                f'Most common meas period (stop_meas - start_meas) in file is '
                f'{most_common_dt}s and does not '
                f'correspond to any of the supported frequencies {TsType.VALID_ITER} '
                f'or permutations of those frequencies within the allowed ranges '
                f'{TsType.TS_MAX_VALS}'
                )


    def _flag_incorrect_frequencies(self, filedata):

        # time diffs in units of s for each measurement
        dt = (filedata.stop_meas - filedata.start_meas).astype(float)
        # frequency in file (supposedly)
        tst = TsType(filedata.ts_type)
        # number of seconds in period (e.g. 86400 for ts_type daily)
        numsecs = tst.num_secs
        # tolerance in seconds in period (5% of numsecs, as of 13.1.2021)
        tolsecs = tst.tol_secs

        diffarr = dt-numsecs

        invalid = np.logical_or(diffarr<-tolsecs,
                                diffarr>tolsecs)

        num = len(filedata['start_meas'])
        for var in filedata.var_info:
            if not var in filedata.data_flagged:
                filedata.data_flagged[var] = np.zeros(num).astype(bool)
            filedata.data_flagged[var][invalid] = True
        return filedata


    def _convert_varunit_stationdata(self, sd, var):
        from_unit = sd.var_info[var]['units']
        to_unit = self.var_info(var)['units']
        if from_unit != to_unit:
            sd.convert_unit(var, to_unit)
        return sd

    def compute_additional_vars(self, data, vars_to_compute):
        """Compute additional variables and put into station data

        Note
        ----
        Extended version of :func:`ReadUngriddedBase.compute_additional_vars`

        Parameters
        ----------
        data : dict-like
            data object containing data vectors for variables that are required
            for computation (cf. input param ``vars_to_compute``)
        vars_to_compute : list
            list of variable names that are supposed to be computed.
            Variables that are required for the computation of the variables
            need to be specified in :attr:`AUX_VARS` and need to be
            available as data vectors in the provided data dictionary (key is
            the corresponding variable name of the required variable).

        Returns
        -------
        dict
            updated data object now containing also computed variables
        """
        data = super(ReadEbas, self).compute_additional_vars(data,
                                                             vars_to_compute)
        for var in vars_to_compute:
            if not var in data: # variable could not be computed -> ignore
                continue

            data.var_info[var].update(self.get_ebas_var(var)) #self._loaded_ebas_vars[var]

            if var in self.AUX_USE_META:
                to_dict = data['var_info'][var]
                from_var = self.AUX_USE_META[var]
                if from_var in data:
                    from_dict = data['var_info'][from_var]
                    for k, v in from_dict.items():
                        if not k in to_dict or to_dict[k] is None:
                            to_dict[k] = v

                if from_var in data.data_flagged:
                    data.data_flagged[var] = data.data_flagged[from_var]
                if from_var in data.data_err:
                    data.data_err[var] = data.data_err[from_var]
            if not 'units' in data['var_info'][var]:
                data['var_info'][var]['units'] = self.var_info(var)['units']
        return data

    def var_info(self, var_name):
        """Aerocom variable info for input var_name"""
        if not var_name in self._loaded_aerocom_vars:
            self._loaded_aerocom_vars[var_name] = const.VARS[var_name]
        return self._loaded_aerocom_vars[var_name]

    @property
    def readopts_default(self):
        """Default reading options

        These are applied to all variables if not defined explicitly for
        individual variables in :attr:`REA
        """
        return self._opts['default']

    def get_read_opts(self, var_name):
        """
        Get reading options for input variable

        Parameters
        ----------
        var_name : str
            name of variable

        Returns
        -------
        EbasReadOptions
            options

        """
        if not var_name in self.VAR_READ_OPTS:
            return self._opts['default']
        if not var_name in self._opts:
            vo = ReadEbasOptions(**self.VAR_READ_OPTS[var_name])
            self._opts[var_name] = vo
        return self._opts[var_name]

    def _check_constraints(self, constraints):
        constraints_new = {}
        update_opts = {}
        for key, val in constraints.items():
            if key in self._opts['default']:
                # key is one of the default options available in
                # ReadEbasOptions (note, they may be also variable dependent)
                # see method _init_read_opts
                update_opts[key] = val
            else:
                constraints_new[key] = val
        return (constraints_new, update_opts)

    def _init_read_opts(self, vars_to_retrieve, constraints):
        constraints, update_opts = self._check_constraints(constraints)
        for var in vars_to_retrieve:
            # the following method returns default opts if this variable is not
            # specified explicitly in VAR_READ_OPTS, else, it will instantiate
            # a new instance of EbasReadOptions for that variable with the
            # options set therein (and default values for all other options)
            var_opts = self.get_read_opts(var)
            if len(update_opts) > 0:
                var_opts.update(**update_opts)
        return constraints

    def _check_keep_aux_vars(self, vars_to_retrieve):
        """
        Check if auxiliary variables are supposed to be kept for input varlist

        Parameters
        ----------
        vars_to_retrieve : list
            list of variables to be checked

        Returns
        -------
        vars_to_retrieve : list
            input list that may be extented by additional auxiliary variables
            that are needed for reading some of the input variables and that
            are supposed to be imported as well.

        """
        add = []
        for var in vars_to_retrieve:
            if var in self.AUX_REQUIRES and self.get_read_opts(var).keep_aux_vars:
                for auxvar in self.AUX_REQUIRES[var]:
                    if auxvar in add:
                        raise NotImplementedError()
                    add.append(auxvar)
        return (vars_to_retrieve + add)

    def read(self, vars_to_retrieve=None, first_file=None,
             last_file=None, files=None, **constraints):
        """Method that reads list of files as instance of :class:`UngriddedData`

        Parameters
        ----------
        vars_to_retrieve : :obj:`list` or similar, optional,
            list containing variable IDs that are supposed to be read. If None,
            all variables in :attr:`PROVIDES_VARIABLES` are loaded
        first_file : :obj:`int`, optional
            index of first file in file list to read. If None, the very first
            file in the list is used
        last_file : :obj:`int`, optional
            index of last file in list to read. If None, the very last file
            in the list is used
        files : list
             list of files
        **constraints
            further reading constraints deviating from default (default
            info for each AEROCOM variable can be found in `ebas_config.ini <
            https://github.com/metno/pyaerocom/blob/master/pyaerocom/data/
            ebas_config.ini>`__). For details on possible input parameters
            see :class:`EbasSQLRequest` (or `this tutorial <http://aerocom.met.no
            /pyaerocom/tutorials.html#ebas-file-query-and-database-browser>`__)

        Returns
        -------
        UngriddedData
            data object
        """
        vars_to_retrieve = self._precheck_vars_to_retrieve(vars_to_retrieve)
        # check_vars_to_retrieve is implemented in template base class
        (vars_to_read,
         vars_to_compute) = self.check_vars_to_retrieve(vars_to_retrieve)

        all_vars = vars_to_read + vars_to_compute

        constraints = self._init_read_opts(all_vars, constraints)

        vars_to_retrieve = self._check_keep_aux_vars(vars_to_retrieve)

        if files is None:
            self.get_file_list(vars_to_retrieve, **constraints)
            files = self.files
            files_contain = self.files_contain
        else:
            if isinstance(files, str): #single file
                files = [files]
            files_contain = [vars_to_retrieve]*len(files)

        if first_file is None:
            first_file = 0
        if last_file is None:
            last_file = len(files)
        files = files[first_file:last_file]
        files_contain = files_contain[first_file:last_file]

        data = self._read_files(files, vars_to_retrieve,
                                files_contain, constraints)

        data.clear_meta_no_data()

        return data

    def _read_files(self, files, vars_to_retrieve, files_contain, constraints):
        """Helper that reads list of files into UngriddedData

        Note
        ----
        This method is not supposed to be called directly but is used in
        :func:`read` and serves the purpose of parallel loading of data
        """
        self.files_failed = []
        data_obj = UngriddedData(num_points=1000000)

        # Add reading options to filter "history of UngriddedDataObject"
        filters = self.readopts_default.filter_dict
        filters.update(constraints)
        data_obj._add_to_filter_history(filters)

        meta_key = 0.0
        idx = 0

        #assign metadata object
        metadata = data_obj.metadata
        meta_idx = data_obj.meta_idx

        # counter that is updated whenever a new variable appears during read
        # (is used for attr. var_idx in UngriddedData object)
        var_count_glob = -1
        const.print_log.info(f'Reading EBAS data from {self.file_dir}')
        num_files = len(files)
        for i in tqdm(range(num_files)):
            _file = files[i]
            contains = files_contain[i]
            try:
                station_data = self.read_file(_file,
                                              vars_to_retrieve=contains)

            except (NotInFileError, EbasFileError, TemporalResolutionError) as e:
                self.files_failed.append(_file)
                self.logger.warning('Skipping reading of EBAS NASA Ames '
                                    'file: {}. Reason: {}'
                                    .format(_file, repr(e)))
                continue
            except Exception as e:
                self.files_failed.append(_file)
                const.print_log.warning('Skipping reading of EBAS NASA Ames '
                                        'file: {}. Reason: {}'
                                        .format(_file, repr(e)))

                continue

            # Fill the metatdata dict
            # the location in the data set is time step dependent!
            # use the lat location here since we have to choose one location
            # in the time series plot
            metadata[meta_key] = od()
            metadata[meta_key].update(station_data.get_meta(add_none_vals=True))

            if 'station_name_orig' in station_data:
                metadata[meta_key]['station_name_orig'] = station_data['station_name_orig']

            metadata[meta_key]['data_revision'] = self.data_revision
            metadata[meta_key]['var_info'] = od()
            # this is a list with indices of this station for each variable
            # not sure yet, if we really need that or if it speeds up things
            meta_idx[meta_key] = {}

            num_times = len(station_data['dtime'])

            contains_vars = list(station_data.var_info.keys())
            #access array containing time stamps
            # TODO: check using index instead (even though not a problem here
            # since all Aerocom data files are of type timeseries)
            times = np.float64(station_data['dtime'])

            append_vars = [x for x in np.intersect1d(vars_to_retrieve,
                                                     contains_vars)]

            totnum = num_times * len(append_vars)

            #check if size of data object needs to be extended
            if (idx + totnum) >= data_obj._ROWNO:
                #if totnum < data_obj._CHUNKSIZE, then the latter is used
                data_obj.add_chunk(totnum)

            for var_count, var in enumerate(append_vars):
                # data values
                values = station_data[var]

                # get start / stop index for this data vector
                start = idx + var_count * num_times
                stop = start + num_times

                if not var in data_obj.var_idx:
                    var_count_glob += 1
                    var_idx = var_count_glob
                    data_obj.var_idx[var] = var_idx
                else:
                    var_idx = data_obj.var_idx[var]

                #write common meta info for this station (data lon, lat and
                #altitude are set to station locations)
                data_obj._data[start:stop,
                               data_obj._LATINDEX] = station_data['latitude']
                data_obj._data[start:stop,
                               data_obj._LONINDEX] = station_data['longitude']
                data_obj._data[start:stop,
                               data_obj._ALTITUDEINDEX] = station_data['altitude']
                data_obj._data[start:stop,
                               data_obj._METADATAKEYINDEX] = meta_key

                # write data to data object
                data_obj._data[start:stop, data_obj._TIMEINDEX] = times

                data_obj._data[start:stop, data_obj._DATAINDEX] = values

                data_obj._data[start:stop, data_obj._VARINDEX] = var_idx

                if var in station_data.data_flagged:
                    invalid = station_data.data_flagged[var]
                    data_obj._data[start:stop, data_obj._DATAFLAGINDEX] = invalid
                if var in station_data.data_err:
                    errs = station_data.data_err[var]
                    data_obj._data[start:stop, data_obj._DATAERRINDEX] = errs

                var_info = station_data['var_info'][var]
                metadata[meta_key]['var_info'][var] = od()
                metadata[meta_key]['var_info'][var].update(var_info)
                meta_idx[meta_key][var] = np.arange(start, stop)

            metadata[meta_key]['variables'] = append_vars
            idx += totnum
            meta_key += 1

        # shorten data_obj._data to the right number of points
        data_obj._data = data_obj._data[:idx]

        num_failed = len(self.files_failed)
        if num_failed > 0:
            const.print_log.warning(
                f'{num_failed} out of {num_files} could not be read...')
        return data_obj

if __name__=="__main__":
    import matplotlib.pyplot as plt
    import pyaerocom as pya
    import os
    plt.close('all')
    ebas_local = os.path.join(pya.const.OUTPUTDIR, 'data/obsdata/EBASMultiColumn/data')
    reader = pya.io.ReadUngridded('EBASMC')#,
                                  #data_dir=ebas_local)

    reader = pya.io.ReadEbas(data_dir=ebas_local)
    data = reader.read('concoc')<|MERGE_RESOLUTION|>--- conflicted
+++ resolved
@@ -236,17 +236,17 @@
     ASSUME_AAE_SHIFT_WVL = 1.0
     ASSUME_AE_SHIFT_WVL = 1#.5
 
-<<<<<<< HEAD
-    IGNORE_FILES = ['CA0420G.20100101000000.20190125102503.filter_absorption_photometer.aerosol_absorption_coefficient.aerosol.1y.1h.CA01L_Magee_AE31_ALT.CA01L_aethalometer.lev2.nas']
+    #: list of EBAS data files that are flagged invalid and will not be imported
+    IGNORE_FILES = [
+        'CA0420G.20100101000000.20190125102503.filter_absorption_photometer.aerosol_absorption_coefficient.aerosol.1y.1h.CA01L_Magee_AE31_ALT.CA01L_aethalometer.lev2.nas',
+        'DK0022R.20180101070000.20191014000000.bulk_sampler..precip.1y.15d.DK01L_bs_22.DK01L_IC.lev2.nas',
+        'DK0012R.20180101070000.20191014000000.bulk_sampler..precip.1y.15d.DK01L_bs_12.DK01L_IC.lev2.nas',
+        'DK0008R.20180101070000.20191014000000.bulk_sampler..precip.1y.15d.DK01L_bs_08.DK01L_IC.lev2.nas',
+        'DK0005R.20180101070000.20191014000000.bulk_sampler..precip.1y.15d.DK01L_bs_05.DK01L_IC.lev2.nas'
+    ]
 
     IGNORE_COLS_CONTAIN = ['fraction', 'artifact']
-=======
-    IGNORE_FILES = ['CA0420G.20100101000000.20190125102503.filter_absorption_photometer.aerosol_absorption_coefficient.aerosol.1y.1h.CA01L_Magee_AE31_ALT.CA01L_aethalometer.lev2.nas',
-                    'DK0022R.20180101070000.20191014000000.bulk_sampler..precip.1y.15d.DK01L_bs_22.DK01L_IC.lev2.nas',
-                    'DK0012R.20180101070000.20191014000000.bulk_sampler..precip.1y.15d.DK01L_bs_12.DK01L_IC.lev2.nas',
-                    'DK0008R.20180101070000.20191014000000.bulk_sampler..precip.1y.15d.DK01L_bs_08.DK01L_IC.lev2.nas',
-                    'DK0005R.20180101070000.20191014000000.bulk_sampler..precip.1y.15d.DK01L_bs_05.DK01L_IC.lev2.nas']
->>>>>>> 9eabf120
+
     # list of all available resolution codes (extracted from SQLite database)
     # 1d 1h 1mo 1w 4w 30mn 2w 3mo 2d 3d 4d 12h 10mn 2h 5mn 6d 3h 15mn
 
