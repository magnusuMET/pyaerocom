--- conflicted
+++ resolved
@@ -147,11 +147,7 @@
     """
 
     #: version log of this class (for caching)
-<<<<<<< HEAD
-    __version__ = "0.39_" + ReadUngriddedBase.__baseversion__
-=======
     __version__ = "0.42_" + ReadUngriddedBase.__baseversion__
->>>>>>> bc1178a8
 
     #: Name of dataset (OBS_ID)
     DATA_ID = const.EBAS_MULTICOLUMN_NAME
@@ -525,20 +521,6 @@
                 totnum += num
                 self.logger.info('{} files found for variable {}'.format(num, var))
 
-<<<<<<< HEAD
-            paths = []
-            for file in filenames:
-                if file in self.IGNORE_FILES:
-                    const.logger.info('Ignoring flagged file {}'.format(file))
-                    continue
-                paths.append(os.path.join(filedir, file))
-
-            files_vars[var] = sorted(paths)
-            num = len(paths)
-            totnum += num
-            self.logger.info('{} files found for variable {}'.format(num, var))
-=======
->>>>>>> bc1178a8
         if len(files_vars) == 0:
             raise FileNotFoundError('No files could be retrieved for either '
                                     'of the specified input variables and '
@@ -1084,11 +1066,8 @@
 
         data_out = self._add_meta(data_out, file)
 
-<<<<<<< HEAD
-=======
         freq_ebas = data_out['ts_type'] # resolution code
 
->>>>>>> bc1178a8
         # store the raw EBAS meta dictionary (who knows what for later ;P )
         #data_out['ebas_meta'] = meta
         data_out['var_info'] = {}
@@ -1555,14 +1534,6 @@
         return data_obj
 
 if __name__=="__main__":
-<<<<<<< HEAD
-    import pyaerocom as pya
-
-    reader = pya.io.ReadUngridded()
-#    reader = ReadEbas()
-    #fp = '/lustre/storeA/project/aerocom/aerocom1/AEROCOM_OBSDATA/EBASMultiColumn/data/data/AM0001R.20090101180000.20190424085012.precip_gauge..precip.1y.1d.AM01L_pg_01.AM01L_IC.lev2.nas'
-    data = reader.read('EBASMC', 'sc550dryaer')
-=======
     import matplotlib.pyplot as plt
     import pyaerocom as pya
     import os
@@ -1576,7 +1547,6 @@
 
     data = reader.read(vars_to_retrieve=['concss'],
                        station_names='Westerland')
->>>>>>> bc1178a8
 
 # =============================================================================
 #     sizes = [120, 50, 10]
