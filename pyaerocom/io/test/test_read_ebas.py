--- conflicted
+++ resolved
@@ -101,12 +101,8 @@
                          'wetno3',
                          'scavratioso4',
                          'test',
-<<<<<<< HEAD
                          'concpm1',
                          'conctnh']
-=======
-                         'concpm1']
->>>>>>> b701edda
 
     def test_DATA_ID(self, reader):
         assert reader.data_id == 'EBASSubset'
