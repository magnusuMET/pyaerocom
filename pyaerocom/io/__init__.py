# isort:skip_file
import logging

logger = logging.getLogger(__name__)


<<<<<<< HEAD
def geopy_available():
    """Helper method that checks if geopy library is available

    Required for import of ReadAeolusL2aData

    Returns
    -------
    bool
        True, if library is available, else False
    """
    try:
        import geopy

        return True
    except ModuleNotFoundError:
        logger.warning("geopy library is not available. Aeolus data read not enabled")
    return False


def coda_available():
    """Helper method that checks if coda library is available

    Required for import of ReadAeolusL2aData and ReadSentinel5pL2Data

    Returns
    -------
    bool
        True, if library is available, else False
    """
    try:
        import coda

        return True
    except ModuleNotFoundError:
        logger.warning(
            "coda library is not available. Sentinel5P and Aeolus data read not enabled"
        )
    return False


# Submodule
from . import cams2_83


=======
>>>>>>> 53d93871
from .aerocom_browser import AerocomBrowser
from .ebas_file_index import EbasFileIndex, EbasSQLRequest

# low level EBAS I/O routines
from .ebas_nasa_ames import EbasNasaAmesFile
from .fileconventions import FileConventionRead
from .read_aasetal import ReadAasEtal

# read base classes
from .readgridded import ReadGridded
from .readungriddedbase import ReadUngriddedBase
from .readungridded import ReadUngridded

# Pyaerocom reading interface classes
from .read_aeronet_invv2 import ReadAeronetInvV2
from .read_aeronet_invv3 import ReadAeronetInvV3
from .read_aeronet_sdav2 import ReadAeronetSdaV2
from .read_aeronet_sdav3 import ReadAeronetSdaV3
from .read_aeronet_sunv2 import ReadAeronetSunV2
from .read_aeronet_sunv3 import ReadAeronetSunV3
from .read_airnow import ReadAirNow
from .read_earlinet import ReadEarlinet
from .read_ebas import ReadEbas
from .read_eea_aqerep import ReadEEAAQEREP
from .read_eea_aqerep_v2 import ReadEEAAQEREP_V2
<<<<<<< HEAD
from .read_gaw import ReadGAW
from .read_ghost import ReadGhost
from .read_marcopolo import ReadMarcoPolo
from .read_mscw_ctm import ReadMscwCtm
from pyaerocom.io.cams2_83.reader import ReadCAMS2_83

if geopy_available() and coda_available():
    # the coda and geopy libraries are needed to read l2 data of the supported satellites
    # Aeolus and Sentinel5P
    from .read_aeolus_l2a_data import ReadL2Data
    from .read_sentinel5p_data import ReadL2Data
=======
>>>>>>> 53d93871

from . import helpers_units<|MERGE_RESOLUTION|>--- conflicted
+++ resolved
@@ -4,53 +4,9 @@
 logger = logging.getLogger(__name__)
 
 
-<<<<<<< HEAD
-def geopy_available():
-    """Helper method that checks if geopy library is available
-
-    Required for import of ReadAeolusL2aData
-
-    Returns
-    -------
-    bool
-        True, if library is available, else False
-    """
-    try:
-        import geopy
-
-        return True
-    except ModuleNotFoundError:
-        logger.warning("geopy library is not available. Aeolus data read not enabled")
-    return False
-
-
-def coda_available():
-    """Helper method that checks if coda library is available
-
-    Required for import of ReadAeolusL2aData and ReadSentinel5pL2Data
-
-    Returns
-    -------
-    bool
-        True, if library is available, else False
-    """
-    try:
-        import coda
-
-        return True
-    except ModuleNotFoundError:
-        logger.warning(
-            "coda library is not available. Sentinel5P and Aeolus data read not enabled"
-        )
-    return False
-
-
 # Submodule
 from . import cams2_83
 
-
-=======
->>>>>>> 53d93871
 from .aerocom_browser import AerocomBrowser
 from .ebas_file_index import EbasFileIndex, EbasSQLRequest
 
@@ -76,19 +32,6 @@
 from .read_ebas import ReadEbas
 from .read_eea_aqerep import ReadEEAAQEREP
 from .read_eea_aqerep_v2 import ReadEEAAQEREP_V2
-<<<<<<< HEAD
-from .read_gaw import ReadGAW
-from .read_ghost import ReadGhost
-from .read_marcopolo import ReadMarcoPolo
-from .read_mscw_ctm import ReadMscwCtm
 from pyaerocom.io.cams2_83.reader import ReadCAMS2_83
 
-if geopy_available() and coda_available():
-    # the coda and geopy libraries are needed to read l2 data of the supported satellites
-    # Aeolus and Sentinel5P
-    from .read_aeolus_l2a_data import ReadL2Data
-    from .read_sentinel5p_data import ReadL2Data
-=======
->>>>>>> 53d93871
-
 from . import helpers_units