--- conflicted
+++ resolved
@@ -1,8 +1,5 @@
-<<<<<<< HEAD
+import gzip
 import logging
-=======
-import gzip
->>>>>>> e4455d80
 import os
 import pathlib
 import shutil
@@ -138,93 +135,6 @@
 
         # Iterate over the lines of the file
         self.logger.info(f"Reading file {filename}")
-<<<<<<< HEAD
-        with open(filename) as in_file:
-            _lines_ignored = []
-            _lines_ignored.append(in_file.readline())
-            _lines_ignored.append(in_file.readline())
-            _lines_ignored.append(in_file.readline())
-            _lines_ignored.append(in_file.readline())
-            # PI line
-            dummy_arr = in_file.readline().strip().split(";")
-            data_out["PI"] = dummy_arr[0].split("=")[1]
-            data_out["PI_email"] = dummy_arr[1].split("=")[1]
-            data_out["ts_type"] = self.TS_TYPE
-
-            data_type_comment = in_file.readline()
-            _lines_ignored.append(data_type_comment)
-            # TODO: delete later
-            self.logger.debug(f"Data type comment: {data_type_comment}")
-
-            # put together a dict with the header string as key and the index number as value so that we can access
-            # the index number via the header string
-            col_index_str = in_file.readline()
-            if col_index_str != self._last_col_index_str:
-                self.logger.info("Header has changed, reloading col_index map")
-                self._update_col_index(col_index_str)
-            col_index = self.col_index
-
-            # create empty arrays for all variables that are supposed to be read
-            # from file
-            for var in vars_to_read:
-                data_out[var] = []
-            # dependent on the station, some of the required input variables
-            # may not be provided in the data file. These will be ignored
-            # in the following list that iterates over all data rows and will
-            # be filled below, with vectors containing NaNs after the file
-            # reading loop
-            vars_available = {}
-            for var in vars_to_read:
-                if var in col_index:
-                    vars_available[var] = col_index[var]
-                else:
-                    self.logger.warning(
-                        f"Variable {var} not available in file {os.path.basename(filename)}"
-                    )
-            pl = None
-            for i, line in enumerate(in_file):
-                # process line
-                dummy_arr = line.split(self.COL_DELIM)
-
-                if pl is not None and len(dummy_arr) != len(pl):
-                    logger.exception(f"Data line {i} in {filename} is corrupt, skipping...")
-                    continue
-                # copy the meta data (array of type string)
-                for var in self.META_NAMES_FILE:
-                    try:
-                        val = dummy_arr[col_index[var]]
-                    except IndexError as e:
-                        logger.exception(repr(e))
-
-                    try:
-                        # e.g. lon, lat, altitude
-                        val = float(val)
-                    except Exception:
-                        pass
-                    data_out[var].append(val)
-
-                # This uses the numpy datestring64 functions that e.g. also
-                # support Months as a time step for timedelta
-                # Build a proper ISO 8601 UTC date string
-                day, month, year = dummy_arr[col_index["date"]].split(":")
-                datestring = "-".join([year, month, day])
-                datestring = "T".join([datestring, dummy_arr[col_index["time"]]])
-                # NOTE JGLISS: parsing timezone offset was removed on 22/2/19
-                # since it is deprecated in recent numpy versions, for details
-                # see https://www.numpy.org/devdocs/reference/arrays.datetime.html#changes-with-numpy-1-11
-                # datestring = '+'.join([datestring, '00:00'])
-
-                data_out["dtime"].append(np.datetime64(datestring))
-
-                # TODO: remove elif if ensured that it works
-                for var, idx in vars_available.items():
-                    val = np.float_(dummy_arr[idx])
-                    if val == self.NAN_VAL:
-                        val = np.nan
-                    data_out[var].append(val)
-
-                pl = dummy_arr
-=======
         # enable alternative reading of .gz files here to save space on the file system
         suffix = pathlib.Path(filename).suffix
         tmp_name = filename
@@ -337,7 +247,6 @@
         if suffix == ".gz":
             os.remove(f_out.name)
 
->>>>>>> e4455d80
         # convert all lists to numpy arrays
         data_out["dtime"] = np.asarray(data_out["dtime"])
 
