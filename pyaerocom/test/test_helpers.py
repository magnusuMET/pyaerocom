--- conflicted
+++ resolved
@@ -117,7 +117,6 @@
 def test_get_time_rng_constraint():
     pass
 
-<<<<<<< HEAD
 @pytest.mark.parametrize("date,ts_type,expected", [
     ("2000-02-18","monthly",29),  # February leap year
     ("2000-02-18","yearly",366),  # Leap year
@@ -133,7 +132,7 @@
     ts = datetime64(date)
     seconds = helpers.seconds_in_periods(ts, ts_type)
     assert seconds == expected*seconds_in_day
-=======
+
 def test_extract_latlon_dataarray():
     cube = helpers.make_dummy_cube_latlon(lat_res_deg=1, lon_res_deg=1, lat_range=[10,20], lon_range=[10,20])
     data = xr.DataArray.from_iris(cube)
@@ -142,7 +141,6 @@
     lon = [1,15, 18]
     subset = helpers.extract_latlon_dataarray(data, lat, lon, check_domain=True)
     assert isinstance(subset, xr.DataArray)
->>>>>>> 7285f1aa
 
 
 if __name__=="__main__":
