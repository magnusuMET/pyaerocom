#!/usr/bin/env python3
# -*- coding: utf-8 -*-
"""
Created on Thu Apr 12 14:45:43 2018

@author: jonasg
"""
import pytest
from matplotlib.axes import Axes
import numpy as np
import numpy.testing as npt
import os
import xarray as xr
from pyaerocom import ColocatedData
from pyaerocom.exceptions import DataCoverageError, DataDimensionError
from pyaerocom.conftest import TESTDATADIR, CHECK_PATHS, does_not_raise_exception

EXAMPLE_FILE = TESTDATADIR.joinpath(CHECK_PATHS['coldata_tm5_aeronet'])


@pytest.mark.parametrize('data,kwargs,raises', [
    (None, {}, pytest.raises(AttributeError)),
    (EXAMPLE_FILE, {}, does_not_raise_exception()),
    (str(EXAMPLE_FILE), {}, does_not_raise_exception()),
    ('Blaaaaa', {}, pytest.raises(IOError)),
    (None, dict(bla=42), pytest.raises(AttributeError)),
    (np.ones((3, 2, 3)), {}, pytest.raises(DataDimensionError)),
    (np.ones((3)), {}, pytest.raises(DataDimensionError)),
    (np.ones((2,3,4)), {}, does_not_raise_exception()),
    ({},{},pytest.raises(ValueError))
    ])
def test_ColocatedData__init__(data,kwargs,raises):
    with raises:
        cd = ColocatedData(data=data, **kwargs)
        assert isinstance(cd.data, xr.DataArray)


@pytest.mark.parametrize('data,raises', [
    ('Blaaa', pytest.raises(ValueError)),
    (xr.DataArray(), does_not_raise_exception())
    ])
def test_ColocatedData_data(data, raises):
    col = ColocatedData()
    with raises:
        col.data = data
        assert col.data is data


@pytest.mark.parametrize('which,raises', [
    ('fake_nodims', pytest.raises(AttributeError)),
    ('tm5_aeronet', does_not_raise_exception())
    ])
def test_ColocatedData_data_source(coldata, which, raises):
    cd = coldata[which]
    with raises:
        ds = cd.data_source
        assert isinstance(ds, xr.DataArray)
        assert len(ds) == 2


@pytest.mark.parametrize('which,raises', [
    ('fake_nodims', pytest.raises(AttributeError)),
    ('tm5_aeronet', does_not_raise_exception())
    ])
def test_ColocatedData_var_name(coldata, which, raises):
    cd = coldata[which]
    with raises:
        val = cd.var_name
        assert isinstance(val, list)


@pytest.mark.parametrize('which,raises', [
    ('fake_nodims', pytest.raises(AttributeError)),
    ('tm5_aeronet', does_not_raise_exception())
    ])
def test_ColocatedData_latitude(coldata, which, raises):
    cd = coldata[which]
    with raises:
        val = cd.latitude
        assert isinstance(val, xr.DataArray)


@pytest.mark.parametrize('which,raises', [
    ('fake_nodims', pytest.raises(AttributeError)),
    ('tm5_aeronet', does_not_raise_exception())
    ])
def test_ColocatedData_longitude(coldata, which, raises):
    cd = coldata[which]
    with raises:
        val = cd.longitude
        assert isinstance(val, xr.DataArray)


@pytest.mark.parametrize('which,raises', [
    ('fake_nodims', pytest.raises(AttributeError)),
    ('tm5_aeronet', does_not_raise_exception())
    ])
def test_ColocatedData_time(coldata,which,raises):
    cd = coldata[which]
    with raises:
        val = cd.time
        assert isinstance(val, xr.DataArray)


@pytest.mark.parametrize('which,raises,value', [
    ('fake_nodims', pytest.raises(AttributeError), None),
    ('tm5_aeronet', does_not_raise_exception(), (-43.2, 43.9)),
    ('fake_4d', does_not_raise_exception(), (30, 50)),
    ])
def test_ColocatedData_lat_range(coldata,which,raises,value):
    cd = coldata[which]
    with raises:
        val = cd.lat_range
        assert len(val) == 2
        npt.assert_allclose(val, value, rtol=1e-1)


@pytest.mark.parametrize('which,raises,value', [
    ('fake_nodims', pytest.raises(AttributeError), None),
    ('tm5_aeronet', does_not_raise_exception(), (-65.3, 121.5)),
    ('fake_4d', does_not_raise_exception(), (10, 20)),
    ])
def test_ColocatedData_lon_range(coldata,which,raises,value):
    cd = coldata[which]
    with raises:
        val = cd.lon_range
        assert len(val) == 2
        npt.assert_allclose(val, value, rtol=1e-1)


@pytest.mark.parametrize('which,raises', [
    ('fake_nodims', pytest.raises(ValueError)),
    ('tm5_aeronet', does_not_raise_exception())
    ])
def test_ColocatedData_ts_type(coldata,which,raises):
    cd = coldata[which]
    with raises:
        val = cd.ts_type
        assert isinstance(val, str)


@pytest.mark.parametrize('which,raises', [
    ('fake_nodims', pytest.raises(KeyError)),
    ('tm5_aeronet', does_not_raise_exception())
    ])
def test_ColocatedData_units(coldata,which,raises):
    cd = coldata[which]
    with raises:
        val = cd.units
        assert isinstance(val, list)
        assert [isinstance(x, str) for x in val]


@pytest.mark.parametrize('which,raises,result', [
    ('fake_4d', does_not_raise_exception(), 6),
    ('fake_5d', does_not_raise_exception(), 4),
    ('tm5_aeronet', does_not_raise_exception(),8),
    ('fake_nodims', pytest.raises(DataDimensionError), None),
    ('fake_3d', does_not_raise_exception(), 4),


    ])
def test_ColocatedData_num_coords(coldata,which,raises,result):
    cd = coldata[which]
    with raises:
        output = cd.num_coords
        assert output == result

@pytest.mark.parametrize('which,raises,result', [
    ('fake_5d', pytest.raises(DataDimensionError), None),
    ('tm5_aeronet', does_not_raise_exception(),8),
    ('fake_nodims', pytest.raises(DataDimensionError), None),
    ('fake_3d', does_not_raise_exception(), 4),
    ('fake_4d', does_not_raise_exception(), 5)
    ])
def test_ColocatedData_num_coords_with_data(coldata,which,raises,result):
    cd = coldata[which]
    with raises:
        output = cd.num_coords_with_data
        assert output == result

@pytest.mark.parametrize('which,num_coords,raises', [
    ('fake_nodims', 0, pytest.raises(ValueError)),
    ('tm5_aeronet', 8, does_not_raise_exception()),
    ('fake_4d', 5, does_not_raise_exception())
    ])
def test_ColocatedData_get_coords_valid_obs(coldata,which,num_coords,raises):
    cd = coldata[which]
    with raises:
        val = cd.get_coords_valid_obs()
        assert isinstance(val, list)
        assert len(val) == 2
        assert len(val[0]) == len(val[1]) == num_coords

@pytest.mark.parametrize('which,args,raises,chk', [
    ('fake_5d', {}, does_not_raise_exception(),
     {'num_coords_with_data': np.nan, 'num_coords_tot':4, 'totnum' :36}),
    ('tm5_aeronet', {}, does_not_raise_exception(),{'nmb':-0.129,
                                                    'R':0.853}),
    ('fake_nodims', {}, pytest.raises(DataDimensionError),{}),
    ('fake_3d', {}, does_not_raise_exception(),{'num_coords_with_data': 4}), # has random numbers in it so nmb, R check is risky with rtol=1e-2
    ('fake_4d', {}, does_not_raise_exception(),{'nmb':0}),
    ('fake_4d', {'use_area_weights' : True}, does_not_raise_exception(),{'nmb':0}),

    ])
def test_ColocatedData_calc_statistics(coldata,which,args,raises,chk):
    cd = coldata[which]
    with raises:
        output = cd.calc_statistics(**args)
        assert isinstance(output, dict)
        for key, val in chk.items():
            assert key in output
            res = output[key]
            if isinstance(res, str):
                assert res == val
            else:
                npt.assert_allclose(res, val, rtol=1e-2)

@pytest.mark.parametrize('which,args,raises,chk', [
    ('fake_5d', {}, does_not_raise_exception(), {}),
    ('tm5_aeronet', {}, does_not_raise_exception(),{'nmb':-0.065,
                                                    'R':0.679}),
    ('fake_nodims', {}, pytest.raises(DataDimensionError),{}),
    ('fake_3d', {}, does_not_raise_exception(),{}),
    ('fake_4d', {}, does_not_raise_exception(),{'nmb':0}),

    ('tm5_aeronet', {'aggr' : 'median'},
     does_not_raise_exception(),{'nmb':-0.0136, 'R':0.851}),
    ('tm5_aeronet', {'aggr' : 'max'},
     pytest.raises(ValueError),None),
    ])
def test_ColocatedData_calc_temporal_statistics(coldata,which,args,raises,chk):
    cd = coldata[which]
    with raises:
        output = cd.calc_temporal_statistics(**args)
        assert isinstance(output, dict)
        for key, val in chk.items():
            assert key in output
            res = output[key]
            if isinstance(res, str):
                assert res == val
            else:
                npt.assert_allclose(res, val, rtol=1e-2)

@pytest.mark.parametrize('which,args,raises,chk', [
    ('tm5_aeronet', {}, does_not_raise_exception(),{'nmb':-0.304,
                                                    'R':0.893}),
    ('fake_nodims', {}, pytest.raises(DataDimensionError),{}),
    ('fake_3d', {}, does_not_raise_exception(),{}),
    ('fake_4d', {}, does_not_raise_exception(),{'nmb':0}),
    ('fake_4d', {'use_area_weights' : True}, does_not_raise_exception(),{'nmb':0}),
    ('fake_5d', {}, pytest.raises(DataDimensionError),{}),
    ('tm5_aeronet', {'aggr' : 'median'},
     does_not_raise_exception(),{'nmb':-0.42, 'R':0.81}),
    ('tm5_aeronet', {'aggr' : 'max'},
     pytest.raises(ValueError),None),
    ])
def test_ColocatedData_calc_spatial_statistics(coldata,which,args,raises,chk):
    cd = coldata[which]
    with raises:
        output = cd.calc_spatial_statistics(**args)
        assert isinstance(output, dict)
        for key, val in chk.items():
            assert key in output
            res = output[key]
            if isinstance(res, str):
                assert res == val
            else:
                npt.assert_allclose(res, val, rtol=1e-2)

@pytest.mark.parametrize('which,args,raises', [
    ('fake_5d', {}, does_not_raise_exception()),
    ('fake_nodims', {}, does_not_raise_exception()),
    ('tm5_aeronet', {}, does_not_raise_exception()),
    ('fake_3d', {}, does_not_raise_exception()),
    ('fake_4d', {}, does_not_raise_exception()),

    ])
def test_ColocatedData_plot_scatter(coldata,which,args,raises):
    cd = coldata[which]
    with raises:
        output = cd.plot_scatter(**args)
        assert isinstance(output, Axes)

def test_meta_access_filename():
    name = 'od550bc_ang4487aer_MOD-AEROCOM-MEDIAN_REF-42AeronET_20000101_20201231_monthly_WORLD-noMOUNTAINS.nc'

    meta = {'model_var': 'od550bc',
            'obs_var': 'ang4487aer',
            'model_name': 'AEROCOM-MEDIAN',
            'obs_name': '42AeronET',
            'start': '20000101',
            'stop': '20201231',
            'ts_type': 'monthly',
            'filter_name': 'WORLD-noMOUNTAINS'}

<<<<<<< HEAD
    meta = {'var_name': 'absc550aer',
            'ts_type': 'daily',
            'filter_name': 'WORLD-noMOUNTAINS',
            'start': pd.Timestamp('2010-01-01 00:00:00'),
            'stop': pd.Timestamp('2010-12-31 00:00:00'),
            'data_source': ['EBAS-Lev3', 'CAM5-ATRAS']}
    _meta = ColocatedData.get_meta_from_filename(name)
    for k, v in _meta.items():
        assert meta[k] == v
=======
    _meta = ColocatedData.get_meta_from_filename(name)
    assert _meta == meta
>>>>>>> b9b8ec39

def test_read_colocated_data(coldata_tm5_aeronet):
    loaded = ColocatedData(EXAMPLE_FILE)
    mean_loaded = np.nanmean(loaded.data)
    mean_fixture = np.nanmean(coldata_tm5_aeronet.data.data)
    assert mean_fixture == mean_loaded

@pytest.mark.parametrize('input_args,latrange,lonrange,numst,raises', [
    ({'region_id': 'RBU'}, (29.45, 66.26), (22, -170), 2, does_not_raise_exception()), # crosses lon=180 border
    ({'region_id': 'PAN'}, None, None, 0, pytest.raises(DataCoverageError)), # crosses lon=180 border
    ({'region_id': 'NAM'}, None, None, 0, pytest.raises(DataCoverageError)), # crosses lon=180 border
    ({'region_id': 'WORLD'}, (-90,90), (-180, 180),8, does_not_raise_exception()),
    ({'region_id': 'NHEMISPHERE'}, (0, 90), (-180, 180), 5, does_not_raise_exception()),
    ({'region_id': 'EUROPE'}, (40,72), (-10, 40),2, does_not_raise_exception()),
    ({'region_id': 'OCN'}, (-90,90), (-180, 180), 8, does_not_raise_exception()),

])
def test_apply_latlon_filter(coldata_tm5_aeronet, input_args,
                             latrange, lonrange,numst,raises):
    with raises:
        filtered = coldata_tm5_aeronet.apply_latlon_filter(**input_args)

        lats, lons = filtered.data.latitude.data, filtered.data.longitude.data
        assert len(filtered.data.station_name.data) == numst
        if numst > 0:
            assert lats.min() > latrange[0]
            assert lats.max() < latrange[1]
            if lonrange[0] < lonrange[1]:
                assert lons.min() > lonrange[0]
                assert lons.max() < lonrange[1]
            else:
                assert (-180 < lons.min() < lonrange[1] or
                        lonrange[0] < lons.min() <  180)

                assert (-180 < lons.max() < lonrange[1] or
                        lonrange[0] < lons.max() <  180)

@pytest.mark.parametrize('which,input_args,raises,latrange,lonrange,numst', [
('fake_4d',{'region_id': 'EUROPE'}, does_not_raise_exception(),
 (40,72),(-10, 40),4),
('fake_4d',{'region_id': 'France', 'check_country_meta':True},
 pytest.raises(DataDimensionError),None, None, None),
('tm5_aeronet',{'region_id': 'NHEMISPHERE'}, does_not_raise_exception(),
 (0,90), (-180, 180),5),
('tm5_aeronet',{'region_id': 'EUROPE'}, does_not_raise_exception(),
 (40,72), (-10, 40),2),
('tm5_aeronet',{'region_id': 'OCN'}, does_not_raise_exception(),
 (-59.95,66.25), (-132.55,119.95),1),
('tm5_aeronet',{'region_id': 'Brazil','check_country_meta' : True},
 does_not_raise_exception(),(-59.95,66.25), (-132.55,119.95),1),
])
def test_ColocatedData_filter_region(coldata,which,input_args,raises,latrange,lonrange,numst):
    cd = coldata[which]
    with raises:
        if 'check_country_meta' in input_args:
            cd= cd.copy()
            cd.check_set_countries()

        filtered = cd.filter_region(**input_args)
        lats, lons = filtered.data.latitude.data, filtered.data.longitude.data
        assert lats.min() >= latrange[0]
        assert lats.max() <= latrange[1]
        assert lons.min() >= lonrange[0]
        assert lons.max() <= lonrange[1]
        assert filtered.num_coords == numst

@pytest.mark.parametrize('which,raises,filename', [
    ('tm5_aeronet',does_not_raise_exception(),
     'od550aer_od550aer_MOD-TM5_AP3-CTRL2016_REF-AeronetSunV3L2Subset.daily_20100115_20101215_monthly_WORLD-noMOUNTAINS.nc'),
    ('fake_3d_hr',does_not_raise_exception(),
     'vmro3_vmro3_MOD-fakemod_REF-fakeobs_20180110_20180117_hourly_WORLD-wMOUNTAINS.nc'),
    ('fake_3d',does_not_raise_exception(),
     'concpm10_concpm10_MOD-fakemod_REF-fakeobs_20000115_20191215_monthly_WORLD-wMOUNTAINS.nc')

    ])
def test_ColocatedData_to_netcdf(coldata, tempdir, which, raises, filename):
    cd = coldata[which]
    fp = cd.to_netcdf(tempdir)
    assert os.path.exists(fp)
    assert os.path.basename(fp) == filename

@pytest.mark.parametrize('filename,raises', [
    ('od550aer_od550aer_MOD-TM5_AP3-CTRL2016_REF-AeronetSunV3L2Subset.daily_20100115_20101215_monthly_WORLD-noMOUNTAINS.nc',
     does_not_raise_exception()),
    ('vmro3_vmro3_MOD-fakemod_REF-fakeobs_20180110_20180117_hourly_WORLD-wMOUNTAINS.nc',
     does_not_raise_exception()),
    ('concpm10_concpm10_MOD-fakemod_REF-fakeobs_20000115_20191215_monthly_WORLD-wMOUNTAINS.nc',
     does_not_raise_exception())
    ])
def test_ColocatedData_read_netcdf(tempdir,filename,raises):
    fp = os.path.join(tempdir, filename)
    assert os.path.exists(fp)
    with raises:
        cd = ColocatedData().read_netcdf(fp)
        assert isinstance(cd, ColocatedData)

if __name__=="__main__":
    import sys
    pytest.main(sys.argv)<|MERGE_RESOLUTION|>--- conflicted
+++ resolved
@@ -294,20 +294,8 @@
             'ts_type': 'monthly',
             'filter_name': 'WORLD-noMOUNTAINS'}
 
-<<<<<<< HEAD
-    meta = {'var_name': 'absc550aer',
-            'ts_type': 'daily',
-            'filter_name': 'WORLD-noMOUNTAINS',
-            'start': pd.Timestamp('2010-01-01 00:00:00'),
-            'stop': pd.Timestamp('2010-12-31 00:00:00'),
-            'data_source': ['EBAS-Lev3', 'CAM5-ATRAS']}
-    _meta = ColocatedData.get_meta_from_filename(name)
-    for k, v in _meta.items():
-        assert meta[k] == v
-=======
     _meta = ColocatedData.get_meta_from_filename(name)
     assert _meta == meta
->>>>>>> b9b8ec39
 
 def test_read_colocated_data(coldata_tm5_aeronet):
     loaded = ColocatedData(EXAMPLE_FILE)
