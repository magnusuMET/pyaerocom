--- conflicted
+++ resolved
@@ -5,38 +5,12 @@
 
 @author: jonasg
 """
-<<<<<<< HEAD
-
-from pyaerocom import units_helpers as helpers
-from pyaerocom.conftest import lustre_unavail, testdata_unavail
-from pyaerocom.griddeddata import GriddedData
-from pyaerocom.exceptions import UnitConversionError
-
-def test_unit_conversion_fac():
-    assert helpers.unit_conversion_fac('m-1', '1/Mm') == 1e6
-
-
-def test_implicit_to_explicit_rates_already_rate():
-    g = GriddedData()
-    # Function should not convert data that is already a rate
-    g.units = 's-1'
-    assert g == helpers.implicit_to_explicit_rates(g, 'monthly')
-    g.units = '1/s'
-    assert g == helpers.implicit_to_explicit_rates(g, 'monthly')
-
-
-@testdata_unavail
-def test_implicit_to_explicit_rates_convert_data(data_tm5):
-    # data = data_tm5
-    # converted = helpers.implicit_to_explicit_rates(data, 'monthly')
-    # assert isinstance(converted, GriddedData)
-    # assert (data.to_xarray().values == converted.to_xarray().values).all()
-    pass
-=======
 import pytest
 import numpy.testing as npt
 from pyaerocom import units_helpers as uh
 from pyaerocom.conftest import lustre_unavail, testdata_unavail
+from pyaerocom.griddeddata import GriddedData
+from pyaerocom.exceptions import UnitConversionError
 
 
 @pytest.mark.parametrize('from_unit,to_unit,val', [
@@ -74,7 +48,22 @@
     npt.assert_allclose(result,
                         val, rtol=1e-2)
 
+def test_implicit_to_explicit_rates_already_rate():
+    g = GriddedData()
+    # Function should not convert data that is already a rate
+    g.units = 's-1'
+    assert g == uh.implicit_to_explicit_rates(g, 'monthly')
+    g.units = '1/s'
+    assert g == uh.implicit_to_explicit_rates(g, 'monthly')
+
+@testdata_unavail
+def test_implicit_to_explicit_rates_convert_data(data_tm5):
+    # data = data_tm5
+    # converted = helpers.implicit_to_explicit_rates(data, 'monthly')
+    # assert isinstance(converted, GriddedData)
+    # assert (data.to_xarray().values == converted.to_xarray().values).all()
+    pass
+
 if __name__=='__main__':
     import sys
-    pytest.main(sys.argv)
->>>>>>> 393bcd98
+    pytest.main(sys.argv)