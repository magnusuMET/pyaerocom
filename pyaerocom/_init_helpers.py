<<<<<<< HEAD
import logging

LOGLEVELS = {"debug": 10, "info": 20, "warning": 30, "error": 40, "critical": 50}


def _init_logger():

    ### LOGGING
    # Note: configuration will be propagated to all child modules of
    # pyaerocom, for details see
    # http://eric.themoritzfamily.com/learning-python-logging.html
    logger = logging.getLogger("pyaerocom")

    default_formatter = logging.Formatter("%(asctime)s:%(levelname)s:\n%(message)s")

    console_handler = logging.StreamHandler()
    console_handler.setFormatter(default_formatter)

    logger.addHandler(console_handler)

    logger.setLevel(logging.CRITICAL)

    print_log = logging.getLogger("pyaerocom_print")

    print_handler = logging.StreamHandler()
    print_handler.setFormatter(logging.Formatter("%(message)s"))

    print_log.addHandler(print_handler)

    print_log.setLevel(logging.INFO)
    return (logger, print_log)


def change_verbosity(new_level="debug", log=None):
=======
"""
Logging configuration and package metadata helpers

NOTE: 
All pyaerocom child modules share the logging configuration
- all logging messages are time stamped and writen out to file
- some messages are also printed to the console
- log files are kept up to 14 days
- logging configuration is read from pyaerocom/data/logging.ini
  with default values from LOGGING_CONFIG
"""
from __future__ import annotations

import logging
from importlib import resources
from logging.config import fileConfig

LOGGING_CONFIG = dict(
    # root logger
    file_name="pyaerocom.log",
    file_days=14,
    file_level="DEBUG",
    # pyaerocom logger
    console_level="INFO",
)

with resources.path("pyaerocom.data", "logging.ini") as path:
    fileConfig(path, defaults=LOGGING_CONFIG, disable_existing_loggers=False)


def change_verbosity(level: str | int) -> None:
>>>>>>> a04d1c59
    """
    Change logging verbosity (to console)

    Parameters
    ----------
    level: str or int
        new `logging level<https://docs.python.org/3/library/logging.html#logging-levels>`_

    Returns
    -------
    None

    """
<<<<<<< HEAD
    if log is None:
        from pyaerocom import logger

        log = logger
    if isinstance(new_level, str):
        if not new_level in LOGLEVELS:
            raise ValueError(
                f"invalid log level {new_level}, choose from keys or values of {LOGLEVELS}"
            )
        new_level = LOGLEVELS[new_level]
    else:
        if not new_level in LOGLEVELS.values():
            raise ValueError(
                f"invalid log level {new_level}, choose from keys or values of {LOGLEVELS}"
            )
    log.setLevel(new_level)
=======
    if isinstance(level, str):
        level = level.upper()

    if isinstance(level, int) and not (logging.DEBUG <= level <= logging.CRITICAL):
        raise ValueError(
            f"invalid logging level {level}, choose a value between {logging.DEBUG} and {logging.CRITICAL}"
        )

    logger = logging.getLogger(__package__)
    assert logger.handlers, f"{logger.name} logger has not been configured correctly"
    for handler in logger.handlers:
        if type(handler) == logging.StreamHandler:
            handler.setLevel(level)


### Functions for package initialisation
def _init_supplemental():
    """
    Get version and pyaerocom installation path

    Returns
    -------
    str
        version string
    str
        path to source code base directory (
        <installed_basedir>/pyaerocom/pyaerocom)


    """
    import os

    from pkg_resources import get_distribution

    dist = get_distribution("pyaerocom")
    return (dist.version, os.path.join(dist.location, "pyaerocom"))
>>>>>>> a04d1c59
<|MERGE_RESOLUTION|>--- conflicted
+++ resolved
@@ -1,39 +1,3 @@
-<<<<<<< HEAD
-import logging
-
-LOGLEVELS = {"debug": 10, "info": 20, "warning": 30, "error": 40, "critical": 50}
-
-
-def _init_logger():
-
-    ### LOGGING
-    # Note: configuration will be propagated to all child modules of
-    # pyaerocom, for details see
-    # http://eric.themoritzfamily.com/learning-python-logging.html
-    logger = logging.getLogger("pyaerocom")
-
-    default_formatter = logging.Formatter("%(asctime)s:%(levelname)s:\n%(message)s")
-
-    console_handler = logging.StreamHandler()
-    console_handler.setFormatter(default_formatter)
-
-    logger.addHandler(console_handler)
-
-    logger.setLevel(logging.CRITICAL)
-
-    print_log = logging.getLogger("pyaerocom_print")
-
-    print_handler = logging.StreamHandler()
-    print_handler.setFormatter(logging.Formatter("%(message)s"))
-
-    print_log.addHandler(print_handler)
-
-    print_log.setLevel(logging.INFO)
-    return (logger, print_log)
-
-
-def change_verbosity(new_level="debug", log=None):
-=======
 """
 Logging configuration and package metadata helpers
 
@@ -65,7 +29,6 @@
 
 
 def change_verbosity(level: str | int) -> None:
->>>>>>> a04d1c59
     """
     Change logging verbosity (to console)
 
@@ -79,24 +42,6 @@
     None
 
     """
-<<<<<<< HEAD
-    if log is None:
-        from pyaerocom import logger
-
-        log = logger
-    if isinstance(new_level, str):
-        if not new_level in LOGLEVELS:
-            raise ValueError(
-                f"invalid log level {new_level}, choose from keys or values of {LOGLEVELS}"
-            )
-        new_level = LOGLEVELS[new_level]
-    else:
-        if not new_level in LOGLEVELS.values():
-            raise ValueError(
-                f"invalid log level {new_level}, choose from keys or values of {LOGLEVELS}"
-            )
-    log.setLevel(new_level)
-=======
     if isinstance(level, str):
         level = level.upper()
 
@@ -109,28 +54,4 @@
     assert logger.handlers, f"{logger.name} logger has not been configured correctly"
     for handler in logger.handlers:
         if type(handler) == logging.StreamHandler:
-            handler.setLevel(level)
-
-
-### Functions for package initialisation
-def _init_supplemental():
-    """
-    Get version and pyaerocom installation path
-
-    Returns
-    -------
-    str
-        version string
-    str
-        path to source code base directory (
-        <installed_basedir>/pyaerocom/pyaerocom)
-
-
-    """
-    import os
-
-    from pkg_resources import get_distribution
-
-    dist = get_distribution("pyaerocom")
-    return (dist.version, os.path.join(dist.location, "pyaerocom"))
->>>>>>> a04d1c59
+            handler.setLevel(level)