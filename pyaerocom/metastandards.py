--- conflicted
+++ resolved
@@ -1,15 +1,9 @@
-<<<<<<< HEAD
+import logging
 from configparser import ConfigParser
 from importlib import resources
-=======
-#!/usr/bin/env python3
-import logging
-import os
->>>>>>> a04d1c59
 
 import numpy as np
 
-from pyaerocom import const
 from pyaerocom._lowlevel_helpers import BrowseDict
 
 logger = logging.getLogger(__name__)
