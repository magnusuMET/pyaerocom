import pytest
import simplejson
import os
from pyaerocom.conftest import (coldata_tm5_aeronet,
                                coldata_tm5_tm5,
                                does_not_raise_exception,
                                tempdir)
from pyaerocom import ColocatedData, Region
from pyaerocom.region_defs import OLD_AEROCOM_REGIONS, HTAP_REGIONS_DEFAULT
from pyaerocom.region import get_all_default_region_ids
from pyaerocom.web import helpers_evaluation_iface as h

@pytest.mark.parametrize('base_dir, proj_id, exp_id', [
    ('/blaaa', 'blub', '42'), ('tmpdir', 'blub', '42'),
    ])
def test_delete_experiment_data_evaluation_iface(base_dir, proj_id, exp_id,
                                                 tmpdir):
    if base_dir == 'tmpdir':
        base_dir = tmpdir
        dp = os.path.join(str(tmpdir), proj_id, exp_id)
        os.makedirs(dp)
        assert os.path.exists(dp)
    h.delete_experiment_data_evaluation_iface(base_dir, proj_id, exp_id)

@pytest.mark.parametrize('cfgdir, mkfiles, raises', [
    ('/blaaa', None, does_not_raise_exception()),
    ('tmpdir', None, does_not_raise_exception()),
    ('tmpdir', [('bla', 'blub')], does_not_raise_exception()),
    ('tmpdir', [('bla', 'blub_blablub')], does_not_raise_exception()),
    ('tmpdir', [('bla', 'blub'), ('bla', 'blub1'), ('blub', 'blub')], does_not_raise_exception()),
    ])
def test_get_all_config_files_evaluation_iface(cfgdir, mkfiles, raises,
                                               tmpdir):
    res = {}
    if cfgdir == 'tmpdir':
        cfgdir = str(tmpdir)
        if isinstance(mkfiles, list):
            for pr, ex in mkfiles:

                fname = f'cfg_{pr}_{ex}.json'
                fp = os.path.join(tmpdir, fname)
                with open(fp, 'w'):
                    print(fp)
                if '_' in pr or '_' in ex:
                    continue
                if not pr in res:
                    res[pr] = {}
                res[pr][ex] = fp
    result = h.get_all_config_files_evaluation_iface(cfgdir)
    assert result == res

@pytest.mark.parametrize('exp_order, raises', [
    (['42', 'invalid'], does_not_raise_exception()),
    ('42', does_not_raise_exception()),
    ('43', does_not_raise_exception()),
    (None, does_not_raise_exception()),
    ({}, pytest.raises(ValueError))
    ])
def test_reorder_experiments_menu_evaluation_iface(exp_order, raises,
                                                   tmpdir):
    menu = {'bla' : {}, 'blub': {}, '42': {}}
    fp = tmpdir.join('menu.json')
    with open(fp, 'w') as f:
        simplejson.dump(menu, f)
    with raises:
        h.reorder_experiments_menu_evaluation_iface(fp, exp_order)

        with open(fp, 'r') as f:
            new = simplejson.load(f)
        if isinstance(exp_order, str):
            exp_order = [exp_order]
        elif exp_order is None:
            exp_order = []
        new_order = []
        for exp in exp_order:
            if exp in menu:
                new_order.append(exp)
        for exp in sorted(menu):
            if not exp in new_order:
                new_order.append(exp)
        assert list(new.keys()) == new_order


@pytest.mark.dependency
def test_get_stationfile_name():
    name = h.get_stationfile_name('bla', 'blub', 'var', 'invalid')
    assert name == 'bla_OBS-blub:var_invalid.json'

def test_get_json_mapname():
    obs_name, obs_var, model_name, model_var, vert_code = ('bla', 'ovar', 'blub', 'var', 'invalid')
    name = h.get_json_mapname(obs_name, obs_var, model_name, model_var, vert_code)
    assert name == 'OBS-bla:ovar_invalid_MOD-blub:var.json'

@pytest.mark.parametrize('ts_data, out_dir, raises', [
    (None,'',pytest.raises(TypeError)),
    ({},'',pytest.raises(KeyError)),
    (dict(station_name='bla',
          web_iface_name='blub',
          obs_var='ovar',
          vert_code='invalid'),'',pytest.raises(KeyError)),
    (dict(station_name='bla',
          web_iface_name='blub',
          obs_var='ovar',
          vert_code='invalid'),'/invalid/42/imagine',pytest.raises(KeyError)),
    (dict(station_name='bla',
          web_iface_name='blub',
          obs_var='ovar',
          vert_code='invalid',
          model_name='whatever'),'/invalid/42/imagine', pytest.raises(FileNotFoundError)),
    (dict(station_name='bla',
          web_iface_name='blub',
          obs_var='ovar',
          vert_code='invalid',
<<<<<<< HEAD
          model_name='whatever'),'tmpdir', does_not_raise_exception()),

    ])
@pytest.mark.dependency(depends=["test_get_stationfile_name"])
def test__write_stationdata_json(ts_data, out_dir, raises, tmpdir):
    with raises:
        if out_dir == 'tmpdir':
            out_dir = tmpdir
        h._write_stationdata_json(ts_data, out_dir)
=======
          model_name='whatever'),{'ts':'tmpdir'}, does_not_raise_exception()),
    # repeat previous to check add entry in existing file
    (dict(station_name='bla',
          web_iface_name='blub',
          obs_var='ovar',
          vert_code='invalid',
          model_name='whatever'),{'ts':'tmpdir'}, does_not_raise_exception()),
    ])
@pytest.mark.dependency(depends=["test_get_stationfile_name"])
def test__write_stationdata_json(ts_data, out_dirs, raises, tempdir):
    with raises:
        if 'ts' in out_dirs and out_dirs['ts'] == 'tmpdir':
            out_dirs['ts'] = tempdir
        h._write_stationdata_json(ts_data, out_dirs)
>>>>>>> 66a8a92f
        fname = h.get_stationfile_name(ts_data['station_name'],
                                       ts_data['web_iface_name'],
                                       ts_data['obs_var'],
                                       ts_data['vert_code'])
        fp = os.path.join(out_dir, fname)
        assert os.path.exists(fp)

@pytest.mark.parametrize('heatmap_file, result, obs_name, obs_var, vert_code, model_name, model_var, raises', [
    ('', 42, 'bla', 'ovar', 'invalid', 'blub', 'mvar', pytest.raises(FileNotFoundError)),
    ('tempdir/glob_stats.json', 42, 'bla', 'ovar', 'invalid', 'blub', 'mvar',
     does_not_raise_exception()),
    # repeat previous to check add entry in existing file
    ('tempdir/glob_stats.json', 42, 'bla', 'ovar', 'invalid', 'blub', 'mvar',
     does_not_raise_exception()),
    ('tempdir/glob_stats.json', 43, 'bla', 'ovar', 'Surface', 'blub', 'mvar',
     does_not_raise_exception())
    ])
def test__add_entry_heatmap_json(heatmap_file, result, obs_name, obs_var, vert_code,
                                 model_name, model_var, raises, tempdir):
    with raises:
        if 'tempdir' in heatmap_file:
            heatmap_file = heatmap_file.replace('tempdir', str(tempdir))
        h._add_entry_heatmap_json(heatmap_file, result, obs_name, obs_var,
                                  vert_code, model_name, model_var)
        assert os.path.exists(heatmap_file)
        with open(heatmap_file) as f:
            data = simplejson.load(f)
        assert data[obs_var][obs_name][vert_code][model_name][model_var] == result

def test__init_stats_dummy():
    dummy = h._init_stats_dummy()
    assert list(dummy.keys()) == ['totnum', 'num_valid', 'refdata_mean',
                                  'refdata_std', 'data_mean', 'data_std',
                                  'weighted', 'rms', 'nmb', 'mnmb', 'fge']

def test__check_flatten_latlon_dims_3d(coldata_tm5_aeronet):
    cd = h._check_flatten_latlon_dims(coldata_tm5_aeronet)
    assert isinstance(cd, ColocatedData)
    assert 'station_name' in cd.data.dims

def test__check_flatten_latlon_dims_4d(coldata_tm5_tm5):
    cd = h._check_flatten_latlon_dims(coldata_tm5_tm5)
    assert isinstance(cd, ColocatedData)
    assert 'station_name' in cd.data.dims

@pytest.mark.parametrize('region_ids,raises', [
    ('blaaa', pytest.raises(ValueError)),
    (['WORLD'], does_not_raise_exception()),
    (['WORLD', 'EUROPE'], does_not_raise_exception()),
    (['WORLD', 'OCN'], does_not_raise_exception()),
    (['WORLD', 'Italy'], pytest.raises(ValueError)),

    ])
def test__prepare_regions_json_helper(region_ids,raises):
    with raises:
        regborders, regs = h._prepare_regions_json_helper(region_ids)
        assert len(region_ids) == len(regborders) == len(regs)
        for regid in region_ids:
            reg = Region(regid)
            name = reg.name
            assert name in regborders and name in regs
            assert regs[name].region_id == regid
            assert regs[name].name == name
            bd = regborders[name]
            assert reg.lat_range == [bd['minLat'], bd['maxLat']]
            assert reg.lon_range == [bd['minLon'], bd['maxLon']]

def test__prepare_default_regions_json():
    regborders, regs = h._prepare_default_regions_json()
    regids = sorted([reg.region_id for reg in regs.values()])
    default = sorted(get_all_default_region_ids())
    assert default == regids

def test__prepare_aerocom_regions_json():
    regborders, regs = h._prepare_aerocom_regions_json()
    regids = sorted([reg.region_id for reg in regs.values()])
    default = sorted(OLD_AEROCOM_REGIONS)
    assert default == regids

def test__prepare_htap_regions_json():
    regborders, regs = h._prepare_htap_regions_json()
    regids = sorted([reg.region_id for reg in regs.values()])
    default = sorted(HTAP_REGIONS_DEFAULT)
    assert default == regids

def test__prepare_country_regions():
    regids = ['Italy', 'Germany']
    regs = h._prepare_country_regions(regids)
    assert isinstance(regs, dict)
    assert len(regs) == len(regids)
    for name, reg in regs.items():
        assert isinstance(reg, Region)
        assert reg.region_id in regids

@pytest.mark.parametrize('regions_how,raises,regnum', [
    ('bla', pytest.raises(ValueError), 0),
    ('default', does_not_raise_exception(),10),
    ('aerocom', does_not_raise_exception(),10),
    ('htap', does_not_raise_exception(),15),
    ('country', does_not_raise_exception(),9),

    ])
def test_init_regions_web(coldata_tm5_aeronet,regions_how,raises,regnum):
    with raises:
        regborders, regs, regnames = h.init_regions_web(coldata_tm5_aeronet,
                                                        regions_how)
        assert len(regnames) == len(regs) == len(regborders) == regnum
        if regions_how == 'country':
            for reg, brdr in regborders.items():
                if not reg == 'WORLD':
                    assert isinstance(brdr, str) # country code

if __name__ == '__main__':
    import sys
    pytest.main(sys.argv)<|MERGE_RESOLUTION|>--- conflicted
+++ resolved
@@ -111,7 +111,12 @@
           web_iface_name='blub',
           obs_var='ovar',
           vert_code='invalid',
-<<<<<<< HEAD
+          model_name='whatever'),{'ts':'tmpdir'}, does_not_raise_exception()),
+    # repeat previous to check add entry in existing file
+    (dict(station_name='bla',
+          web_iface_name='blub',
+          obs_var='ovar',
+          vert_code='invalid',
           model_name='whatever'),'tmpdir', does_not_raise_exception()),
 
     ])
@@ -121,22 +126,6 @@
         if out_dir == 'tmpdir':
             out_dir = tmpdir
         h._write_stationdata_json(ts_data, out_dir)
-=======
-          model_name='whatever'),{'ts':'tmpdir'}, does_not_raise_exception()),
-    # repeat previous to check add entry in existing file
-    (dict(station_name='bla',
-          web_iface_name='blub',
-          obs_var='ovar',
-          vert_code='invalid',
-          model_name='whatever'),{'ts':'tmpdir'}, does_not_raise_exception()),
-    ])
-@pytest.mark.dependency(depends=["test_get_stationfile_name"])
-def test__write_stationdata_json(ts_data, out_dirs, raises, tempdir):
-    with raises:
-        if 'ts' in out_dirs and out_dirs['ts'] == 'tmpdir':
-            out_dirs['ts'] = tempdir
-        h._write_stationdata_json(ts_data, out_dirs)
->>>>>>> 66a8a92f
         fname = h.get_stationfile_name(ts_data['station_name'],
                                        ts_data['web_iface_name'],
                                        ts_data['obs_var'],
