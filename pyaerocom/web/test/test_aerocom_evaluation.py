import os
import pytest
import json

import numpy as np
from pandas import DataFrame
<<<<<<< HEAD
from pyaerocom import const
from pyaerocom.colocation_auto import ColocationSetup, Colocator
from pyaerocom import ColocatedData, GriddedData, UngriddedData
=======

from pyaerocom import Colocator, ColocatedData, GriddedData, UngriddedData, const
>>>>>>> 913adfcf
from pyaerocom.conftest import tda, does_not_raise_exception
from pyaerocom.web import AerocomEvaluation
from pyaerocom.io.aux_read_cubes import add_cubes

PROJ_ID = 'project'
EXP_ID = 'exp'

OBS_ID = 'AeronetSunV3L2Subset.daily'
OBS_NAME = 'AeronetSun'
OBS_VARS = 'od550aer'
OBS_VERT_TYPE = 'Column'

MODEL_NAME = 'TM5'
MODEL_ID = 'TM5-met2010_CTRL-TEST'
TS_TYPE = 'monthly'
START = 2010


CONFIG = tda.testdatadir.joinpath(tda.ADD_PATHS['CONFIG'])
METHODS_FILE = CONFIG.joinpath('cube_read_methods.py')

@pytest.fixture(scope='function')
def model_config():
    config = {MODEL_NAME : dict(model_id=MODEL_ID,
                                model_ts_type_read=TS_TYPE,
                                vert_which=OBS_VERT_TYPE
                                )}
    return config

@pytest.fixture(scope='function')
def obs_config():
    config = {OBS_NAME : dict(obs_id=OBS_ID,
                              obs_vars=OBS_VARS,
                              obs_vert_type=OBS_VERT_TYPE)}
    return config

@pytest.fixture(scope='function')
def model_config_aux(model_config):
    config = model_config.copy()
    config[MODEL_NAME]['model_read_aux'] = {'od550aer' : dict(
        vars_required=['od550aer', 'od550aer'],
        fun='add_cubes')}
    return config

@pytest.fixture(scope='function')
def stp(model_config, obs_config,tmpdir):
    return AerocomEvaluation(proj_id=PROJ_ID, exp_id=EXP_ID,
                             model_config=model_config,
                             obs_config=obs_config, start=START,
                             ts_type=TS_TYPE,
                             raise_exceptions=True,
                             reanalyse_existing=True,
                             out_basedir=str(tmpdir))

@pytest.fixture(scope='function')
def stp_min(tmpdir):
    return AerocomEvaluation(proj_id=PROJ_ID, exp_id=EXP_ID,
                             reanalyse_existing=True,
                             raise_exceptions=True,
                             out_basedir=str(tmpdir))

def test_AerocomEvaluation_type(stp_min):
    assert isinstance(stp_min, AerocomEvaluation)

<<<<<<< HEAD
@pytest.mark.parametrize('kwargs, raises', [
    ({}, pytest.raises(AttributeError)),
    ({'proj_id' : 'Bla'}, pytest.raises(AttributeError)),
    ({'proj_id' : 'Bla', 'exp_id' : 'blub',
      'init_output_dirs' : False}, does_not_raise_exception()),
    ({'proj_id' : 'Bla', 'exp_id' : 'blub'},
     does_not_raise_exception()),
    ({'proj_id' : 'Bla', 'exp_id' : 'blub',
      'basedir_coldata' : '/home'}, pytest.raises(AttributeError)),


    ])
def test_AerocomEvaluation__init__(kwargs, raises):
    with raises:
        stp = AerocomEvaluation(**kwargs)
        assert isinstance(stp.colocation_settings, ColocationSetup)
        bdc = stp.colocation_settings['basedir_coldata']
        if 'init_output_dirs' in kwargs and not kwargs['init_output_dirs']:
            assert bdc is None
        else:
            cp = f'{stp.proj_id}/{stp.exp_id}'
            assert bdc.endswith(cp)

def test_aerocom_evaluation_run_colocation(stp):
=======
@pytest.mark.parametrize('args,raises,chk_attrs', [
    ({},pytest.raises(TypeError),{}),
    ({'proj_id':'bla'},pytest.raises(TypeError),{}),
    ({'proj_id':'bla', 'exp_id' : 'blub'},
     does_not_raise_exception(),{'out_dirs':{}}),

    ])
def test_AerocomEvaluation___init__(args,raises,chk_attrs):
    with raises:
        stp = AerocomEvaluation(**args)
        assert isinstance(stp, AerocomEvaluation)
        for key, val in chk_attrs.items():
            _val = getattr(stp, key)
            assert _val == val

def test_AerocomEvaluation_init_dirs_default():
    stp = AerocomEvaluation('bla','blub')
    stp.init_dirs()
    bdir = stp.out_basedir
    dirs_keys = ['map', 'ts', 'ts/dw', 'scat', 'hm', 'profiles', 'contour']
    assert os.path.exists(bdir)
    assert os.path.samefile(const.OUTPUTDIR, bdir)
    dirs = stp.out_dirs
    assert isinstance(dirs, dict)
    for key, val in dirs.items():
        assert key in dirs_keys
        assert os.path.exists(val)


def test_AerocomEvaluation_run_colocation(stp):
>>>>>>> 913adfcf

    mid = 'TM5-met2010_CTRL-TEST'
    var_name = 'od550aer'
    col = stp.run_colocation(model_name='TM5',
                             obs_name='AeronetSun',
                             var_name=var_name)


    assert isinstance(col, Colocator)
    assert mid in col.data
    assert var_name in col.data[mid]
    coldata = col.data[mid][var_name]
    assert isinstance(coldata, ColocatedData)
    assert coldata.shape == (2, 12, 8)

def test_AerocomEvaluation_run_evaluation(stp):
    col_paths = stp.run_evaluation(update_interface=False,
                                   reanalyse_existing=False) #reuse model colocated data from prev. test
    assert len(col_paths) == 1
    assert os.path.isfile(col_paths[0])

def test_AerocomEvaluation_get_web_overview_table(stp, tmpdir):
    stp.update()
    stp.run_evaluation(update_interface=False)
    table = stp.get_web_overview_table()
    assert isinstance(table, DataFrame)
    assert len(table) > 0

def test_AerocomEvaluation_get_custom_read_method_model_file(stp,
                                                              model_config_aux):
    stp.add_methods_file = METHODS_FILE
    stp.model_config = model_config_aux
    fun = stp.get_custom_read_method_model('add_cubes')
    assert fun == add_cubes

def test_AerocomEvaluation_get_custom_read_method_model_parameter(stp,
                                                                   model_config_aux):
    stp.add_methods={'add_cubes':add_cubes}
    fun = stp.get_custom_read_method_model('add_cubes')
    assert fun == add_cubes

def test_AerocomEvaluation_all_obs_vars(stp):
    assert stp.all_obs_vars == [OBS_VARS]

def test_AerocomEvaluation_get_model_name(stp):
    assert stp.get_model_name(MODEL_ID) == MODEL_NAME

def test_AerocomEvaluation___str__(stp):
    assert isinstance(str(stp), str)

def test_AerocomEvaluation_output_files(stp, tmpdir):
    stp.out_basedir = tmpdir
    stp.run_evaluation(update_interface=False)

    # Check that folders were created
    for dir in stp.OUT_DIR_NAMES:
        path = os.path.join(stp.exp_dir, dir)
        assert os.path.isdir(path)

    # Check values of one timeseries json file
    json_path = os.path.join(stp.exp_dir, 'ts/EUROPE_OBS-AeronetSun:od550aer_Column.json')
    with open(json_path) as f:
        data = json.load(f)

    data = data['TM5']
    values = []
    should_be = [0.12592844665050507, 0.1256496376978308, 0.16510479006400725,
                 0.18525996804237366, ]
    stats = ['monthly_mod', 'monthly_obs', 'yearly_obs', 'yearly_mod']
    for stat in stats:
        values.append(data[stat][0])
    np.allclose(values, should_be, rtol=1e-8)
    assert data['daily_obs'] == []
    assert data['daily_mod'] == []

def test_AerocomEvaluation_to_from_json(stp, tmpdir):
    stp.to_json(tmpdir)
    config_filename = 'cfg_{}_{}.json'.format(PROJ_ID, EXP_ID)

    cfg_fp = os.path.join(tmpdir, config_filename)
    assert os.path.exists(cfg_fp)
    stp_new = AerocomEvaluation(PROJ_ID, EXP_ID, config_dir=tmpdir,
                                try_load_json=True)
    assert stp.colocation_settings == stp_new.colocation_settings
    assert stp.obs_config == stp_new.obs_config
    assert stp.model_config == stp_new.model_config

def test_AerocomEvaluation_read_model_data(stp):
    data = stp.read_model_data(MODEL_NAME, OBS_VARS)
    assert isinstance(data, GriddedData)
    with pytest.raises(ValueError):
        stp.read_model_data('model_name', 'od550aer')

def test_AerocomEvaluation_read_ungridded_obsdata(stp):
    data = stp.read_ungridded_obsdata(OBS_NAME, vars_to_read=[OBS_VARS])
    assert isinstance(data, UngriddedData)

@pytest.mark.parametrize('search,expected,fun_name',[
    ('TM*', [MODEL_NAME], 'find_model_matches'),
    ('Aero*', [OBS_NAME], 'find_obs_matches'),
])
def test_AerocomEvaluation_find_matches(stp, search, expected, fun_name):
    search_fun = getattr(AerocomEvaluation, fun_name)
    assert search_fun(stp, search) == expected

# @ejgal: keep these tests until deciding if test_AerocomEvaluation_find_matches is ok
# def test_AerocomEvaluation_find_model_matches(stp):
#     matches = stp.find_model_matches('TM*')
#     assert matches == [MODEL_NAME]
#
# def test_AerocomEvaluation_find_obs_matches(stp):
#     matches = stp.find_obs_matches('Aero*')
#     assert matches == [OBS_NAME]

@pytest.mark.parametrize('expected,property',[
    ([MODEL_NAME], 'all_model_names'),
    ([OBS_NAME], 'all_obs_names'),
])
def test_AerocomEvaluation_all_names(stp, expected, property):
    assert getattr(stp, property) == expected

# @ejgal: keep these tests until deciding if test_AerocomEvaluation_all_names is ok.
# def test_AerocomEvaluation_all_model_names(stp):
#     assert stp.all_model_names == [MODEL_NAME]
#
# def test_AerocomEvaluation_all_obs_names(stp):
#     assert stp.all_obs_names == [OBS_NAME]

def test_AerocomEvaluation_find_obs_name(stp):
    obs_name = stp.find_obs_name(OBS_ID, OBS_VARS)
    assert obs_name == OBS_NAME

def test_AerocomEvaluation_find_model_name(stp):
    model_name = stp.find_model_name(MODEL_ID)
    assert model_name == MODEL_NAME

@pytest.mark.parametrize('key,val,expected',[
    ('proj_id', ['project'], AttributeError),
    ('exp_id', ['exp'], AttributeError)
])
def test_AerocomEvaluation_check_config(stp_min, key, val, expected):
    stp_min[key] = val
    with pytest.raises(expected):
        stp_min.check_config()

@pytest.mark.parametrize('config_name,name,id',[
    ('model_config', MODEL_NAME, 'model_id'),
    ('obs_config', OBS_NAME, 'obs_id')
])
def test_AerocomEvaluation_check_config_model_obs(stp, config_name, name, id):
    del stp[config_name][name][id]
    with pytest.raises(KeyError):
        stp.check_config()

if __name__ == '__main__':
    import sys
    pytest.main(sys.argv)<|MERGE_RESOLUTION|>--- conflicted
+++ resolved
@@ -4,14 +4,12 @@
 
 import numpy as np
 from pandas import DataFrame
-<<<<<<< HEAD
 from pyaerocom import const
 from pyaerocom.colocation_auto import ColocationSetup, Colocator
-from pyaerocom import ColocatedData, GriddedData, UngriddedData
-=======
-
-from pyaerocom import Colocator, ColocatedData, GriddedData, UngriddedData, const
->>>>>>> 913adfcf
+from pyaerocom.colocateddata import ColocatedData
+from pyaerocom.griddeddata import GriddedData
+from pyaerocom.ungriddeddata import UngriddedData
+
 from pyaerocom.conftest import tda, does_not_raise_exception
 from pyaerocom.web import AerocomEvaluation
 from pyaerocom.io.aux_read_cubes import add_cubes
@@ -76,38 +74,17 @@
 def test_AerocomEvaluation_type(stp_min):
     assert isinstance(stp_min, AerocomEvaluation)
 
-<<<<<<< HEAD
-@pytest.mark.parametrize('kwargs, raises', [
-    ({}, pytest.raises(AttributeError)),
-    ({'proj_id' : 'Bla'}, pytest.raises(AttributeError)),
-    ({'proj_id' : 'Bla', 'exp_id' : 'blub',
-      'init_output_dirs' : False}, does_not_raise_exception()),
-    ({'proj_id' : 'Bla', 'exp_id' : 'blub'},
-     does_not_raise_exception()),
-    ({'proj_id' : 'Bla', 'exp_id' : 'blub',
-      'basedir_coldata' : '/home'}, pytest.raises(AttributeError)),
-
-
-    ])
-def test_AerocomEvaluation__init__(kwargs, raises):
-    with raises:
-        stp = AerocomEvaluation(**kwargs)
-        assert isinstance(stp.colocation_settings, ColocationSetup)
-        bdc = stp.colocation_settings['basedir_coldata']
-        if 'init_output_dirs' in kwargs and not kwargs['init_output_dirs']:
-            assert bdc is None
-        else:
-            cp = f'{stp.proj_id}/{stp.exp_id}'
-            assert bdc.endswith(cp)
-
-def test_aerocom_evaluation_run_colocation(stp):
-=======
 @pytest.mark.parametrize('args,raises,chk_attrs', [
     ({},pytest.raises(TypeError),{}),
-    ({'proj_id':'bla'},pytest.raises(TypeError),{}),
+    ({'proj_id':'bla'}, pytest.raises(TypeError),{}),
     ({'proj_id':'bla', 'exp_id' : 'blub'},
-     does_not_raise_exception(),{'out_dirs':{}}),
-
+     does_not_raise_exception(),{}),
+    ({'proj_id' : 'bla', 'exp_id' : 'blub',
+      'init_output_dirs' : False}, does_not_raise_exception(),{}),
+    ({'proj_id' : 'bla', 'exp_id' : 'blub',
+      'basedir_coldata' : '/home'}, pytest.raises(AttributeError),{}),
+    ({'proj_id' : 'bla', 'exp_id' : 'blub',
+      'basedir_coldata' : '/home'}, pytest.raises(AttributeError),{}),
     ])
 def test_AerocomEvaluation___init__(args,raises,chk_attrs):
     with raises:
@@ -132,7 +109,6 @@
 
 
 def test_AerocomEvaluation_run_colocation(stp):
->>>>>>> 913adfcf
 
     mid = 'TM5-met2010_CTRL-TEST'
     var_name = 'od550aer'
