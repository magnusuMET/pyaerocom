#!/usr/bin/env python3
# -*- coding: utf-8 -*-
"""
Created on Mon Apr 15 14:00:44 2019
"""
import os, glob, shutil
import numpy as np
import simplejson
from pyaerocom import const
from pyaerocom._lowlevel_helpers import sort_dict_by_name
from pyaerocom.io.helpers import save_dict_json
from pyaerocom.web.helpers import read_json, write_json
from pyaerocom.web.const import (HEATMAP_FILENAME_EVAL_IFACE_MONTHLY,
                                 HEATMAP_FILENAME_EVAL_IFACE_DAILY)
from pyaerocom.colocateddata import ColocatedData
from pyaerocom.mathutils import calc_statistics
from pyaerocom.tstype import TsType
from pyaerocom.exceptions import DataDimensionError, TemporalResolutionError
from pyaerocom.region import (get_all_default_region_ids,
                              find_closest_region_coord,
                              get_all_default_regions, Region)

#from pyaerocom import __version__ as PYA_VERSION

def delete_experiment_data_evaluation_iface(base_dir, proj_id, exp_id):
    """Delete all data associated with a certain experiment

    Parameters
    ----------
    base_dir : str, optional
        basic output direcory (containg subdirs of all projects)
    proj_name : str, optional
        name of project, if None, then this project is used
    exp_name : str, optional
        name experiment, if None, then this project is used
    """

    p = os.path.join(base_dir, proj_id, exp_id)
    if not os.path.exists(p):
        raise NameError('No such data directory found: {}'.format(p))

    shutil.rmtree(p)

def get_all_config_files_evaluation_iface(config_dir):
    """

    Note
    ----
    This code only checks json configuration files, not .py module files
    containing configuration.

    Parameters
    ----------
    config_dir : str
        directory containing config json files for AerocomEvaluation interface

    Returns
    -------
    dict
        nested dictionary containing file paths of all config files that were
        detected, where first level of dict id `proj_id` and second level
        is `exp_id`.
    """

    results = {}

    for file in glob.glob('{}/*.json'.format(config_dir)):
        spl = os.path.basename(file).split('_')
        if not len(spl) == 3 or not spl[0] =='cfg':
            raise NameError('Invalid config file name ', file)
        proj, exp = spl[1], spl[2].split('.')[0]
        if not proj in results:
            results[proj] = {}
        results[proj][exp] = file
    return results

def reorder_experiments_menu_evaluation_iface(menu_file, exp_order=None):
    """Reorder experiment order in evaluation interface

    Parameters
    ----------
    menu_file : str
        file path of menu.json file
    exp_order : str or list, optional
        desired experiment order (must not contain all available experiments
        in menu)
    """
    current = read_json(menu_file)
    if exp_order is None:
        # keep the way it is
        exp_order = list(current.keys())
    elif isinstance(exp_order, str):
        exp_order = [exp_order]
    if not isinstance(exp_order, list):
        raise ValueError('Invalid input for exp_order, need None, str or list')

    new = sort_dict_by_name(current, pref_list=exp_order)
    write_json(new, menu_file, indent=4)

def update_menu_evaluation_iface(config, ignore_experiments=None):
    """Update menu for Aerocom Evaluation interface

    The menu.json file is created based on the available json map files in the
    map directory of an experiment.

    Parameters
    ----------
    config : AerocomEvaluation
        instance of config class that has all relevant paths specified
    ignore_experiments : list, optional
        list containing experiment IDs that may be in the current menu.json
        file and that are supposed to be removed from it.
    """
    def var_dummy():
        """Helper that creates empty dict for variable info"""
        return {'type'      :   '',
                'cat'       :   '',
                'name'      :   '',
                'longname'  :   '',
                'obs'       :   {}}

    new = {}
    exp_id = config.exp_id
    if ignore_experiments is None:
        ignore_experiments = []
    try:
        tab = config.get_web_overview_table()
    except FileNotFoundError:
        import pandas as pd
        tab = pd.DataFrame()

    for index, info in tab.iterrows():
        obs_var, obs_name, vert_code, mod_name, mod_var = info
        if not obs_var in new:
            const.print_log.info('Adding new observation variable: {}'
                                 .format(obs_var))
            new[obs_var] = d = var_dummy()
            name, tp, cat = config.get_obsvar_name_and_type(obs_var)

            d['name'] = name
            d['type'] = tp
            d['cat']  =cat
            d['longname'] = const.VARS[obs_var].description
        else:
            d = new[obs_var]

        if not obs_name in d['obs']:
            d['obs'][obs_name] = dobs = {}
        else:
            dobs = d['obs'][obs_name]

        if not vert_code in dobs:
            dobs[vert_code] = dobs_vert = {}
        else:
            dobs_vert = dobs[vert_code]
        if mod_name in dobs_vert:
            const.print_log.warning('Overwriting old entry for {}: {}'
                                    .format(mod_name, dobs_vert[mod_name]))
        dobs_vert[mod_name] = {'dir' : mod_name,
                               'id'  : config.model_config[mod_name]['model_id'],
                               'var' : mod_var}

    if len(new)  > 0:
        _new = {}
        for var in config.var_order_menu:
            try:
                _new[var] = new[var]
            except Exception:
                const.print_log.info('No variable {} found'.format(var))
        for var, info in new.items():
            if not var in _new:
                _new[var] = info
        new = _new

    new_sorted = {}
    for var, info in new.items():
        new_sorted[var] = info
        sorted_obs = sort_dict_by_name(info['obs'])
        new_sorted[var]['obs'] = sorted_obs
        for obs_name, vert_codes in sorted_obs.items():
            vert_codes_sorted = sort_dict_by_name(vert_codes)
            new_sorted[var]['obs'][obs_name] = vert_codes_sorted
            for vert_code, models in vert_codes_sorted.items():
                models_sorted = sort_dict_by_name(models)
                new_sorted[var]['obs'][obs_name][vert_code] = models_sorted
    new_menu = {}
    basedir = os.path.dirname(config.menu_file)
    available_exps = os.listdir(basedir)
    if os.path.exists(config.menu_file):
        current = read_json(config.menu_file)
        for exp, submenu in current.items():
            if exp in ignore_experiments or len(submenu) == 0:
                continue
            elif not exp in available_exps:
                const.print_log.info('Removing outdated experiment {} from '
                                     'menu.json'.format(exp))
                continue
            new_menu[exp] = submenu

    if config.exp_id in new_menu:
        const.print_log.warning('Sub menu for experiment {} already exists in '
                                'menu.json and will be overwritten'
                                .format(config.exp_id))
    if len(new_sorted) > 0:
        new_menu[exp_id] = new_sorted

    with open(config.menu_file, 'w+') as f:
        f.write(simplejson.dumps(new_menu, indent=4))

def make_info_table_evaluation_iface(config):
    from pyaerocom import ColocatedData
    import glob
    menu = config.menu_file

    SKIP_META = ['data_source', 'var_name', 'lon_range',
                 'lat_range', 'alt_range']
    with open(menu, 'r') as f:
        menu = simplejson.load(f)
    if not config.exp_id in menu:
        raise KeyError('No menu entry available for experiment {}'
                       .format(config.exp_id))
    table = {}
    exp = menu[config.exp_id]
    for obs_var, info in exp.items():
        for obs_name, vert_types in info['obs'].items():
            for vert_type, models in vert_types.items():
                for mname, minfo in models.items():
                    if not mname in table:
                        table[mname] = mi = {}
                        mi['id'] = model_id = minfo['id']
                    else:
                        mi = table[mname]
                        model_id = mi['id']
                        if minfo['id'] != mi['id']:
                            raise KeyError('Unexpected error: conflict in model ID and name')

                    try:
                        mo = mi['obs']
                    except Exception:
                        mi['obs'] = mo = {}
                    if 'var' in minfo:
                        mvar = minfo['var']
                    else:
                        mvar = obs_var
                    if not obs_var in mo:
                        mo[obs_var] = oi = {}
                    else:
                        oi = mo[obs_var]
                    if obs_name in oi:
                        raise Exception
                    oi[obs_name] = motab = {}
                    motab['model_var'] = mvar
                    motab['obs_id'] = config.get_obs_id(obs_name)
                    files = glob.glob('{}/{}/{}*REF-{}*.nc'
                                      .format(config.coldata_dir,
                                              model_id, mvar, obs_name))

                    if not len(files) == 1:
                        if len(files) > 1:
                            motab['MULTIFILES'] = len(files)
                        else:
                            motab['NOFILES'] = True
                        continue

                    coldata = ColocatedData(files[0])
                    for k, v in coldata.meta.items():
                        if not k in SKIP_META:
                            if isinstance(v, (list, tuple)):
                                if len(v) == 2:
                                    motab['{}_obs'.format(k)] = str(v[0])
                                    motab['{}_mod'.format(k)] = str(v[1])
                                else:
                                    motab[k] = ';'.join([str(x) for x in v])
                            else:
                                motab[k] = str(v)
    return table

def get_stationfile_name(station_name, obs_name, obs_var, vert_code):
    """Get name of station timeseries file"""
    return ('{}_OBS-{}:{}_{}.json'
            .format(station_name, obs_name, obs_var, vert_code))

def get_json_mapname(obs_name, obs_var, model_name, model_var,
                     vert_code):
    """Get name base name of json file"""
    return ('OBS-{}:{}_{}_MOD-{}:{}.json'
            .format(obs_name, obs_var, vert_code, model_name, model_var))

def _write_stationdata_json(ts_data, out_dirs):
    """
    This method writes time series data given in a dictionary to .json files

    Parameters
    ----------
    ts_data : dict
        A dictionary containing all processed time series data.
    out_dirs : list?
        list of file paths for writing data to

    Raises
    ------
    Exception
        Raised if opening json file fails

    Returns
    -------
    None.


    """
    filename = get_stationfile_name(ts_data['station_name'],
                                    ts_data['web_iface_name'],
                                    ts_data['obs_var'],
                                    ts_data['vert_code'])

    fp = os.path.join(out_dirs['ts'], filename)
    if os.path.exists(fp):
        try:
            with open(fp, 'r') as f:
                current = simplejson.load(f)
        except Exception as e:
            raise Exception('Fatal: could not open existing json file: {}. '
                            'Reason: {}'.format(fp, repr(e)))
    else:
        current = {}
    current[ts_data['model_name']] = ts_data
    with open(fp, 'w') as f:
        simplejson.dump(current, f, ignore_nan=True)
        
def _write_diurnal_week_stationdata_json(ts_data, out_dirs):
    """
    Minor modification of method _write_stationdata_json to allow a further
    level of sub-directories

    Parameters
    ----------
    ts_data : dict
        A dictionary containing all processed time series data.
    out_dirs : list?
        list of file paths for writing data to

    Raises
    ------
    Exception
        Raised if opening json file fails

    Returns
    -------
    None.

    """
    filename = get_stationfile_name(ts_data['station_name'], 
                                    ts_data['web_iface_name'],
                                    ts_data['obs_var'],
                                    ts_data['vert_code'])

    fp = os.path.join(out_dirs['ts'],'dw', filename)
    if os.path.exists(fp):
        try:
            with open(fp, 'r') as f:
                current = simplejson.load(f)
        except Exception as e:
            raise Exception('Fatal: could not open existing json file: {}. '
                            'Reason: {}'.format(fp, repr(e)))
    else:
        current = {}
    current[ts_data['model_name']] = ts_data
    with open(fp, 'w') as f:
        simplejson.dump(current, f, ignore_nan=True)

def _write_diurnal_week_stationdata_json(ts_data, out_dirs):
    """
    Minor modification of method _write_stationdata_json to allow a further
    level of sub-directories

    Parameters
    ----------
    ts_data : dict
        A dictionary containing all processed time series data.
    out_dirs : list
        list of file paths for writing data to

    Raises
    ------
    Exception
        Raised if opening json file fails

    Returns
    -------
    None.

    """
    filename = get_stationfile_name(ts_data['station_name'],
                                    ts_data['web_iface_name'],
                                    ts_data['obs_var'],
                                    ts_data['vert_code'])

    fp = os.path.join(out_dirs['ts'],'dw', filename)
    if os.path.exists(fp):
        try:
            with open(fp, 'r') as f:
                current = simplejson.load(f)
        except Exception as e:
            raise Exception('Fatal: could not open existing json file: {}. '
                            'Reason: {}'.format(fp, repr(e)))
    else:
        current = {}
    current[ts_data['model_name']] = ts_data
    with open(fp, 'w') as f:
        simplejson.dump(current, f, ignore_nan=True)

def add_entry_heatmap_json(heatmap_file, result, obs_name, obs_var, vert_code,
                           model_name, model_var):
    fp = heatmap_file
    if os.path.exists(fp):
        try:
            with open(fp, 'r') as f:
                current = simplejson.load(f)
        except Exception as e:
            raise Exception('Fatal: could not open existing json file: {}. '
                            'Reason: {}'.format(fp, repr(e)))
    else:
        current = {}
    if not obs_var in current:
        current[obs_var] = {}
    ov = current[obs_var]
    if not obs_name in ov:
        ov[obs_name] = {}
    on = ov[obs_name]
    if not vert_code in on:
        on[vert_code] = {}
    ovc = on[vert_code]
    if not model_name in ovc:
        ovc[model_name] = {}
    mn = ovc[model_name]
    if model_var in mn:
        const.print_log.info('Overwriting existing heatmap statistics for '
                             'model {}/{} ({}, {}, {}) in glob_stats.json'
                             .format(model_name, model_var, obs_var, obs_name,
                                     vert_code))
    mn[model_var] = result
    with open(fp, 'w') as f:
        simplejson.dump(current, f, ignore_nan=True)

def _init_stats_dummy():
    # dummy for statistics dictionary for locations without data
    stats_dummy = {}
    for k in calc_statistics([1], [1]):
        stats_dummy[k] = np.nan
    return stats_dummy

def _check_flatten_latlon_dims(coldata):
    if not 'station_name' in coldata.data.coords:
        if not coldata.data.ndim == 4:
            raise DataDimensionError('Invalid number of dimensions. '
                                     'Need 4, got: {}'
                                     .format(coldata.data.dims))
        elif not 'latitude' in coldata.data.dims and 'longitude' in coldata.data.dims:
            raise DataDimensionError('Need latitude and longitude '
                                     'dimension. Got {}'
                                     .format(coldata.data.dims))
        coldata.data = coldata.data.stack(station_name=('latitude',
                                                        'longitude'))
    return coldata

def _prepare_default_regions_json():
    regs = {}
    for regname in get_all_default_region_ids():
        reg = Region(regname)
        regs[regname] = r = {}
        latr = reg.lat_range
        r['minLat'] = latr[0]
        r['maxLat'] = latr[1]
        lonr = reg.lon_range
        r['minLon'] = lonr[0]
        r['maxLon'] = lonr[1]
    return regs

def init_regions_web(coldata, regions_how):
    default_regs = _prepare_default_regions_json()
    if regions_how == 'default':
        return default_regs
        #region_ids = get_all_default_region_ids()
    elif regions_how == 'country':
        regs = {}
        regs['WORLD'] = default_regs['WORLD']
        coldata.check_set_countries(True)
        regs.update(coldata.get_country_codes())
        return regs
        #region_ids = coldata.countries_available
    elif regions_how == 'htap':
        raise NotImplementedError('Support for HTAP regions is coming soon')
    else:
        raise ValueError('Invalid input for regions_how', regions_how)

def update_regions_json(region_defs, regions_json):
    if os.path.exists(regions_json):
        current = read_json(regions_json)
    else:
        current = {}

    for region_id, region_info in region_defs.items():
        if not region_id in current:
            current[region_id] = region_info
    save_dict_json(current, regions_json)
    return current

def _init_data_default_frequenciesOLD(coldata, colocation_settings):
    ts_types_order = const.GRID_IO.TS_TYPES
    to_ts_types = ['daily', 'monthly', 'yearly']

    data_arrs = dict.fromkeys(to_ts_types)
    jsdate = dict.fromkeys(to_ts_types)

    ts_type = coldata.meta['ts_type']
    for freq in to_ts_types:
        if ts_types_order.index(freq) < ts_types_order.index(ts_type):
            data_arrs[freq] = None
        elif ts_types_order.index(freq) == ts_types_order.index(ts_type):
            data_arrs[freq] = coldata.data

            js = (coldata.data.time.values.astype('datetime64[s]') -
                  np.datetime64('1970', '[s]')).astype(int) * 1000
            jsdate[freq] = js.tolist()

        else:
            colstp = colocation_settings
            _a = coldata.resample_time(to_ts_type=freq,
                                 apply_constraints=colstp.apply_time_resampling_constraints,
                                 min_num_obs=colstp.min_num_obs,
                                 colocate_time=colstp.colocate_time,
                                 inplace=False).data
            data_arrs[freq] = _a #= resample_time_dataarray(arr, freq=freq)

            js = (_a.time.values.astype('datetime64[s]') -
                  np.datetime64('1970', '[s]')).astype(int) * 1000
            jsdate[freq] = js.tolist()
    return (data_arrs, jsdate)

def _init_meta_glob(coldata, **kwargs):
    meta = coldata.meta

    # create metadata dictionary that is shared among all timeseries files
    meta_glob = {}
    meta_glob['pyaerocom_version'] = meta['pyaerocom']
    #meta_glob['obs_name'] = obs_name
    #meta_glob['model_name'] = model_name
    meta_glob['obs_var'] = meta['var_name'][0]
    meta_glob['obs_unit'] = meta['var_units'][0]
    #meta_glob['vert_code'] = vert_code
    meta_glob['obs_freq_src'] = meta['ts_type_src'][0]
    meta_glob['obs_revision'] = meta['revision_ref']

    meta_glob['mod_var'] = meta['var_name'][1]
    meta_glob['mod_unit'] = meta['var_units'][1]
    meta_glob['mod_freq_src'] = meta['ts_type_src'][1]
    meta_glob.update(kwargs)
    return meta_glob

def _init_ts_data():
    return dict(
        daily_date = [],
        daily_obs = [],
        daily_mod = [],
        monthly_date = [],
        monthly_obs = [],
        monthly_mod = [],
        yearly_date = [],
        yearly_obs = [],
        yearly_mod = []
        )

def _create_diurnal_weekly_data_object(coldata,resolution):
    """
    Private helper functions that creates the data set containing all the
<<<<<<< HEAD
    weekly time series at the specified resolution. Called by 
=======
    weekly time series at the specified resolution. Called by
>>>>>>> 19c26a0b
    _process_sites_weekly_ts. The returned xarray.Dataset contains a dummy time
    variable (currently not used) and the weekly time series as xarray.DataArray
    objects.

    Parameters
    ----------
    coldata : ColocatedData
        ColocatedData object colocated on hourly resolution.
    resolution : string
        String specifying the averaging window used to generate representative
<<<<<<< HEAD
        weekly time series with hourly resolution. Valid values are 'yearly' 
=======
        weekly time series with hourly resolution. Valid values are 'yearly'
>>>>>>> 19c26a0b
        and  'seasonal'.

    Raises
    ------
    ValueError
<<<<<<< HEAD
        If an invalid resolution is given raise ValueError and print what 
=======
        If an invalid resolution is given raise ValueError and print what
>>>>>>> 19c26a0b
        was given.

    Returns
    -------
    rep_week_full_period : xarray.Dataset
        Contains the weekly time series as the variable 'rep_week'
<<<<<<< HEAD
        
=======

>>>>>>> 19c26a0b

    """
    import xarray as xr
    data = coldata.data
    if resolution == 'seasonal':
        seasons = ['DJF','MAM','JJA','SON']
    elif resolution == 'yearly':
        seasons = ['year']
    else:
        raise ValueError(f'Invalid resolution. Got {resolution}.')


    for seas in seasons:
<<<<<<< HEAD
    #for i,j in zip(months[b1::step], months[b2::step]):
=======
>>>>>>> 19c26a0b
        rep_week_ds = xr.Dataset()
        if resolution == 'seasonal':
            mon_slice = data.where(data['time.season']==seas,drop=True)
        elif resolution == 'yearly':
            mon_slice = data

        month_stamp = f'{seas}'
<<<<<<< HEAD
        
=======

>>>>>>> 19c26a0b
        for day in range(7):
            day_slice = mon_slice.where(mon_slice['time.dayofweek']==day,drop=True)
            rep_day = day_slice.groupby('time.hour').mean(dim='time')
            rep_day['hour'] = rep_day.hour/24+day+1
            if day == 0:
                rep_week = rep_day
            else:
                rep_week = xr.concat([rep_week,rep_day],dim='hour')
<<<<<<< HEAD
                
=======

>>>>>>> 19c26a0b
        rep_week=rep_week.rename({'hour':'dummy_time'})
        month_stamps = np.zeros(rep_week.dummy_time.shape,dtype='<U5')
        month_stamps[:] = month_stamp
        rep_week_ds['rep_week']=rep_week
        rep_week_ds['month_stamp'] = (('dummy_time'),month_stamps)

        if seas in ['DJF','year']:
            rep_week_full_period = rep_week_ds
        else:
            rep_week_full_period = xr.concat([rep_week_full_period,rep_week_ds],dim='period')
    return rep_week_full_period

def _get_period_keys(resolution):
    if resolution == 'seasonal':
        period_keys = ['DJF','MAM','JJA','SON']
    elif resolution == 'yearly':
        period_keys = ['Annual']
    return period_keys

def _process_one_station_weekly(stat_name, i,repw_res, meta_glob, time):
    """
    Processes one station data set for all supported averaging windows into a
    dict of station time series data and metadata.

    Parameters
    ----------
    stat_name : string
        Name of station to process
    i : int
        Index of the station to process in the xarray.Datasets.
    repw_res : dict
        Dictionary of xarray.Datasets for each supported averaging window for
        the weekly time series
    meta_glob : TYPE
        Dictionary containing global metadata.
    time : list
        Time index.

    Returns
    -------
    ts_data : dict
        Dictinary of time series data and metadata for one station. Contains all
        resolutions/averaging windows.
    has_data : bool
        Set to false if all data is missing for a station.

    """
    has_data = False
    ts_data = {'time' : time,'seasonal' : {'obs' : {},'mod' : {}},'yearly' : {'obs' : {},'mod' : {}} }
    ts_data['station_name'] = stat_name
    ts_data.update(meta_glob)


    for res,repw in repw_res.items():
        obs_vals = repw[:,0, :, i]
        if (np.isnan(obs_vals)).all().values:
            continue
        has_data = True
        mod_vals = repw[:,1, :, i]

        period_keys = _get_period_keys(res)
        for period_num,pk in enumerate(period_keys):
            ts_data[res]['obs'][pk] = obs_vals.sel(period=period_num).values.tolist()
            ts_data[res]['mod'][pk] = mod_vals.sel(period=period_num).values.tolist()
    return ts_data, has_data

def _process_weekly_object_to_station_time_series(repw_res,meta_glob):
    """
    Process the xarray.Datasets objects returned by _create_diurnal_weekly_data_object
    into a dictionary containing station time series data and metadata.

    Parameters
    ----------
    repw_res : dict
        Dictionary of xarray.Datasets for each supported averaging window for
        the weekly time series
    meta_glob : dict
        Dictionary containing global metadata.

    Returns
    -------
    ts_objs : list
        List of dicts containing station time series data and metadata.

    """
    ts_objs = []
    dc = 0
    time = (np.arange(168)/24+1).round(4).tolist()
    for i, stat_name in enumerate(repw_res['seasonal'].station_name.values):
        ts_data, has_data = _process_one_station_weekly(stat_name, i, repw_res,
                                                        meta_glob, time)

        if has_data:
            ts_objs.append(ts_data)
            dc +=1
    return ts_objs

def _process_weekly_object_to_country_time_series(repw_res,meta_glob,regions_how,region_ids):
    """
    Process the xarray.Dataset objects returned by _create_diurnal_weekly_data_object
    into a dictionary containing country average time series data and metadata.

    Parameters
    ----------
    repw_res : dict
        Dictionary of xarray.Datasets for each supported averaging window for
        the weekly time series
    meta_glob : dict
        Dictionary containing global metadata.
    regions_how : string
        String describing how regions are to be processed. Regional time series
        are only calculated if regions_how = country.
    region_ids : list?
        List of regional IDs

    Returns
    -------
    ts_objs_reg : list
        List of dicts containing station time series data and metadata.

    """
    ts_objs_reg = []
    time = (np.arange(168)/24+1).round(4).tolist()

    if regions_how != 'country':
        print('Regional diurnal cycles are only implemented for country regions, skipping...')
        ts_objs_reg = None
    else:
        for reg in region_ids:
            ts_data = {'time' : time,'seasonal' : {'obs' : {},'mod' : {}},'yearly' : {'obs' : {},'mod' : {}} }
            ts_data['station_name'] = reg
            ts_data.update(meta_glob)
<<<<<<< HEAD
    
=======

>>>>>>> 19c26a0b
            for res,repw in repw_res.items():
                if reg == 'WORLD':
                    subset = repw
                else:
                    subset = repw.where(repw.country == reg)

                # if cd.has_latlon_dims:
                #     avg = subset.data.mean(dim=('latitude', 'longitude'))
                # else:
                avg = subset.mean(dim='station_name')
                obs_vals = avg[:,0,:]
                mod_vals = avg[:,1,:]

                period_keys = _get_period_keys(res)
                for period_num,pk in enumerate(period_keys):
                    ts_data[res]['obs'][pk] = obs_vals.sel(period=period_num).values.tolist()
                    ts_data[res]['mod'][pk] = mod_vals.sel(period=period_num).values.tolist()
<<<<<<< HEAD
    
=======

>>>>>>> 19c26a0b
            ts_objs_reg.append(ts_data)
    return ts_objs_reg

def _process_sites_weekly_ts(coldata,regions_how,region_ids,meta_glob):
    """
    Private helper function to process ColocatedData objects into dictionaries
<<<<<<< HEAD
    containing represenative weekly time series with hourly resolution. 

    Processing the coloceted data object into a collection of representative 
=======
    containing represenative weekly time series with hourly resolution.

    Processing the coloceted data object into a collection of representative
>>>>>>> 19c26a0b
    weekly time series is done in the private function _create_diurnal_weekly_data_object.
    This object (an xarray.Dataset) is then further processed into two dictionaries
    containing station and regional time series respectively.

    Parameters
    ----------
    coldata : ColocatedData
        The colocated data to process.
    regions_how : string
        Srting describing how regions are to be processed. Regional time series
        are only calculated if regions_how = country.
    region_ids : list?
        List of regional IDs.
    meta_glob : dict
        Dictionary containing global metadata.

    Returns
    -------
    ts_objs : list
        List of dicts containing station time series data and metadata.
    ts_objs_reg : list
        List of dicts containing country time series data and metadata.

    """

    if isinstance(coldata, ColocatedData):
        _check_flatten_latlon_dims(coldata)
        assert coldata.dims == ('data_source', 'time', 'station_name')

    repw_res = {'seasonal':_create_diurnal_weekly_data_object(coldata, 'seasonal')['rep_week'],
                'yearly':_create_diurnal_weekly_data_object(coldata, 'yearly')['rep_week'].expand_dims('period',axis=0),}

    default_regs = get_all_default_regions(use_all_in_ini=False)


    lats = repw_res['seasonal'].latitude.values.astype(np.float64)
    lons = repw_res['seasonal'].longitude.values.astype(np.float64)
<<<<<<< HEAD
    
=======

>>>>>>> 19c26a0b
    if 'altitude' in repw_res['seasonal'].coords:
        alts = repw_res['seasonal'].altitude.values.astype(np.float64)
    else:
        alts = [np.nan]*len(lats)
<<<<<<< HEAD
    
=======

>>>>>>> 19c26a0b
    if regions_how == 'country':
        countries = repw_res['seasonal'].country.values

    ts_objs = _process_weekly_object_to_station_time_series(repw_res,meta_glob)
    ts_objs_reg = _process_weekly_object_to_country_time_series(repw_res,
                                                                meta_glob,
                                                                regions_how,
                                                                region_ids)

    return ts_objs,ts_objs_reg

def _process_sites(data, jsdate, regions_how, meta_glob):
    ts_objs = []

    map_data = []
    scat_data = {}

    for freq, cd in data.items():
        if isinstance(cd, ColocatedData):
            _check_flatten_latlon_dims(cd)
            assert cd.dims == ('data_source', 'time', 'station_name')

    mon = data['monthly']

    stats_dummy = _init_stats_dummy()
    default_regs = get_all_default_regions(use_all_in_ini=False)

    lats = mon.data.latitude.values.astype(np.float64)
    lons = mon.data.longitude.values.astype(np.float64)

    if 'altitude' in mon.data.coords:
        alts = mon.data.altitude.values.astype(np.float64)
    else:
        alts = [np.nan]*len(lats)

    if regions_how == 'country':
        countries = mon.data.country.values
    dc = 0
    for i, stat_name in enumerate(mon.data.station_name.values):
        has_data = False
        ts_data = _init_ts_data()
        ts_data['station_name'] = stat_name
        ts_data.update(meta_glob)

        stat_lat = lats[i]
        stat_lon = lons[i]
        stat_alt = alts[i]

        if regions_how == 'default':
            region = find_closest_region_coord(stat_lat, stat_lon,
                                               default_regs=default_regs)
        elif regions_how == 'country':
            region = countries[i]

        # station information for map view
        map_stat = {'site'      : stat_name,
                    'lat'       : stat_lat,
                    'lon'       : stat_lon,
                    'alt'       : stat_alt,
                    'region'    : region}

        for tres, coldata in data.items():

            map_stat['{}_statistics'.format(tres)] = {}
            if coldata is None:
                map_stat['{}_statistics'.format(tres)].update(stats_dummy)
                continue
            arr = coldata.data
            obs_vals = arr.data[0, :, i]
            if all(np.isnan(obs_vals)):
                map_stat['{}_statistics'.format(tres)].update(stats_dummy)
                continue
            has_data = True
            mod_vals = arr.data[1, :, i]
            ts_data['{}_date'.format(tres)] = jsdate[tres]
            ts_data['{}_obs'.format(tres)] = obs_vals.tolist()
            ts_data['{}_mod'.format(tres)] = mod_vals.tolist()

            station_statistics = calc_statistics(mod_vals, obs_vals,
                                                 min_num_valid=1)

            for k, v in station_statistics.items():
                station_statistics[k] = np.float64(v)
            map_stat['{}_statistics'.format(tres)] = station_statistics

        if has_data:
            ts_objs.append(ts_data)
            map_data.append(map_stat)
            scat_data[str(stat_name)] = sc = {}
            sc['obs'] = ts_data['monthly_obs']
            sc['mod'] = ts_data['monthly_mod']
            sc['region'] = region
            dc += 1
    return (map_data, scat_data, ts_objs)

def _process_regional_timeseries(data, jsdate, region_ids,
                                 regions_how, meta_glob):
    ts_objs = []
    check_countries = True if regions_how=='country' else False
    for reg in region_ids:
        ts_data = _init_ts_data()
        ts_data['station_name'] = reg
        ts_data.update(meta_glob)

        for freq, cd in data.items():
            if not isinstance(cd, ColocatedData):
                continue
            subset = cd.filter_region(reg,
                                      inplace=False,
                                      check_country_meta=check_countries)
            if cd.has_latlon_dims:
                avg = subset.data.mean(dim=('latitude', 'longitude'))
            else:
                avg = subset.data.mean(dim='station_name')
            obs_vals = avg[0].data.tolist()
            mod_vals = avg[1].data.tolist()
            ts_data['{}_date'.format(freq)] = jsdate[freq]
            ts_data['{}_obs'.format(freq)] = obs_vals
            ts_data['{}_mod'.format(freq)] = mod_vals

        ts_objs.append(ts_data)
    return ts_objs

def _process_heatmap_data(data, region_ids, use_weights, use_country,
                          meta_glob):

    hm_all = dict(zip(('daily', 'monthly'), ({},{})))
    stats_dummy = _init_stats_dummy()
    for freq, hm_data in hm_all.items():
        for reg in region_ids:
            if not freq in data or data[freq] == None:
                hm_data[reg] = stats_dummy
            else:
                coldata = data[freq]

                filtered = coldata.filter_region(region_id=reg,
                                                 check_country_meta=use_country)

                stats = filtered.calc_statistics(use_area_weights=use_weights)
                for k, v in stats.items():
                    if not k=='NOTE':
                        v = np.float64(v)
                    stats[k] = v

                hm_data[reg] = stats
    return hm_all

def _get_jsdate(coldata):
    js = (coldata.data.time.values.astype('datetime64[s]') -
          np.datetime64('1970', '[s]')).astype(int) * 1000
    return js.tolist()

def _resample_time_coldata(coldata, freq, colstp):
    return coldata.resample_time(freq,
                apply_constraints=colstp.apply_time_resampling_constraints,
                min_num_obs=colstp.min_num_obs,
                colocate_time=colstp.colocate_time,
                inplace=False)

def _init_data_default_frequencies(coldata, colocation_settings):

    to_ts_types = ['daily',
                   'monthly',
                   'yearly']

    data_arrs = dict.fromkeys(to_ts_types)
    jsdate = dict.fromkeys(to_ts_types)

    tt = TsType(coldata.ts_type)

    if tt < TsType('monthly'):
        raise TemporalResolutionError('Temporal resolution ({}) is too low for '
                                      'web processing, need monthly or higher'
                                      .format(tt))
    elif tt > TsType('daily'):
        # resolution is higher than daily -> convert to daily
        coldata = _resample_time_coldata(coldata, 'daily', colocation_settings)
        tt = TsType('daily')

    for freq in to_ts_types:
        tt_freq = TsType(freq)
        if tt < tt_freq: # skip (coldata is in lower resolution)
            #data_arrs[freq] = None
            continue
        elif tt == tt_freq:
            data_arrs[freq] = coldata.copy()
            jsdate[freq] = _get_jsdate(coldata)

        else:
            cd = _resample_time_coldata(coldata, freq,
                                        colocation_settings)
            data_arrs[freq] = cd
            jsdate[freq] = _get_jsdate(cd)

    return (data_arrs, jsdate)

def compute_json_files_from_colocateddata(coldata, obs_name,
                                          model_name, use_weights,
                                          colocation_settings,
                                          vert_code, out_dirs,
                                          regions_json,
                                          web_iface_name,
                                          diurnal_only,
                                          regions_how=None,
                                          zeros_to_nan=True):

    """Creates all json files for one ColocatedData object

    ToDo
    ----
    Complete docstring
    """
    if vert_code == 'ModelLevel':
        raise NotImplementedError('Coming soon...')

    # this will need to be figured out as soon as there is altitude
    elif 'altitude' in coldata.data.dims:
        raise NotImplementedError('Cannot yet handle profile data')

    elif not isinstance(coldata, ColocatedData):
        raise ValueError('Need ColocatedData object, got {}'
                         .format(type(coldata)))

    elif coldata.has_latlon_dims and regions_how=='country':
        raise NotImplementedError('Cannot yet apply country filtering for '
                                  '4D colocated data instances')
    const.print_log.info('Computing json files for {} vs. {}'
                         .format(model_name, obs_name))

    if zeros_to_nan:
        coldata = coldata.set_zeros_nan()

    # init some stuff
    obs_var = coldata.meta['var_name'][0]
    model_var = coldata.meta['var_name'][1]
    meta_glob = _init_meta_glob(coldata,
                                vert_code=vert_code,
                                obs_name=obs_name,
                                model_name=model_name,
                                web_iface_name=web_iface_name)
    if regions_how is None:
        regions_how = 'default'

    # get region IDs
    regions = init_regions_web(coldata, regions_how)

    update_regions_json(regions, regions_json)

    region_ids = list(regions)

    use_country = True if regions_how == 'country' else False

    data, jsdate = _init_data_default_frequencies(coldata,
                                                  colocation_settings)

    if not diurnal_only:
        # FIRST: process data for heatmap json file
        hm_all = _process_heatmap_data(data, region_ids, use_weights,
                                        use_country=use_country,
                                        meta_glob=meta_glob)
<<<<<<< HEAD
    
=======

>>>>>>> 19c26a0b
        for freq, hm_data in hm_all.items():
            if freq == 'daily':
                fname = HEATMAP_FILENAME_EVAL_IFACE_DAILY
            else:
                fname = HEATMAP_FILENAME_EVAL_IFACE_MONTHLY
<<<<<<< HEAD
    
            hm_file = os.path.join(out_dirs['hm'], fname)
    
            add_entry_heatmap_json(hm_file, hm_data, web_iface_name, obs_var,
                                    vert_code, model_name, model_var)
    
=======

            hm_file = os.path.join(out_dirs['hm'], fname)

            add_entry_heatmap_json(hm_file, hm_data, web_iface_name, obs_var,
                                    vert_code, model_name, model_var)

>>>>>>> 19c26a0b
        ts_objs_regional = _process_regional_timeseries(data,
                                                        jsdate,
                                                        region_ids,
                                                        regions_how,
                                                        meta_glob)
<<<<<<< HEAD
    
        for ts_data in ts_objs_regional:
            #writes json file
            _write_stationdata_json(ts_data, out_dirs)
    
=======

        for ts_data in ts_objs_regional:
            #writes json file
            _write_stationdata_json(ts_data, out_dirs)

>>>>>>> 19c26a0b
        (map_data,
          scat_data,
          ts_objs) = _process_sites(data, jsdate,
                                    regions_how,
                                    meta_glob=meta_glob)
<<<<<<< HEAD
    
        dirs = out_dirs
    
        map_name = get_json_mapname(web_iface_name, obs_var, model_name,
                                    model_var, vert_code)
    
        outfile_map =  os.path.join(dirs['map'], map_name)
        with open(outfile_map, 'w') as f:
            simplejson.dump(map_data, f, ignore_nan=True)
    
        outfile_scat =  os.path.join(dirs['scat'], map_name)
        with open(outfile_scat, 'w') as f:
            simplejson.dump(scat_data, f, ignore_nan=True)
    
        for ts_data in ts_objs:
            #writes json file
            _write_stationdata_json(ts_data, out_dirs)
    
    if coldata.ts_type == 'hourly':
       ts_objs_weekly,ts_objs_weekly_reg = _process_sites_weekly_ts(coldata,regions_how, region_ids, meta_glob)
    
    if coldata.ts_type == 'hourly':
=======

        dirs = out_dirs

        map_name = get_json_mapname(web_iface_name, obs_var, model_name,
                                    model_var, vert_code)

        outfile_map =  os.path.join(dirs['map'], map_name)
        with open(outfile_map, 'w') as f:
            simplejson.dump(map_data, f, ignore_nan=True)

        outfile_scat =  os.path.join(dirs['scat'], map_name)
        with open(outfile_scat, 'w') as f:
            simplejson.dump(scat_data, f, ignore_nan=True)

        for ts_data in ts_objs:
            #writes json file
            _write_stationdata_json(ts_data, out_dirs)

    if coldata.ts_type == 'hourly':
        ts_objs_weekly,ts_objs_weekly_reg = _process_sites_weekly_ts(coldata,regions_how, region_ids, meta_glob)
>>>>>>> 19c26a0b
        for ts_data_weekly in ts_objs_weekly:
            #writes json file
            _write_diurnal_week_stationdata_json(ts_data_weekly, out_dirs)
        if ts_objs_weekly_reg != None:
            for ts_data_weekly_reg in ts_objs_weekly_reg:
                #writes json file
                _write_diurnal_week_stationdata_json(ts_data_weekly_reg, out_dirs)

if __name__ == '__main__':
    import pyaerocom as pya
    stp = pya.web.AerocomEvaluation('test', 'test')

    colfile = '/home/jonasg/github/aerocom_evaluation/coldata/PIII-optics2019-P/AEROCOM-MEDIAN_AP3-CTRL/od550aer_REF-AeronetSun_MOD-AEROCOM-MEDIAN_20100101_20101231_monthly_WORLD-noMOUNTAINS.nc'
    #colfile = '/home/jonasg/github/aerocom_evaluation/coldata/PIII-optics2019-P/AEROCOM-MEDIAN_AP3-CTRL/od550aer_REF-AATSR4.3-SU_MOD-AEROCOM-MEDIAN_20100101_20101231_monthly_WORLD-noMOUNTAINS.nc'

    coldata = ColocatedData(colfile)
    out_dirs = stp.out_dirs
    obs, mod = coldata.meta['data_source']

    rgf = stp.regions_file
    compute_json_files_from_colocateddata(coldata, obs,
                                          mod,
                                          use_weights=False,
                                          colocation_settings=stp.colocation_settings,
                                          vert_code='Column',
                                          out_dirs=out_dirs,
                                          regions_how='country',
                                          regions_json=rgf)<|MERGE_RESOLUTION|>--- conflicted
+++ resolved
@@ -314,47 +314,6 @@
                                     ts_data['vert_code'])
 
     fp = os.path.join(out_dirs['ts'], filename)
-    if os.path.exists(fp):
-        try:
-            with open(fp, 'r') as f:
-                current = simplejson.load(f)
-        except Exception as e:
-            raise Exception('Fatal: could not open existing json file: {}. '
-                            'Reason: {}'.format(fp, repr(e)))
-    else:
-        current = {}
-    current[ts_data['model_name']] = ts_data
-    with open(fp, 'w') as f:
-        simplejson.dump(current, f, ignore_nan=True)
-        
-def _write_diurnal_week_stationdata_json(ts_data, out_dirs):
-    """
-    Minor modification of method _write_stationdata_json to allow a further
-    level of sub-directories
-
-    Parameters
-    ----------
-    ts_data : dict
-        A dictionary containing all processed time series data.
-    out_dirs : list?
-        list of file paths for writing data to
-
-    Raises
-    ------
-    Exception
-        Raised if opening json file fails
-
-    Returns
-    -------
-    None.
-
-    """
-    filename = get_stationfile_name(ts_data['station_name'], 
-                                    ts_data['web_iface_name'],
-                                    ts_data['obs_var'],
-                                    ts_data['vert_code'])
-
-    fp = os.path.join(out_dirs['ts'],'dw', filename)
     if os.path.exists(fp):
         try:
             with open(fp, 'r') as f:
@@ -573,11 +532,7 @@
 def _create_diurnal_weekly_data_object(coldata,resolution):
     """
     Private helper functions that creates the data set containing all the
-<<<<<<< HEAD
-    weekly time series at the specified resolution. Called by 
-=======
     weekly time series at the specified resolution. Called by
->>>>>>> 19c26a0b
     _process_sites_weekly_ts. The returned xarray.Dataset contains a dummy time
     variable (currently not used) and the weekly time series as xarray.DataArray
     objects.
@@ -588,32 +543,20 @@
         ColocatedData object colocated on hourly resolution.
     resolution : string
         String specifying the averaging window used to generate representative
-<<<<<<< HEAD
-        weekly time series with hourly resolution. Valid values are 'yearly' 
-=======
         weekly time series with hourly resolution. Valid values are 'yearly'
->>>>>>> 19c26a0b
         and  'seasonal'.
 
     Raises
     ------
     ValueError
-<<<<<<< HEAD
-        If an invalid resolution is given raise ValueError and print what 
-=======
         If an invalid resolution is given raise ValueError and print what
->>>>>>> 19c26a0b
         was given.
 
     Returns
     -------
     rep_week_full_period : xarray.Dataset
         Contains the weekly time series as the variable 'rep_week'
-<<<<<<< HEAD
-        
-=======
-
->>>>>>> 19c26a0b
+
 
     """
     import xarray as xr
@@ -627,10 +570,6 @@
 
 
     for seas in seasons:
-<<<<<<< HEAD
-    #for i,j in zip(months[b1::step], months[b2::step]):
-=======
->>>>>>> 19c26a0b
         rep_week_ds = xr.Dataset()
         if resolution == 'seasonal':
             mon_slice = data.where(data['time.season']==seas,drop=True)
@@ -638,11 +577,7 @@
             mon_slice = data
 
         month_stamp = f'{seas}'
-<<<<<<< HEAD
-        
-=======
-
->>>>>>> 19c26a0b
+
         for day in range(7):
             day_slice = mon_slice.where(mon_slice['time.dayofweek']==day,drop=True)
             rep_day = day_slice.groupby('time.hour').mean(dim='time')
@@ -651,11 +586,7 @@
                 rep_week = rep_day
             else:
                 rep_week = xr.concat([rep_week,rep_day],dim='hour')
-<<<<<<< HEAD
-                
-=======
-
->>>>>>> 19c26a0b
+
         rep_week=rep_week.rename({'hour':'dummy_time'})
         month_stamps = np.zeros(rep_week.dummy_time.shape,dtype='<U5')
         month_stamps[:] = month_stamp
@@ -788,11 +719,7 @@
             ts_data = {'time' : time,'seasonal' : {'obs' : {},'mod' : {}},'yearly' : {'obs' : {},'mod' : {}} }
             ts_data['station_name'] = reg
             ts_data.update(meta_glob)
-<<<<<<< HEAD
-    
-=======
-
->>>>>>> 19c26a0b
+
             for res,repw in repw_res.items():
                 if reg == 'WORLD':
                     subset = repw
@@ -810,26 +737,16 @@
                 for period_num,pk in enumerate(period_keys):
                     ts_data[res]['obs'][pk] = obs_vals.sel(period=period_num).values.tolist()
                     ts_data[res]['mod'][pk] = mod_vals.sel(period=period_num).values.tolist()
-<<<<<<< HEAD
-    
-=======
-
->>>>>>> 19c26a0b
+
             ts_objs_reg.append(ts_data)
     return ts_objs_reg
 
 def _process_sites_weekly_ts(coldata,regions_how,region_ids,meta_glob):
     """
     Private helper function to process ColocatedData objects into dictionaries
-<<<<<<< HEAD
-    containing represenative weekly time series with hourly resolution. 
-
-    Processing the coloceted data object into a collection of representative 
-=======
     containing represenative weekly time series with hourly resolution.
 
     Processing the coloceted data object into a collection of representative
->>>>>>> 19c26a0b
     weekly time series is done in the private function _create_diurnal_weekly_data_object.
     This object (an xarray.Dataset) is then further processed into two dictionaries
     containing station and regional time series respectively.
@@ -867,20 +784,12 @@
 
     lats = repw_res['seasonal'].latitude.values.astype(np.float64)
     lons = repw_res['seasonal'].longitude.values.astype(np.float64)
-<<<<<<< HEAD
-    
-=======
-
->>>>>>> 19c26a0b
+
     if 'altitude' in repw_res['seasonal'].coords:
         alts = repw_res['seasonal'].altitude.values.astype(np.float64)
     else:
         alts = [np.nan]*len(lats)
-<<<<<<< HEAD
-    
-=======
-
->>>>>>> 19c26a0b
+
     if regions_how == 'country':
         countries = repw_res['seasonal'].country.values
 
@@ -1141,99 +1050,53 @@
         hm_all = _process_heatmap_data(data, region_ids, use_weights,
                                         use_country=use_country,
                                         meta_glob=meta_glob)
-<<<<<<< HEAD
-    
-=======
-
->>>>>>> 19c26a0b
+
         for freq, hm_data in hm_all.items():
             if freq == 'daily':
                 fname = HEATMAP_FILENAME_EVAL_IFACE_DAILY
             else:
                 fname = HEATMAP_FILENAME_EVAL_IFACE_MONTHLY
-<<<<<<< HEAD
-    
+
             hm_file = os.path.join(out_dirs['hm'], fname)
-    
+
             add_entry_heatmap_json(hm_file, hm_data, web_iface_name, obs_var,
                                     vert_code, model_name, model_var)
-    
-=======
-
-            hm_file = os.path.join(out_dirs['hm'], fname)
-
-            add_entry_heatmap_json(hm_file, hm_data, web_iface_name, obs_var,
-                                    vert_code, model_name, model_var)
-
->>>>>>> 19c26a0b
+
         ts_objs_regional = _process_regional_timeseries(data,
                                                         jsdate,
                                                         region_ids,
                                                         regions_how,
                                                         meta_glob)
-<<<<<<< HEAD
-    
+
         for ts_data in ts_objs_regional:
             #writes json file
             _write_stationdata_json(ts_data, out_dirs)
-    
-=======
-
-        for ts_data in ts_objs_regional:
-            #writes json file
-            _write_stationdata_json(ts_data, out_dirs)
-
->>>>>>> 19c26a0b
+
         (map_data,
           scat_data,
           ts_objs) = _process_sites(data, jsdate,
                                     regions_how,
                                     meta_glob=meta_glob)
-<<<<<<< HEAD
-    
+
         dirs = out_dirs
-    
+
         map_name = get_json_mapname(web_iface_name, obs_var, model_name,
                                     model_var, vert_code)
-    
+
         outfile_map =  os.path.join(dirs['map'], map_name)
         with open(outfile_map, 'w') as f:
             simplejson.dump(map_data, f, ignore_nan=True)
-    
+
         outfile_scat =  os.path.join(dirs['scat'], map_name)
         with open(outfile_scat, 'w') as f:
             simplejson.dump(scat_data, f, ignore_nan=True)
-    
+
         for ts_data in ts_objs:
             #writes json file
             _write_stationdata_json(ts_data, out_dirs)
-    
-    if coldata.ts_type == 'hourly':
-       ts_objs_weekly,ts_objs_weekly_reg = _process_sites_weekly_ts(coldata,regions_how, region_ids, meta_glob)
-    
-    if coldata.ts_type == 'hourly':
-=======
-
-        dirs = out_dirs
-
-        map_name = get_json_mapname(web_iface_name, obs_var, model_name,
-                                    model_var, vert_code)
-
-        outfile_map =  os.path.join(dirs['map'], map_name)
-        with open(outfile_map, 'w') as f:
-            simplejson.dump(map_data, f, ignore_nan=True)
-
-        outfile_scat =  os.path.join(dirs['scat'], map_name)
-        with open(outfile_scat, 'w') as f:
-            simplejson.dump(scat_data, f, ignore_nan=True)
-
-        for ts_data in ts_objs:
-            #writes json file
-            _write_stationdata_json(ts_data, out_dirs)
 
     if coldata.ts_type == 'hourly':
         ts_objs_weekly,ts_objs_weekly_reg = _process_sites_weekly_ts(coldata,regions_how, region_ids, meta_glob)
->>>>>>> 19c26a0b
         for ts_data_weekly in ts_objs_weekly:
             #writes json file
             _write_diurnal_week_stationdata_json(ts_data_weekly, out_dirs)
