#!/usr/bin/env python3
# -*- coding: utf-8 -*-
"""
Created on Mon Apr 15 14:00:44 2019
"""
import os, glob, shutil
import numpy as np
import simplejson
from pyaerocom import const
from pyaerocom.helpers import start_stop_str
from pyaerocom._lowlevel_helpers import sort_dict_by_name
from pyaerocom.io.helpers import save_dict_json
from pyaerocom.web.helpers import read_json, write_json
from pyaerocom.web.const import (HEATMAP_FILENAME_EVAL_IFACE_MONTHLY,
                                 HEATMAP_FILENAME_EVAL_IFACE_DAILY,
                                 HEATMAP_FILENAME_EVAL_IFACE_YEARLY)
from pyaerocom.colocateddata import ColocatedData
from pyaerocom.mathutils import calc_statistics
from pyaerocom.colocation_auto import Colocator
from pyaerocom.tstype import TsType
<<<<<<< HEAD
from pyaerocom.exceptions import (DataCoverageError,
                                  DataDimensionError,
                                  TemporalResolutionError)
=======
from pyaerocom.exceptions import TemporalResolutionError
>>>>>>> e66f7c54
from pyaerocom.region_defs import OLD_AEROCOM_REGIONS, HTAP_REGIONS_DEFAULT
from pyaerocom.region import (get_all_default_region_ids,
                              find_closest_region_coord,
                              Region)

def make_info_str_eval_setup(stp, add_header=True):
    """
    Convert instance of :class:`AerocomEvaluation` into a descriptive string

    Note
    ----
    UNDER DEVELOPMENT -> this might crash!!

    Parameters
    ----------
    stp : AerocomEvaluation
        Instance of configuration class

    Returns
    -------
    str
        Long string representation of the input configuration.

    """
    modelnum = len(stp.model_config)
    obsnum = len(stp.obs_config)
    varnum = len(stp.all_obs_vars)
    colstp = stp.colocation_settings

    if modelnum > 0:

        _modpost = 'model' if modelnum==1 else 'models'
        modstr = f'the following {modelnum} {_modpost}: '
        for mod in stp.model_config:
            modstr += f'{mod}, '

        modstr = modstr[:-2]
        modstr += '. '
    else:
        modstr = '0 models. '
    obsvarstr = ''
    if obsnum > 0:
        obsvarstr += 'These are: '
        for oname, ocfg in stp.obs_config.items():
            obsvarstr += f'{oname} ('
            for var in ocfg['obs_vars']:
                obsvarstr += f'{var}, '
            obsvarstr = obsvarstr[:-2]
            obsvarstr += '), '
        obsvarstr = obsvarstr[:-2]
        obsvarstr += '. '

    obs_alt_time = []
    try:
        startstop = start_stop_str(colstp.start,
                                   colstp.stop)

        obs_alt_time.append(startstop)

        timeinfo = (f'The evaluation is done for the following time '
                    f'interval: {startstop}. ')
    except ValueError:
        # no start / stop time specified
        timeinfo = (
            'No specific time interval is specified for the analysis. Thus, '
            'the interval is determined for each model and observation dataset '
            '(and variable) individually, based on data availability. '
            )

    try:
        freq = str(TsType(colstp.ts_type))
        flexfreq = colstp.flex_ts_type_gridded
        freqinfo = f'The default colocation frequency is {freq}'
        if flexfreq:
            freqinfo += (
                ', however, this requirement is flexible, that is, if a model '
                '(or obs) is available in lower resolution it will still be '
                'colocated, but then the computed statistics are only available '
                'in that resolution. ')
        else:
            freqinfo += '. '

    except TemporalResolutionError:
        freqinfo = (
        'The analysis is performed in the highest available '
        'resolution. '
        )

    freqinfo += (
        'Note, however, that the minimum required resolution for the analysis '
        'is monthly.'
        )


    obsaltinfo = {}
    for oname, ocfg in stp.obs_config.items():
        col = Colocator(**colstp)
        col.update(**ocfg)
        tst = start_stop_str(col.start,
                             col.stop)
        if not tst in obs_alt_time:
            obs_alt_time.append(tst)

    st = (
        f'The experiment contains {modstr}'
        f'These models are evaluated against {obsnum} observational '
        f'dataset(s) and a total of {varnum} variables. '
        f'{obsvarstr}{timeinfo}{freqinfo}')
    if add_header:
        st =  f'{stp.exp_id}: {stp.exp_name}\n{stp.exp_descr}\n' + st
    return st

def delete_experiment_data_evaluation_iface(base_dir, proj_id, exp_id):
    """Delete all data associated with a certain experiment

    Parameters
    ----------
    base_dir : str, optional
        basic output direcory (containg subdirs of all projects)
    proj_name : str, optional
        name of project, if None, then this project is used
    exp_name : str, optional
        name experiment, if None, then this project is used

    """

    basedir = os.path.join(base_dir, proj_id, exp_id)
    if not os.path.exists(basedir):
        const.print_log.info('Nothing there to delete...')
        return
    const.print_log.info(f'Deleting everything under {basedir}')
    shutil.rmtree(basedir)

def get_all_config_files_evaluation_iface(config_dir):
    """

    Note
    ----
    This code only checks json configuration files, not .py module files
    containing configuration.

    Parameters
    ----------
    config_dir : str
        directory containing config json files for AerocomEvaluation interface

    Returns
    -------
    dict
        nested dictionary containing file paths of all config files that were
        detected, where first level of dict id `proj_id` and second level
        is `exp_id`.
    """

    results = {}

    for file in glob.glob('{}/*.json'.format(config_dir)):
        spl = os.path.basename(file).split('_')
        if not len(spl) == 3 or not spl[0] =='cfg':
            const.logger.warning('Invalid config file name ', file)
            continue
        proj, exp = spl[1], spl[2].split('.')[0]
        if not proj in results:
            results[proj] = {}
        results[proj][exp] = file
    return results

def reorder_experiments_menu_evaluation_iface(menu_file, exp_order=None):
    """Reorder experiment order in evaluation interface

    Puts experiment list into order as specified by `exp_order`, all
    remaining experiments are sorted alphabetically.

    Parameters
    ----------
    menu_file : str
        file path of menu.json file
    exp_order : str or list, optional
        desired experiment order (must not contain all available experiments
        in menu)
    """
    current = read_json(menu_file)
    if exp_order is None:
        exp_order = []
    elif isinstance(exp_order, str):
        exp_order = [exp_order]
    if not isinstance(exp_order, list):
        raise ValueError('Invalid input for exp_order, need None, str or list')

    new = sort_dict_by_name(current, pref_list=exp_order)
    write_json(new, menu_file, indent=4)

def _get_available_results_dict(config):
    def var_dummy():
        """Helper that creates empty dict for variable info"""
        return {'type'      :   '',
                'cat'       :   '',
                'name'      :   '',
                'longname'  :   '',
                'obs'       :   {}}
    new = {}
    tab = config.get_web_overview_table()
    for index, info in tab.iterrows():
        obs_var, obs_name, vert_code, mod_name, mod_var = info
        if not obs_var in new:
            new[obs_var] = d = var_dummy()
            name, tp, cat = config.get_obsvar_name_and_type(obs_var)

            d['name'] = name
            d['type'] = tp
            d['cat']  = cat
            d['longname'] = const.VARS[obs_var].description
        else:
            d = new[obs_var]

        if not obs_name in d['obs']:
            d['obs'][obs_name] = dobs = {}
        else:
            dobs = d['obs'][obs_name]

        if not vert_code in dobs:
            dobs[vert_code] = dobs_vert = {}
        else:
            dobs_vert = dobs[vert_code]
        if mod_name in dobs_vert:
            const.print_log.warning('Overwriting old entry for {}: {}'
                                    .format(mod_name, dobs_vert[mod_name]))
        dobs_vert[mod_name] = {'dir' : mod_name,
                               'id'  : config.model_config[mod_name]['model_id'],
                               'var' : mod_var}
    return new

def _sort_menu_entries(avail, config):
    """
    Used in method :func:`update_menu_evaluation_iface`

    Sorts results of different menu entries (i.e. variables, observations
    and models).

    Parameters
    ----------
    avail : dict
        nested dictionary contining info about available results
    config : AerocomEvaluation
        Configuration class

    Returns
    -------
    dict
        input dictionary sorted in variable, obs and model layers. The order
        of variables, observations and models may be specified in
        AerocomEvaluation class and if not, alphabetic order is used.

    """
    # sort first layer (i.e. variables)
    avail = sort_dict_by_name(avail, pref_list=config.var_order_menu)

    new_sorted = {}
    for var, info in avail.items():
        new_sorted[var] = info
        obs_order = config.obs_order_menu
        sorted_obs = sort_dict_by_name(info['obs'],
                                       pref_list=obs_order)
        new_sorted[var]['obs'] = sorted_obs
        for obs_name, vert_codes in sorted_obs.items():
            vert_codes_sorted = sort_dict_by_name(vert_codes)
            new_sorted[var]['obs'][obs_name] = vert_codes_sorted
            for vert_code, models in vert_codes_sorted.items():
                model_order = config.model_order_menu
                models_sorted = sort_dict_by_name(models,
                                                  pref_list=model_order)
                new_sorted[var]['obs'][obs_name][vert_code] = models_sorted
    return new_sorted

def _check_load_current_menu(config, ignore_experiments):
    """
    Load current menu.json file and return as dictionary

    This is a private method used in :func:`update_menu_evaluation_iface`. It
    also checks for outdated experiments for which no json files are
    available anymore.

    Parameters
    ----------
    config : AerocomEvaluation
        instance of config class that has all relevant paths specified
    ignore_experiments : list, optional
        list of experiments that are supposed to be removed from the current
        menu.

    Returns
    -------
    dict
        current menu as dictionary (cleared of outdated entries)


    """
    if ignore_experiments is None:
        ignore_experiments = []
    menu_file = config.menu_file
    # toplevel directory under which all experiments for this project are
    # stored. the menu.json is in there and contains all available experiments
    # in addition to the on that is updated here.
    basedir = os.path.dirname(menu_file)

    # list of available experiments (sub directories in basedir)
    available_exps = os.listdir(basedir)
    menu = {}
    if os.path.exists(menu_file):
        current = read_json(menu_file)
        for exp, submenu in current.items():
            if exp in ignore_experiments or len(submenu) == 0:
                continue
            elif not exp in available_exps:
                const.print_log.info('Removing outdated experiment {} from '
                                     'menu.json'.format(exp))
                continue
            menu[exp] = submenu

    if config.exp_id in menu:
        const.print_log.warning('Sub menu for experiment {} already exists in '
                                'menu.json and will be overwritten'
                                .format(config.exp_id))
    return menu

def update_menu_evaluation_iface(config, ignore_experiments=None):
    """Update menu for Aerocom Evaluation interface

    The menu.json file is created based on the available json map files in the
    map directory of an experiment.

    Parameters
    ----------
    config : AerocomEvaluation
        instance of config class that has all relevant paths specified
    ignore_experiments : list, optional
        list containing experiment IDs that may be in the current menu.json
        file and that are supposed to be removed from it.
    """

    try:
        avail = _get_available_results_dict(config)
    except FileNotFoundError:
        avail = {}

    avail = _sort_menu_entries(avail, config)

    menu = _check_load_current_menu(config, ignore_experiments)
    if len(avail) > 0:
        menu[config.exp_id] = avail

    with open(config.menu_file, 'w+') as f:
        f.write(simplejson.dumps(menu, indent=4))

def make_info_table_evaluation_iface(config):
    """
    Make an information table for an web experiment based on available results

    Parameters
    ----------
    config : AerocomEvaluation
        instance of evaluation class for the experiment

    Returns
    -------
    dict
        dictionary containing meta information

    """
    from pyaerocom import ColocatedData
    import glob
    menu = config.menu_file

    SKIP_META = ['data_source', 'var_name', 'lon_range',
                 'lat_range', 'alt_range']
    with open(menu, 'r') as f:
        menu = simplejson.load(f)
    if not config.exp_id in menu:
        raise KeyError(f'No menu entry available for experiment {config.exp_id}')
    table = {}
    exp = menu[config.exp_id]
    for obs_var, info in exp.items():
        for obs_name, vert_types in info['obs'].items():
            for vert_type, models in vert_types.items():
                for mname, minfo in models.items():
                    if not mname in table:
                        table[mname] = mi = {}
                        mi['id'] = model_id = minfo['id']
                    else:
                        mi = table[mname]
                        model_id = mi['id']
                        if minfo['id'] != mi['id']:
                            raise KeyError('Unexpected error: conflict in model ID and name')

                    try:
                        mo = mi['obs']
                    except Exception:
                        mi['obs'] = mo = {}
                    if 'var' in minfo:
                        mvar = minfo['var']
                    else:
                        mvar = obs_var
                    if not obs_var in mo:
                        mo[obs_var] = oi = {}
                    else:
                        oi = mo[obs_var]
                    if obs_name in oi:
                        raise Exception
                    oi[obs_name] = motab = {}
                    motab['model_var'] = mvar
                    motab['obs_id'] = config.get_obs_id(obs_name)
                    files = glob.glob('{}/{}/{}*REF-{}*.nc'
                                      .format(config.coldata_dir,
                                              model_id, mvar, obs_name))

                    if not len(files) == 1:
                        if len(files) > 1:
                            motab['MULTIFILES'] = len(files)
                        else:
                            motab['NOFILES'] = True
                        continue

                    coldata = ColocatedData(files[0])
                    for k, v in coldata.meta.items():
                        if not k in SKIP_META:
                            if isinstance(v, (list, tuple)):
                                if len(v) == 2:
                                    motab['{}_obs'.format(k)] = str(v[0])
                                    motab['{}_mod'.format(k)] = str(v[1])
                                else:
                                    motab[k] = ';'.join([str(x) for x in v])
                            else:
                                motab[k] = str(v)
    return table

def get_stationfile_name(station_name, obs_name, obs_var, vert_code):
    """Get name of station timeseries file"""
    return ('{}_OBS-{}:{}_{}.json'
            .format(station_name, obs_name, obs_var, vert_code))

def get_json_mapname(obs_name, obs_var, model_name, model_var,
                     vert_code):
    """Get name base name of json file"""
    return ('OBS-{}:{}_{}_MOD-{}:{}.json'
            .format(obs_name, obs_var, vert_code, model_name, model_var))

def _write_stationdata_json(ts_data, out_dir):
    """
    This method writes time series data given in a dictionary to .json files

    Parameters
    ----------
    ts_data : dict
        A dictionary containing all processed time series data.
    out_dir : str or similar
        output directory

    Returns
    -------
    None.

    """
    filename = get_stationfile_name(ts_data['station_name'],
                                    ts_data['web_iface_name'],
                                    ts_data['obs_var'],
                                    ts_data['vert_code'])

    fp = os.path.join(out_dir, filename)
    if os.path.exists(fp):
        with open(fp, 'r') as f:
            current = simplejson.load(f)
    else:
        current = {}
    current[ts_data['model_name']] = ts_data
    with open(fp, 'w') as f:
        simplejson.dump(current, f, ignore_nan=True)

def _write_diurnal_week_stationdata_json(ts_data, out_dirs):
    """
    Minor modification of method _write_stationdata_json to allow a further
    level of sub-directories

    Parameters
    ----------
    ts_data : dict
        A dictionary containing all processed time series data.
    out_dirs : list
        list of file paths for writing data to

    Raises
    ------
    Exception
        Raised if opening json file fails

    Returns
    -------
    None.

    """
    filename = get_stationfile_name(ts_data['station_name'],
                                    ts_data['web_iface_name'],
                                    ts_data['obs_var'],
                                    ts_data['vert_code'])

    fp = os.path.join(out_dirs['ts'],'dw', filename)
    if os.path.exists(fp):
        try:
            with open(fp, 'r') as f:
                current = simplejson.load(f)
        except Exception as e:
            raise Exception('Fatal: could not open existing json file: {}. '
                            'Reason: {}'.format(fp, repr(e)))
    else:
        current = {}
    current[ts_data['model_name']] = ts_data
    with open(fp, 'w') as f:
        simplejson.dump(current, f, ignore_nan=True)

def _add_entry_heatmap_json(heatmap_file, result, obs_name, obs_var, vert_code,
                            model_name, model_var):
    fp = heatmap_file
    if os.path.exists(fp):
        with open(fp, 'r') as f:
            current = simplejson.load(f)
    else:
        current = {}
    if not obs_var in current:
        current[obs_var] = {}
    ov = current[obs_var]
    if not obs_name in ov:
        ov[obs_name] = {}
    on = ov[obs_name]
    if not vert_code in on:
        on[vert_code] = {}
    ovc = on[vert_code]
    if not model_name in ovc:
        ovc[model_name] = {}
    mn = ovc[model_name]
    mn[model_var] = result
    with open(fp, 'w') as f:
        simplejson.dump(current, f, ignore_nan=True)

def _init_stats_dummy():
    # dummy for statistics dictionary for locations without data
    stats_dummy = {}
    for k in calc_statistics([1], [1]):
        stats_dummy[k] = np.nan
    return stats_dummy

def _check_flatten_latlon_dims(coldata):
    if not 'station_name' in coldata.data.coords:
        coldata.data = coldata.data.stack(station_name=('latitude',
                                                        'longitude'))
    return coldata

def _prepare_regions_json_helper(region_ids):
    regborders, regs = {}, {}
    for regid in region_ids:
        reg = Region(regid)
        name = reg.name
        regs[name] = reg
        regborders[name] = rinfo = {}

        latr = reg.lat_range
        lonr = reg.lon_range
        if any(x is None for x in (latr, lonr)):
            raise ValueError(f'Lat / lon range missing for region {regid}')
        rinfo['minLat'] = latr[0]
        rinfo['maxLat'] = latr[1]
        rinfo['minLon'] = lonr[0]
        rinfo['maxLon'] = lonr[1]

    return (regborders, regs)

def _prepare_default_regions_json():
    return _prepare_regions_json_helper(get_all_default_region_ids())

def _prepare_aerocom_regions_json():
    return _prepare_regions_json_helper(OLD_AEROCOM_REGIONS)

def _prepare_htap_regions_json():
    return _prepare_regions_json_helper(HTAP_REGIONS_DEFAULT)

def _prepare_country_regions(region_ids):
    regs = {}
    for regid in region_ids:
        reg = Region(regid)
        name = reg.name
        regs[name] = reg
    return regs

def init_regions_web(coldata, regions_how):
    regborders, regs = {}, {}
    regborders_default, regs_default = _prepare_default_regions_json()
    if regions_how == 'default':
        regborders, regs = regborders_default, regs_default
    elif regions_how == 'aerocom':
        regborders, regs = _prepare_aerocom_regions_json()
    elif regions_how == 'htap':
        regborders['WORLD'] = regborders_default['WORLD']
        regs['WORLD'] = regs_default['WORLD']
        add_borders, add_regs = _prepare_htap_regions_json()
        regborders.update(add_borders)
        regs.update(add_regs)
    elif regions_how == 'country':
        regborders['WORLD'] = regborders_default['WORLD']
        regs['WORLD'] = regs_default['WORLD']
        coldata.check_set_countries(True)
        regborders.update(coldata.get_country_codes())
        add_regs = _prepare_country_regions(coldata.get_country_codes().keys())
        regs.update(add_regs)
    else:
        raise ValueError('Invalid input for regions_how', regions_how)

    regnames = {}
    for regname, reg in regs.items():
        regnames[reg.region_id] = regname
    return (regborders, regs, regnames)

def update_regions_json(region_defs, regions_json):
    """Check current regions.json for experiment and update if needed

    Parameters
    ----------
    region_defs : dict
        keys are names of region (not IDs!) values define rectangular borders
    regions_json : str
        regions.json file (if it does not exist it will be created).

    Returns
    -------
    dict
        current content of updated regions.json
    """
    if os.path.exists(regions_json):
        current = read_json(regions_json)
    else:
        current = {}

    for region_name, region_info in region_defs.items():
        if not region_name in current:
            current[region_name] = region_info
    save_dict_json(current, regions_json)
    return current

def _init_data_default_frequenciesOLD(coldata, colocation_settings):
    ts_types_order = const.GRID_IO.TS_TYPES
    to_ts_types = ['daily', 'monthly', 'yearly']

    data_arrs = dict.fromkeys(to_ts_types)
    jsdate = dict.fromkeys(to_ts_types)

    ts_type = coldata.meta['ts_type']
    for freq in to_ts_types:
        if ts_types_order.index(freq) < ts_types_order.index(ts_type):
            data_arrs[freq] = None
        elif ts_types_order.index(freq) == ts_types_order.index(ts_type):
            data_arrs[freq] = coldata.data

            js = (coldata.data.time.values.astype('datetime64[s]') -
                  np.datetime64('1970', '[s]')).astype(int) * 1000
            jsdate[freq] = js.tolist()

        else:
            colstp = colocation_settings
            _a = coldata.resample_time(to_ts_type=freq,
                                 apply_constraints=colstp.apply_time_resampling_constraints,
                                 min_num_obs=colstp.min_num_obs,
                                 colocate_time=colstp.colocate_time,
                                 inplace=False).data
            data_arrs[freq] = _a #= resample_time_dataarray(arr, freq=freq)

            js = (_a.time.values.astype('datetime64[s]') -
                  np.datetime64('1970', '[s]')).astype(int) * 1000
            jsdate[freq] = js.tolist()
    return (data_arrs, jsdate)

def _init_meta_glob(coldata, **kwargs):
    meta = coldata.meta

    # create metadata dictionary that is shared among all timeseries files
    meta_glob = {}
    meta_glob['pyaerocom_version'] = meta['pyaerocom']
    #meta_glob['obs_name'] = obs_name
    #meta_glob['model_name'] = model_name
    meta_glob['obs_var'] = meta['var_name'][0]
    meta_glob['obs_unit'] = meta['var_units'][0]
    #meta_glob['vert_code'] = vert_code
    meta_glob['obs_freq_src'] = meta['ts_type_src'][0]
    meta_glob['obs_revision'] = meta['revision_ref']

    meta_glob['mod_var'] = meta['var_name'][1]
    meta_glob['mod_unit'] = meta['var_units'][1]
    meta_glob['mod_freq_src'] = meta['ts_type_src'][1]
    meta_glob.update(kwargs)
    return meta_glob

def _init_ts_data():
    return dict(
        daily_date = [],
        daily_obs = [],
        daily_mod = [],
        monthly_date = [],
        monthly_obs = [],
        monthly_mod = [],
        yearly_date = [],
        yearly_obs = [],
        yearly_mod = []
        )

def _create_diurnal_weekly_data_object(coldata,resolution):
    """
    Private helper functions that creates the data set containing all the
    weekly time series at the specified resolution. Called by
    _process_sites_weekly_ts. The returned xarray.Dataset contains a dummy time
    variable (currently not used) and the weekly time series as xarray.DataArray
    objects.

    Parameters
    ----------
    coldata : ColocatedData
        ColocatedData object colocated on hourly resolution.
    resolution : string
        String specifying the averaging window used to generate representative
        weekly time series with hourly resolution. Valid values are 'yearly'
        and  'seasonal'.

    Raises
    ------
    ValueError
        If an invalid resolution is given raise ValueError and print what
        was given.

    Returns
    -------
    rep_week_full_period : xarray.Dataset
        Contains the weekly time series as the variable 'rep_week'


    """
    import xarray as xr
    data = coldata.data
    if resolution == 'seasonal':
        seasons = ['DJF','MAM','JJA','SON']
    elif resolution == 'yearly':
        seasons = ['year']
    else:
        raise ValueError(f'Invalid resolution. Got {resolution}.')


    for seas in seasons:
        rep_week_ds = xr.Dataset()
        if resolution == 'seasonal':
            mon_slice = data.where(data['time.season']==seas,drop=True)
        elif resolution == 'yearly':
            mon_slice = data

        month_stamp = f'{seas}'

        for day in range(7):
            day_slice = mon_slice.where(mon_slice['time.dayofweek']==day,drop=True)
            rep_day = day_slice.groupby('time.hour').mean(dim='time')
            rep_day['hour'] = rep_day.hour/24+day+1
            if day == 0:
                rep_week = rep_day
            else:
                rep_week = xr.concat([rep_week,rep_day],dim='hour')

        rep_week=rep_week.rename({'hour':'dummy_time'})
        month_stamps = np.zeros(rep_week.dummy_time.shape,dtype='<U5')
        month_stamps[:] = month_stamp
        rep_week_ds['rep_week']=rep_week
        rep_week_ds['month_stamp'] = (('dummy_time'),month_stamps)

        if seas in ['DJF','year']:
            rep_week_full_period = rep_week_ds
        else:
            rep_week_full_period = xr.concat([rep_week_full_period,rep_week_ds],dim='period')
    return rep_week_full_period

def _get_period_keys(resolution):
    if resolution == 'seasonal':
        period_keys = ['DJF','MAM','JJA','SON']
    elif resolution == 'yearly':
        period_keys = ['Annual']
    return period_keys

def _process_one_station_weekly(stat_name, i,repw_res, meta_glob, time):
    """
    Processes one station data set for all supported averaging windows into a
    dict of station time series data and metadata.

    Parameters
    ----------
    stat_name : string
        Name of station to process
    i : int
        Index of the station to process in the xarray.Datasets.
    repw_res : dict
        Dictionary of xarray.Datasets for each supported averaging window for
        the weekly time series
    meta_glob : TYPE
        Dictionary containing global metadata.
    time : list
        Time index.

    Returns
    -------
    ts_data : dict
        Dictinary of time series data and metadata for one station. Contains all
        resolutions/averaging windows.
    has_data : bool
        Set to false if all data is missing for a station.

    """
    has_data = False
    ts_data = {'time' : time,'seasonal' : {'obs' : {},'mod' : {}},'yearly' : {'obs' : {},'mod' : {}} }
    ts_data['station_name'] = stat_name
    ts_data.update(meta_glob)


    for res,repw in repw_res.items():
        obs_vals = repw[:,0, :, i]
        if (np.isnan(obs_vals)).all().values:
            continue
        has_data = True
        mod_vals = repw[:,1, :, i]

        period_keys = _get_period_keys(res)
        for period_num,pk in enumerate(period_keys):
            ts_data[res]['obs'][pk] = obs_vals.sel(period=period_num).values.tolist()
            ts_data[res]['mod'][pk] = mod_vals.sel(period=period_num).values.tolist()
    return ts_data, has_data

def _process_weekly_object_to_station_time_series(repw_res,meta_glob):
    """
    Process the xarray.Datasets objects returned by _create_diurnal_weekly_data_object
    into a dictionary containing station time series data and metadata.

    Parameters
    ----------
    repw_res : dict
        Dictionary of xarray.Datasets for each supported averaging window for
        the weekly time series
    meta_glob : dict
        Dictionary containing global metadata.

    Returns
    -------
    ts_objs : list
        List of dicts containing station time series data and metadata.

    """
    ts_objs = []
    dc = 0
    time = (np.arange(168)/24+1).round(4).tolist()
    for i, stat_name in enumerate(repw_res['seasonal'].station_name.values):
        ts_data, has_data = _process_one_station_weekly(stat_name, i, repw_res,
                                                        meta_glob, time)

        if has_data:
            ts_objs.append(ts_data)
            dc +=1
    return ts_objs

def _process_weekly_object_to_country_time_series(repw_res,meta_glob,
                                                  regions_how,region_ids):
    """
    Process the xarray.Dataset objects returned by _create_diurnal_weekly_data_object
    into a dictionary containing country average time series data and metadata.

    ToDo
    ----
    Implement regions_how for other values than country based

    Parameters
    ----------
    repw_res : dict
        Dictionary of xarray.Datasets for each supported averaging window for
        the weekly time series
    meta_glob : dict
        Dictionary containing global metadata.
    regions_how : string
        String describing how regions are to be processed. Regional time series
        are only calculated if regions_how = country.
    region_ids : dict
        Dict containing mapping of region IDs and names.

    Returns
    -------
    ts_objs_reg : list
        List of dicts containing station time series data and metadata.

    """
    ts_objs_reg = []
    time = (np.arange(168)/24+1).round(4).tolist()

    if regions_how != 'country':
        print('Regional diurnal cycles are only implemented for country regions, skipping...')
        ts_objs_reg = None
    else:
        for regid, regname in region_ids.items():
            ts_data = {
                'time' : time,
                'seasonal' : {'obs' : {},'mod' : {}},
                'yearly' : {'obs' : {},'mod' : {}}
                }
            ts_data['station_name'] = regname
            ts_data.update(meta_glob)

            for res, repw in repw_res.items():
                if regid == 'WORLD':
                    subset = repw
                else:
                    subset = repw.where(repw.country == regid)

                avg = subset.mean(dim='station_name')
                obs_vals = avg[:,0,:]
                mod_vals = avg[:,1,:]

                period_keys = _get_period_keys(res)
                for period_num,pk in enumerate(period_keys):
                    ts_data[res]['obs'][pk] = obs_vals.sel(period=period_num).values.tolist()
                    ts_data[res]['mod'][pk] = mod_vals.sel(period=period_num).values.tolist()

            ts_objs_reg.append(ts_data)
    return ts_objs_reg

def _process_sites_weekly_ts(coldata,regions_how,region_ids,meta_glob):
    """
    Private helper function to process ColocatedData objects into dictionaries
    containing represenative weekly time series with hourly resolution.

    Processing the coloceted data object into a collection of representative
    weekly time series is done in the private function _create_diurnal_weekly_data_object.
    This object (an xarray.Dataset) is then further processed into two dictionaries
    containing station and regional time series respectively.

    Parameters
    ----------
    coldata : ColocatedData
        The colocated data to process.
    regions_how : string
        Srting describing how regions are to be processed. Regional time series
        are only calculated if regions_how = country.
    region_ids : dict
        Dict containing mapping of region IDs and names.
    meta_glob : dict
        Dictionary containing global metadata.

    Returns
    -------
    ts_objs : list
        List of dicts containing station time series data and metadata.
    ts_objs_reg : list
        List of dicts containing country time series data and metadata.

    """

    if isinstance(coldata, ColocatedData):
        _check_flatten_latlon_dims(coldata)
        assert coldata.dims == ('data_source', 'time', 'station_name')

    repw_res = {'seasonal':_create_diurnal_weekly_data_object(coldata, 'seasonal')['rep_week'],
                'yearly':_create_diurnal_weekly_data_object(coldata, 'yearly')['rep_week'].expand_dims('period',axis=0),}

    ts_objs = _process_weekly_object_to_station_time_series(repw_res,meta_glob)
    ts_objs_reg = _process_weekly_object_to_country_time_series(repw_res,
                                                                meta_glob,
                                                                regions_how,
                                                                region_ids)

    return (ts_objs,ts_objs_reg)

def _process_sites(data, jsdate, regions, regions_how, meta_glob):
    ts_objs = []

    map_data = []
    scat_data = {}

    for freq, cd in data.items():
        if isinstance(cd, ColocatedData):
            _check_flatten_latlon_dims(cd)
            assert cd.dims == ('data_source', 'time', 'station_name')

    mon = data['monthly']

    stats_dummy = _init_stats_dummy()

    lats = mon.data.latitude.values.astype(np.float64)
    lons = mon.data.longitude.values.astype(np.float64)

    if 'altitude' in mon.data.coords:
        alts = mon.data.altitude.values.astype(np.float64)
    else:
        alts = [np.nan]*len(lats)

    if regions_how == 'country':
        countries = mon.data.country.values
    dc = 0
    for i, stat_name in enumerate(mon.data.station_name.values):
        has_data = False
        ts_data = _init_ts_data()
        ts_data['station_name'] = stat_name
        ts_data.update(meta_glob)

        stat_lat = lats[i]
        stat_lon = lons[i]
        stat_alt = alts[i]

        if regions_how in ('default', 'htap'):
            region = find_closest_region_coord(stat_lat, stat_lon,
                                               regions=regions)
        elif regions_how == 'country':
            region = countries[i]
        else:
            raise ValueError(
                f'Fatal: invalid value {regions_how} for regions_how'
                )

        # station information for map view
        map_stat = {'site'      : stat_name,
                    'lat'       : stat_lat,
                    'lon'       : stat_lon,
                    'alt'       : stat_alt,
                    'region'    : region}

        for tres, coldata in data.items():

            map_stat['{}_statistics'.format(tres)] = {}
            if coldata is None:
                map_stat['{}_statistics'.format(tres)].update(stats_dummy)
                continue
            arr = coldata.data
            obs_vals = arr.data[0, :, i]
            if all(np.isnan(obs_vals)):
                map_stat['{}_statistics'.format(tres)].update(stats_dummy)
                continue
            has_data = True
            mod_vals = arr.data[1, :, i]
            ts_data['{}_date'.format(tres)] = jsdate[tres]
            ts_data['{}_obs'.format(tres)] = obs_vals.tolist()
            ts_data['{}_mod'.format(tres)] = mod_vals.tolist()

            station_statistics = calc_statistics(mod_vals, obs_vals,
                                                 min_num_valid=1)

            for k, v in station_statistics.items():
                station_statistics[k] = np.float64(v)
            map_stat['{}_statistics'.format(tres)] = station_statistics

        if has_data:
            ts_objs.append(ts_data)
            map_data.append(map_stat)
            scat_data[str(stat_name)] = sc = {}
            sc['obs'] = ts_data['monthly_obs']
            sc['mod'] = ts_data['monthly_mod']
            sc['region'] = region
            dc += 1
    return (map_data, scat_data, ts_objs)

def _process_regional_timeseries(data, jsdate, region_ids,
                                 regions_how, meta_glob):
    ts_objs = []
    check_countries = True if regions_how=='country' else False
    for regid, regname in region_ids.items():
        ts_data = _init_ts_data()
        ts_data['station_name'] = regname
        ts_data.update(meta_glob)

        for freq, cd in data.items():
            jsfreq = jsdate[freq]
            if not isinstance(cd, ColocatedData):
                continue
            try:
                subset = cd.filter_region(regid,
                                          inplace=False,
                                          check_country_meta=check_countries)
            except DataCoverageError:
                const.print_log.info(
                    f'no data in {regid} ({freq}) to compute regional '
                    f'timeseries'
                    )
                ts_data[f'{freq}_date'] = jsfreq
                ts_data[f'{freq}_obs'] = [np.nan] * len(jsfreq)
                ts_data[f'{freq}_mod'] = [np.nan] * len(jsfreq)
                continue


            if subset.has_latlon_dims:
                avg = subset.data.mean(dim=('latitude', 'longitude'))
            else:
                avg = subset.data.mean(dim='station_name')
            obs_vals = avg[0].data.tolist()
            mod_vals = avg[1].data.tolist()
            ts_data[f'{freq}_date'] = jsfreq
            ts_data[f'{freq}_obs'] = obs_vals
            ts_data[f'{freq}_mod'] = mod_vals

        ts_objs.append(ts_data)
    return ts_objs

def _get_stats_region(data, freq, regid, use_weights, use_country,
                      annual_stats_constrained):
    coldata = data[freq]
    filtered = coldata.filter_region(region_id=regid,
                                     check_country_meta=use_country)

    # if all model and obsdata is NaN, use dummy stats (this can
    # e.g., be the case if colocate_time=True and all obs is NaN,
    # or if model domain is not covered by the region)
    if np.isnan(filtered.data.data).all():
        # use stats_dummy
        raise DataCoverageError(f'All data is NaN in {regid} ({freq})')

    if annual_stats_constrained:

        year = data['yearly']

        filtered_yr = year.filter_region(
            region_id=regid,
            check_country_meta=use_country
            )
        stats_to_keep = filtered_yr.get_station_names_obs_notnan()
        if len(stats_to_keep) == 0:
            raise DataCoverageError(
                f'No sites remaining in {regid} ({freq}) when applying annual '
                f'coverage constraint.')

        filtered.data = filtered.data.sel(station_name=stats_to_keep)

    stats = filtered.calc_statistics(use_area_weights=use_weights)
    for k, v in stats.items():
        try:
            stats[k] = np.float64(v) # for json encoder...
        except Exception as e:
            # value is str (e.g. for weighted stats)
            # 'NOTE': 'Weights were not applied to FGE and kendall and spearman corr (not implemented)'
            stats[k] = v
    return stats

def _process_heatmap_data(data, region_ids, use_weights, use_country,
                          meta_glob, annual_stats_constrained=False):

    hm_all = dict(zip(('daily', 'monthly','yearly'), ({},{},{})))
    stats_dummy = _init_stats_dummy()
    for freq, hm_data in hm_all.items():
        for regid, regname in region_ids.items():
            if freq in data and data[freq] is not None:
                try:
                    stats = _get_stats_region(data, freq, regid, use_weights,
                                              use_country, annual_stats_constrained)
                except DataCoverageError as e:
                    const.print_log.info(e)
                    stats = stats_dummy
            else:
                stats = stats_dummy
            hm_data[regname] = stats
    return hm_all

def _get_jsdate(coldata):
    js = (coldata.data.time.values.astype('datetime64[s]') -
          np.datetime64('1970', '[s]')).astype(int) * 1000
    return js.tolist()

def _resample_time_coldata(coldata, freq, colstp):
    return coldata.resample_time(freq,
                apply_constraints=colstp['apply_time_resampling_constraints'],
                min_num_obs=colstp['min_num_obs'],
                how=colstp['resample_how'],
                colocate_time=colstp['colocate_time'],
                inplace=False)

def _init_data_default_frequencies(coldata, colocation_settings):

    to_ts_types = ['daily',
                   'monthly',
                   'yearly']

    data_arrs = dict.fromkeys(to_ts_types)
    jsdate = dict.fromkeys(to_ts_types)

    tt = TsType(coldata.ts_type)

    if tt < TsType('monthly'):
        raise TemporalResolutionError('Temporal resolution ({}) is too low for '
                                      'web processing, need monthly or higher'
                                      .format(tt))
    elif tt > TsType('daily'):
        # resolution is higher than daily -> convert to daily
        coldata = _resample_time_coldata(coldata, 'daily', colocation_settings)
        tt = TsType('daily')

    for freq in to_ts_types:
        tt_freq = TsType(freq)
        if tt < tt_freq: # skip (coldata is in lower resolution)
            #data_arrs[freq] = None
            continue
        elif tt == tt_freq:
            data_arrs[freq] = coldata.copy()
            jsdate[freq] = _get_jsdate(coldata)

        else:
            cd = _resample_time_coldata(coldata, freq,
                                        colocation_settings)
            data_arrs[freq] = cd
            jsdate[freq] = _get_jsdate(cd)

    return (data_arrs, jsdate)

def compute_json_files_from_colocateddata(coldata, obs_name,
                                          model_name, use_weights,
                                          colocation_settings,
                                          vert_code, out_dirs,
                                          regions_json,
                                          web_iface_name,
                                          diurnal_only,
                                          regions_how=None,
                                          zeros_to_nan=False,
                                          annual_stats_constrained=False):

    """Creates all json files for one ColocatedData object

    ToDo
    ----
    Complete docstring
    """
    # coldata = _hack_fix_dryvelo3(coldata)

    if vert_code == 'ModelLevel':
        raise NotImplementedError('Coming soon...')

    # this will need to be figured out as soon as there is altitude
    elif 'altitude' in coldata.data.dims:
        raise NotImplementedError('Cannot yet handle profile data')

    elif not isinstance(coldata, ColocatedData):
        raise ValueError('Need ColocatedData object, got {}'
                         .format(type(coldata)))

    elif coldata.has_latlon_dims and regions_how=='country':
        raise NotImplementedError('Cannot yet apply country filtering for '
                                  '4D colocated data instances')
    # init some stuff
    obs_var = coldata.meta['var_name'][0]
    model_var = coldata.meta['var_name'][1]

    const.print_log.info(
        f'Computing json files for {model_name} ({model_var}) vs. '
        f'{obs_name} ({obs_var})'
        )

    meta_glob = _init_meta_glob(coldata,
                                vert_code=vert_code,
                                obs_name=obs_name,
                                model_name=model_name,
                                web_iface_name=web_iface_name)
    if regions_how is None:
        regions_how = 'default'

    # get region IDs
    (regborders, regs, regnames) = init_regions_web(coldata, regions_how)

    update_regions_json(regborders, regions_json)

    use_country = True if regions_how == 'country' else False

    if zeros_to_nan:
        coldata = coldata.set_zeros_nan()

    data, jsdate = _init_data_default_frequencies(coldata,
                                                  colocation_settings)

    if not diurnal_only:
        # FIRST: process data for heatmap json file
        const.print_log.info('Processing heatmap data for all regions')
        hm_all = _process_heatmap_data(
            data, regnames, use_weights,
            use_country=use_country,
            meta_glob=meta_glob,
            annual_stats_constrained=annual_stats_constrained
            )

        for freq, hm_data in hm_all.items():
            if freq == 'daily':
                fname = HEATMAP_FILENAME_EVAL_IFACE_DAILY
            elif freq == 'yearly':
                fname = HEATMAP_FILENAME_EVAL_IFACE_YEARLY
            else:
                fname = HEATMAP_FILENAME_EVAL_IFACE_MONTHLY

            hm_file = os.path.join(out_dirs['hm'], fname)

            _add_entry_heatmap_json(hm_file, hm_data, web_iface_name, obs_var,
                                    vert_code, model_name, model_var)

        const.print_log.info('Processing regional timeseries for all regions')
        ts_objs_regional = _process_regional_timeseries(data,
                                                        jsdate,
                                                        regnames,
                                                        regions_how,
                                                        meta_glob)

        for ts_data in ts_objs_regional:
            #writes json file
            _write_stationdata_json(ts_data, out_dirs['ts'])

        const.print_log.info('Processing individual site timeseries data')
        (map_data,
          scat_data,
          ts_objs) = _process_sites(data, jsdate,
                                    regs,
                                    regions_how,
                                    meta_glob=meta_glob)

        dirs = out_dirs

        map_name = get_json_mapname(web_iface_name, obs_var, model_name,
                                    model_var, vert_code)

        outfile_map =  os.path.join(dirs['map'], map_name)
        with open(outfile_map, 'w') as f:
            simplejson.dump(map_data, f, ignore_nan=True)

        outfile_scat =  os.path.join(dirs['scat'], map_name)
        with open(outfile_scat, 'w') as f:
            simplejson.dump(scat_data, f, ignore_nan=True)

        for ts_data in ts_objs:
            #writes json file
            _write_stationdata_json(ts_data, out_dirs['ts'])

    if coldata.ts_type == 'hourly':
        const.print_log.info('Processing diurnal profiles')
        (ts_objs_weekly,
         ts_objs_weekly_reg) = _process_sites_weekly_ts(coldata, regions_how,
                                                        regnames, meta_glob)
        outdir = os.path.join(out_dirs['ts'],'dw')
        for ts_data_weekly in ts_objs_weekly:
            #writes json file
            _write_stationdata_json(ts_data_weekly, outdir)
        if ts_objs_weekly_reg != None:
            for ts_data_weekly_reg in ts_objs_weekly_reg:
                #writes json file
                _write_stationdata_json(ts_data_weekly_reg, outdir)

    const.print_log.info(
        f'Finished computing json files for {model_name} ({model_var}) vs. '
        f'{obs_name} ({obs_var})'
        )

if __name__ == '__main__':
    import pyaerocom as pya
    stp = pya.web.AerocomEvaluation('test', 'test')

    colfile = '/home/jonasg/github/aerocom_evaluation/coldata/PIII-optics2019-P/AEROCOM-MEDIAN_AP3-CTRL/od550aer_REF-AeronetSun_MOD-AEROCOM-MEDIAN_20100101_20101231_monthly_WORLD-noMOUNTAINS.nc'
    #colfile = '/home/jonasg/github/aerocom_evaluation/coldata/PIII-optics2019-P/AEROCOM-MEDIAN_AP3-CTRL/od550aer_REF-AATSR4.3-SU_MOD-AEROCOM-MEDIAN_20100101_20101231_monthly_WORLD-noMOUNTAINS.nc'

    coldata = ColocatedData(colfile)
    out_dirs = stp.out_dirs
    obs, mod = coldata.meta['data_source']

    rgf = stp.regions_file
    compute_json_files_from_colocateddata(coldata, obs,
                                          mod,
                                          use_weights=False,
                                          colocation_settings=stp.colocation_settings,
                                          vert_code='Column',
                                          out_dirs=out_dirs,
                                          regions_how='country',
                                          regions_json=rgf)<|MERGE_RESOLUTION|>--- conflicted
+++ resolved
@@ -18,13 +18,9 @@
 from pyaerocom.mathutils import calc_statistics
 from pyaerocom.colocation_auto import Colocator
 from pyaerocom.tstype import TsType
-<<<<<<< HEAD
 from pyaerocom.exceptions import (DataCoverageError,
                                   DataDimensionError,
                                   TemporalResolutionError)
-=======
-from pyaerocom.exceptions import TemporalResolutionError
->>>>>>> e66f7c54
 from pyaerocom.region_defs import OLD_AEROCOM_REGIONS, HTAP_REGIONS_DEFAULT
 from pyaerocom.region import (get_all_default_region_ids,
                               find_closest_region_coord,
