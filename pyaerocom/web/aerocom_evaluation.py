--- conflicted
+++ resolved
@@ -209,16 +209,11 @@
 
     #: status of experiment
     EXP_STATUS_VALS = ['public', 'experimental']
-<<<<<<< HEAD
 
     #: attributes that are not supported by this interface
     FORBIDDEN_ATTRS = ['basedir_coldata']
-    def __init__(self, proj_id=None, exp_id=None, config_dir=None,
-                 try_load_json=True, init_output_dirs=True, **settings):
-=======
     def __init__(self, proj_id, exp_id, config_dir=None,
-                 try_load_json=True, **settings):
->>>>>>> 913adfcf
+                 try_load_json=True, init_output_dirs=False, **settings):
 
         self._log = const.print_log
 
@@ -241,7 +236,7 @@
         self.annual_stats_constrained=False
 
         #: Base directory for output
-        self.out_basedir = None
+        self.out_basedir = const.OUTPUTDIR
 
         #: Base directory to store colocated data (sub dirs for proj and
         #: experiment will be created automatically)
@@ -261,7 +256,7 @@
 
         #: Output directories for different types of json files (will be filled
         #: in :func:`init_dirs`)
-        self.out_dirs = {}
+        self._out_dirs = {}
 
         #: Dictionary specifying default settings for colocation
         self.colocation_settings = ColocationSetup()
@@ -308,15 +303,8 @@
                     f'experiment {exp_id}. Reason:\n{format_exc()}'
                     )
         self.update(**settings)
-<<<<<<< HEAD
         if init_output_dirs:
             self.init_dirs()
-=======
-# =============================================================================
-#         if self.out_basedir is not None:
-#             self.init_dirs()
-# =============================================================================
->>>>>>> 913adfcf
 
     @property
     def proj_dir(self):
@@ -331,7 +319,15 @@
     @property
     def coldata_dir(self):
         """Base directory for colocated data files"""
+        if self.coldata_basedir is None:
+            self._check_init_col_outdir()
         return self.colocation_settings['basedir_coldata']
+
+    @property
+    def out_dirs(self):
+        if len(self._out_dirs) == 0:
+            self.init_dirs()
+        return self._out_dirs
 
     @property
     def regions_file(self):
@@ -581,14 +577,14 @@
         """Check and create directories"""
         if out_basedir is not None:
             self.out_basedir = out_basedir
-        if self.out_basedir is None:
-            self.out_basedir = const.OUTPUTDIR
+        if not os.path.exists(self.out_basedir):
+            raise FileNotFoundError(self.out_basedir)
         check_dirs_exist(self.out_basedir, self.proj_dir, self.exp_dir)
         outdirs = {}
         for dname in self.OUT_DIR_NAMES:
             outdirs[dname] = os.path.join(self.exp_dir, dname)
         check_dirs_exist(**outdirs)
-        self.out_dirs = outdirs
+        self._out_dirs = outdirs
         self._check_init_col_outdir()
         return outdirs
 
@@ -607,15 +603,17 @@
             os.mkdir(cbd)
 
         add_dirs = f'{self.proj_id}/{self.exp_id}'
-        if not cbd.endswith(add_dirs):
-            cbd = os.path.join(cbd, add_dirs)
+        if cbd.endswith(add_dirs):
+            col_out = cbd
+        else:
+            col_out = os.path.join(cbd, add_dirs)
 
         os.makedirs(cbd, exist_ok=True)
         const.print_log.info(
-            f'Setting output directory for colocated data files to:\n{cbd}'
+            f'Setting output directory for colocated data files to:\n{col_out}'
             )
         self.coldata_basedir = cbd
-        self.colocation_settings['basedir_coldata'] = cbd
+        self.colocation_settings['basedir_coldata'] = col_out
 
     def check_config(self):
         if not isinstance(self.proj_id, str):
