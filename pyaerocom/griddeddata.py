--- conflicted
+++ resolved
@@ -1604,12 +1604,6 @@
                            **self.metadata)
         data.metadata['ts_type'] = to_ts_type
         data.metadata.update(rs.last_setup)
-<<<<<<< HEAD
-        if isinstance(how,dict):
-            how = how[to_ts_type][self.ts_type]
-        if how in ('mean', 'median', 'std', 'max', 'min'):
-=======
-
         # in case of these aggregators, the data unit can be kept
         # ToDo: this is a quick fix and needs revision, should also check
         # if this can be handled automatically by iris, since iris knows
@@ -1618,7 +1612,6 @@
         # if precip data in mm hr-1 is converted from hourly -> daily using
         # cumulative sum.
         if rs.last_units_preserved:
->>>>>>> af9194d5
             data.units = self.units
         else:
             print_log.info(
