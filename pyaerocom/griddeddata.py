--- conflicted
+++ resolved
@@ -1940,17 +1940,8 @@
         if time_range is None:
             return GriddedData(data, **suppl)
         else:
-<<<<<<< HEAD
-            # Bug where the numpy timestamps given by the split_years
-            # isn't recognized by the if statments and the whole orginal object
-            # is return
-            if all(isinstance(x, str) for x in time_range) or all(isinstance(x, np.datetime64) for x in time_range):
-                time_range = (pd.Timestamp(time_range[0]),
-                              pd.Timestamp(time_range[1]))
-=======
             if all(isinstance(x, str) for x in time_range):
                 time_range = (pd.Timestamp(time_range[0]), pd.Timestamp(time_range[1]))
->>>>>>> 74d1283b
             if all(isinstance(x, pd.Timestamp) for x in time_range):
                 logger.info("Cropping along time axis based on Timestamps")
                 time_constraint = get_time_rng_constraint(*time_range)
@@ -1961,12 +1952,7 @@
                 data = data.extract(time_constraint)
             elif all(isinstance(x, int) for x in time_range):
                 logger.info("Cropping along time axis based on indices")
-<<<<<<< HEAD
-                data = data[time_range[0]:time_range[1]]
-            
-=======
                 data = data[time_range[0] : time_range[1]]
->>>>>>> 74d1283b
             if not data:
                 raise DataExtractionError("Failed to apply temporal cropping")
         return GriddedData(data, check_unit=False, convert_unit_on_init=False, **suppl)
