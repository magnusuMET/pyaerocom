#!/usr/bin/env python3
# -*- coding: utf-8 -*-
"""
General helper methods for the pyaerocom library.
"""
from cf_units import Unit
from collections import Counter
from datetime import MINYEAR, datetime, date
import iris
import math as ma
import numpy as np
import pandas as pd
import xarray as xray

from pyaerocom.exceptions import (LongitudeConstraintError,
                                  DataCoverageError, MetaDataError,
                                  DataDimensionError,
                                  VariableDefinitionError,
                                  ResamplingError,
                                  TemporalResolutionError)
from pyaerocom import logger, const
from pyaerocom.time_config import (GREGORIAN_BASE, TS_TYPE_SECS,
                                   TS_TYPE_TO_PANDAS_FREQ,
                                   PANDAS_RESAMPLE_OFFSETS,
                                   TS_TYPE_DATETIME_CONV,
                                   microsec_units, millisec_units,
                                   sec_units, min_units, hr_units,
                                   day_units)
from pyaerocom.tstype import TsType

NUM_KEYS_META = ['longitude', 'latitude', 'altitude']

STR_TO_IRIS = dict(count       = iris.analysis.COUNT,
                   gmean       = iris.analysis.GMEAN,
                   hmean       = iris.analysis.HMEAN,
                   max         = iris.analysis.MAX,
                   mean        = iris.analysis.MEAN,
                   median      = iris.analysis.MEDIAN,
                   sum         = iris.analysis.SUM,
                   nearest     = iris.analysis.Nearest,
                   linear      = iris.analysis.Linear,
                   areaweighted= iris.analysis.AreaWeighted)

def varlist_aerocom(varlist):

    if isinstance(varlist, str):
        varlist = [varlist]
    elif not isinstance(varlist, list):
        raise ValueError('Need string or list')
    output = []
    for var in varlist:
        try:
            _var = const.VARS[var].var_name_aerocom
            if not _var in output:
                output.append(_var)
        except VariableDefinitionError as e:
            const.print_log.warning(repr(e))
    if len(output) == 0:
        raise ValueError('None of the input variables appears to be valid')
    return output

def delete_all_coords_cube(cube, inplace=True):
    """Delete all coordinates of an iris cube

    Parameters
    ----------
    cube : iris.cube.Cube
        input cube that is supposed to be cleared of coordinates
    inplace : bool
        if True, then the coordinates are deleted in the input object, else in
        a copy of it

    Returns
    -------
    iris.cube.Cube
        input cube without coordinates
    """
    if not inplace:
        cube = cube.copy()

    for aux_fac in cube.aux_factories:
        cube.remove_aux_factory(aux_fac)

    for coord in cube.coords():
        cube.remove_coord(coord)
    return cube

def extract_latlon_dataarray(arr, lat, lon, lat_dimname=None,
                             lon_dimname=None, method='nearest',
                             new_index_name=None, check_domain=True):
    """Extract individual lat / lon coordinates from `DataArray`

    Parameters
    ----------
    arr : DataArray
        data (must contain lat and lon dimensions)
    lat : array or similar
        1D array containing latitude coordinates
    lon : array or similar
        1D array containing longitude coordinates
    lat_dimname : str, optional
        name of latitude dimension in input data (if None, it assumes standard
        name)
    lon_dimname : str, optional
        name of longitude dimension in input data (if None, it assumes standard
        name)
    method : str
        how to interpolate to input coordinates (defaults to nearest neighbour)
    new_index_name : str, optional
        name of flattend latlon dimension (defaults to latlon)
    check_domain : bool
        if True, lat/lon domain of datarray is checked and all input coordinates
        that are outside of the domain are ignored.

    Returns
    -------
    DataArray
        data at input coordinates
    """
    if lat_dimname is None:
        lat_dimname = 'lat'
    if lon_dimname is None:
        lon_dimname = 'lon'
    if not lat_dimname in arr.dims and lat_dimname == 'lat':
        for alias in const.COORDINFO['lat'].aliases:
            if alias in arr.dims:
                lat_dimname = alias
                break
    if not lon_dimname in arr.dims and lon_dimname == 'lon':
        for alias in const.COORDINFO['lon'].aliases:
            if alias in arr.dims:
                lon_dimname = alias
                break
    if isinstance(lat, str):
        lat = [lat]
    if isinstance(lon, str):
        lon = [lon]
    if check_domain:
        arr_lat = arr[lat_dimname].data
        arr_lon = arr[lon_dimname].data
        lat0, lat1 = arr_lat.min(), arr_lat.max()
        lon0, lon1 = arr_lon.min(), arr_lon.max()
        new_lat = []
        new_lon = []
        for x, y in zip(lat, lon):
            if (lat0 <= x <= lat1) and (lon0 <= y <= lon1):
                new_lat.append(x)
                new_lon.append(y)
        if len(new_lat) == 0 and len(new_lon) == 0:
            raise DataCoverageError('Coordinates not found in dataarray')
        lat, lon = new_lat, new_lon
    if new_index_name is None:
        new_index_name = 'latlon'
    where = {lat_dimname : xray.DataArray(lat, dims=new_index_name),
             lon_dimname : xray.DataArray(lon, dims=new_index_name)}
    subset = arr.sel(where, method=method)
    subset.attrs['lat_dimname'] = lat_dimname
    subset.attrs['lon_dimname'] = lon_dimname
    return subset

def lists_to_tuple_list(*lists):
    """Convert input lists (of same length) into list of tuples

    e.g. input 2 lists of latitude and longitude coords, output one list
    with tuple coordinates at each index
    """
    return list(zip(*lists))

def tuple_list_to_lists(tuple_list):
    """Convert list with tuples (e.g. (lat, lon)) into multiple lists"""
    return list(map(list, zip(tuple_list)))

def make_dummy_cube_latlon(lat_res_deg=2, lon_res_deg=3, lat_range=None,
                           lon_range=None):
    """Make an empty Cube with given latitude and longitude resolution

    Dimensions will be lat, lon

    Parameters
    ----------
    lat_res_deg : float or int
        latitude resolution of grid
    lon_res_deg : float or int
        longitude resolution of grid
    lat_range : tuple or list
        2-element list containing latitude range. If `None`, then `(-90, 90)`
        is used.
    lon_range : tuple or list
        2-element list containing longitude range. If `None`, then `(-180, 180)`
        is used.

    Returns
    -------
    Cube
        dummy cube in input resolution
    """
    if lat_range is None:
        lat_range = (-90, 90)
    if lon_range is None:
        lon_range = (-180, 180)

    lons = np.arange(lon_range[0]+lon_res_deg/2, lon_range[1]+lon_res_deg/2,
                     lon_res_deg)
    lats = np.arange(lat_range[0]+lat_res_deg/2, lat_range[1]+lat_res_deg/2,
                     lat_res_deg)

    lon_circ = check_coord_circular(lons, modulus=360)
    latdim = iris.coords.DimCoord(lats, var_name='lat',
                                  standard_name='latitude',
                                  circular=False,
                                  units=Unit('degrees'))

    londim = iris.coords.DimCoord(lons, var_name='lon',
                                  standard_name='longitude',
                                  circular=lon_circ,
                                  units=Unit('degrees'))

    latdim.guess_bounds()
    londim.guess_bounds()
    dummy = iris.cube.Cube(np.ones((len(lats), len(lons))))

    dummy.add_dim_coord(latdim, 0)
    dummy.add_dim_coord(londim, 1)
    dummy.var_name = 'dummy_grid'

    return dummy

def check_coord_circular(coord_vals, modulus, rtol=1e-5):
    """Check circularity of coordinate

    Parameters
    ----------
    coord_vals : list or ndarray
        values of coordinate to be tested
    modulus : float or int
        modulus of coordinate (e.g. 360 for longitude)
    rtol : float
        relative tolerance

    Returns
    -------
    bool
        True if circularity is given, else False

    Raises
    ------
    ValueError
        if circularity is given and results in overlap (right end of input
        array is mapped to a value larger than the first one at the left end
        of the array)

    """
    from pyaerocom import const
    if len(coord_vals) < 2:
        const.print_log.warning('Checking coordinate values for circularity '
                                'failed since coord array has less than 2 values')
        return False
    step = coord_vals[-1] - coord_vals[-2]
    tol = step*rtol
    diff = coord_vals[-1] - coord_vals[0] + step
    if diff - tol > modulus:
        raise ValueError('Circularity is given but results in overlap (right '
                         'end of input array is mapped to a value larger than '
                         'the first one at the left end of the array).')
    if abs(modulus - diff) > tol:
        return False
    return True

def numpy_to_cube(data, dims=None, var_name=None, units=None, **attrs):
    """Make a cube from a numpy array

    Parameters
    ----------
    data : ndarray
        input data
    dims : list, optional
        list of :class:`iris.coord.DimCoord` instances in order of dimensions
        of input data array (length of list and shapes of each of the
        coordinates must match dimensions of input data)
    var_name : str, optional
        name of variable
    units : str
        unit of variable
    **attrs
        additional attributes to be added to metadata

    Returns
    -------
    iris.cube.Cube

    Raises
    ------
    DataDimensionError
        if input `dims` is specified and results in conflict
    """
    if not isinstance(data, np.ndarray):
        raise ValueError('Invalid input, need numpy array')
    cube = iris.cube.Cube(data)

    cube.var_name=var_name
    cube.units = units

    sh = data.shape
    if dims is not None:
        if not len(dims) == data.ndim:

            raise DataDimensionError('Input number of dimensios must match array '
                                     'dimension number')
        for i, dim in enumerate(dims):
            if not isinstance(dim, iris.coords.DimCoord):
                raise ValueError('Need iris.DimCoord...')
            elif not len(dim.points) == sh[i]:
                raise DataDimensionError('Length mismatch between {} dim ({}) and '
                                         'array dimension {} ({})'
                                         .format(dim.var_name, len(dim.points),
                                                 i, sh[i]))
            cube.add_dim_coord(dim, i)

    cube.attributes.update(attrs)
    return cube

def copy_coords_cube(to_cube, from_cube, inplace=True):
    """Copy all coordinates from one cube to another

    Requires the underlying data to be the same shape.

    Warning
    --------
    This operation will delete all existing coordinates and auxiliary
    coordinates and will then copy the ones from the input data object.
    No checks of any kind will be performed

    Parameters
    ----------
    to_cube
    other : GriddedData or Cube
        other data object (needs to be same shape as this object)

    Returns
    -------
    GriddedData
        data object containing coordinates from other object
    """
    if not all([isinstance(x, iris.cube.Cube) for x in [to_cube, from_cube]]):
        raise ValueError('Invalid input. Need instances of iris.cube.Cube class...')

    if not from_cube.shape == to_cube.shape:
        raise DataDimensionError('Cannot copy coordinates: shape mismatch')

    to_cube = delete_all_coords_cube(to_cube, inplace)

    for i, dim_coord in enumerate(from_cube.dim_coords):
        to_cube.add_dim_coord(dim_coord, i)

    for aux_coord, dim in from_cube._aux_coords_and_dims:
        to_cube.add_aux_coord(aux_coord, dim)

    for aux_fac in from_cube.aux_factories:
        to_cube.add_aux_factory(aux_fac)
    return to_cube

def infer_time_resolution(time_stamps, dt_tol_percent=5,
                          minfrac_most_common=0.8):
    """Infer time resolution based on input time-stamps

    Calculates time difference *dt* between consecutive timestamps provided via
    input array or list. Then it counts the most common *dt* (e.g. 86400 s for
    daily). Before inferring the frequency it then checks all other *dts*
    occurring in the input array to see if they are within a certain interval
    around the most common one (e.g. +/- 5% as default, via arg
    `dt_tol_percent`), that is, 86390 would be included if most common dt is
    86400 s but not 80000s. Then it checks if the number of *dts* that
    are within that tolerance level around the most common *dt* exceed a
    certain fraction (arg `minfrac_most_common`) of the total number of *dts*
    that occur in the input array (default is 80%). If that is the case, the
    most common frequency is attempted to be derived using
    :func:`TsType.from_total_seconds` based on the most common *dt* (in this
    example that would be *daily*).


    Parameters
    ----------
    time_stamps : pandas.DatetimeIndex, or similar
        list of time stamps
    dt_tol_percent : int
        tolerance in percent of accepted range of time diffs with respect to
        most common time difference.
    minfrac_most_common : float
        minimum required fraction of time diffs that have to be equal to, or
        within tolerance range, the most common time difference.


    Raises
    ------
    TemporalResolutionError
        if frequency cannot be derived.

    Returns
    -------
    str
        inferred frequency
    """
    from pyaerocom import TsType

    if not isinstance(time_stamps, pd.DatetimeIndex):
        time_stamps = pd.DatetimeIndex(time_stamps)
    vals = time_stamps.values

    dts = (vals[1:] - vals[:-1]).astype('timedelta64[s]').astype(int)

    if np.min(dts) < 0:
        raise TemporalResolutionError(
            'Nasa Ames file contains neg. meas periods...')

    counts = Counter(dts).most_common()
    most_common_dt, most_common_num = counts[0]
    num_within_tol = most_common_num
    lower = most_common_dt * (100 - dt_tol_percent)/100
    upper = most_common_dt * (100 + dt_tol_percent)/100
    for dt, num in counts[1:]:
        if lower <= dt <= upper:
            num_within_tol += num
    frac_ok = num_within_tol / len(dts)
    if not frac_ok > minfrac_most_common:
        raise TemporalResolutionError('Failed to infer ts_type')
    tst = TsType.from_total_seconds(most_common_dt)
    return str(tst)

def seconds_in_periods(timestamps, ts_type):
    """
    Calculates the number of seconds for each period in timestamps.

    Parameters
    ----------
    timestamps : numpy.datetime64 or numpy.ndarray
        Either a single datetime or an array of datetimes.
    ts_type : str
        Frequency of timestamps.

    Returns
    -------
    np.array :
        Array with same length as timestamps containing number of seconds for
        each period.
    """

    ts_type = TsType(ts_type)
    if isinstance(timestamps, np.datetime64):
        timestamps = np.array([timestamps])
    if isinstance(timestamps, np.ndarray):
        timestamps = [to_pandas_timestamp(timestamp) for timestamp in timestamps]
    # From here on timestamps should be a numpy array containing pandas Timestamps

    seconds_in_day = 86400
    if ts_type >= TsType('monthly'):
        if ts_type == TsType('monthly'):
            days_in_months = np.array([ timestamp.days_in_month for timestamp in timestamps])
            seconds = days_in_months * seconds_in_day
            return seconds
        if ts_type == TsType('daily'):
            return seconds_in_day * np.ones_like(timestamps)
        raise NotImplementedError('Only yearly, monthly and daily frequencies implemented.')
    elif ts_type == TsType('yearly'):
        days_in_year = []
        for ts in timestamps:
            if ts.year % 4 == 0:
                days_in_year.append(366) #  Leap year
            else:
                days_in_year.append(365)
        seconds = np.array(days_in_year) * seconds_in_day
        return seconds
    raise TemporalResolutionError('Unknown TsType: {}'.format(ts_type))

def get_tot_number_of_seconds(ts_type, dtime=None):
    """Get total no. of seconds for a given frequency

    ToDo
    ----
    This method needs revision and can be solved simpler probably

    Parameters
    ----------
    ts_type : str or TsType
        frequency for which number of seconds is supposed to be retrieved
    dtime : TYPE, optional
        DESCRIPTION. The default is None.

    Raises
    ------
    AttributeError
        DESCRIPTION.

    Returns
    -------
    TYPE
        DESCRIPTION.

    """

    ts_tpe = TsType(ts_type)

    if ts_tpe >= TsType('monthly'):
        if dtime is None:
            raise AttributeError('For frequncies larger than or eq. monthly you' +
                                 ' need to provide dtime in order to compute the number of second.')
        if not ts_type == 'monthly':
            raise NotImplementedError('Can only handle monthly so far...')

        # find seconds from dtime
        # TODO generalize this
        days_in_month = dtime.dt.daysinmonth

        return days_in_month*24*60*60
    else:
        return TS_TYPE_SECS[ts_type]

def get_standard_name(var_name):
    """Converts AeroCom variable name to CF standard name

    Also handles alias names for variables, etc. or strings corresponding to
    older conventions (e.g. names containing 3D).

    Parameters
    ----------
    var_name : str
        AeroCom variable name

    Returns
    -------
    str
        corresponding standard name
    """
    from pyaerocom import const
    return const.VARS[var_name].standard_name

def get_standard_unit(var_name):
    """Gets standard unit of AeroCom variable

    Also handles alias names for variables, etc. or strings corresponding to
    older conventions (e.g. names containing 3D).

    Parameters
    ----------
    var_name : str
        AeroCom variable name

    Returns
    -------
    str
        corresponding standard unit
    """
    from pyaerocom import const
    return const.VARS[var_name].units

def get_lowest_resolution(ts_type, *ts_types):
    """Get the lowest resolution from several ts_type codes

    Parameters
    ----------
    ts_type : str
        first ts_type
    *ts_types
        one or more additional ts_type codes

    Returns
    -------
    str
        the ts_type that corresponds to the lowest resolution

    Raises
    ------
    ValueError
        if one of the input ts_type codes is not supported
    """
    #all_ts_types = const.GRID_IO.TS_TYPES
    from pyaerocom.tstype import TsType
    lowest = TsType(ts_type)
    for freq in ts_types:
        _temp = TsType(freq)
        if _temp < lowest:
            lowest = _temp
    return lowest.val

def sort_ts_types(ts_types):
    """Sort a list of ts_types

    Parameters
    ----------
    ts_types : list
        list of strings (or instance of :class:`TsType`) to be sorted

    Returns
    -------
    list
        list of strings with sorted frequencies

    Raises
    ------
    TemporalResolutionError
        if one of the input ts_types is not supported
    """
    freqs_sorted = []
    for ts_type in ts_types:
        if isinstance(ts_type, str):
            ts_type = TsType(ts_type)
        if len(freqs_sorted) == 0:
            freqs_sorted.append(ts_type)
        else:
            insert = False
            for i, tt in enumerate(freqs_sorted):
                if tt < ts_type:
                    insert=True
                    break
            if insert:
                freqs_sorted.insert(i, ts_type)
            else:
                freqs_sorted.append(ts_type)
    return [str(tt) for tt in freqs_sorted]

def get_highest_resolution(ts_type, *ts_types):
    """Get the highest resolution from several ts_type codes

    Parameters
    ----------
    ts_type : str
        first ts_type
    *ts_types
        one or more additional ts_type codes

    Returns
    -------
    str
        the ts_type that corresponds to the highest resolution

    Raises
    ------
    ValueError
        if one of the input ts_type codes is not supported
    """
    lst = [ts_type]
    lst.extend(ts_types)
    return sort_ts_types(lst)[0]

def isnumeric(val):
    """Check if input value is numeric

    Parameters
    ----------
    val
        input value to be checked

    Returns
    -------
    bool
        True, if input value corresponds to a range, else False.
    """
    from numbers import Number
    if isinstance(val, Number):
        return True
    return False

def isrange(val):
    """Check if input value corresponds to a range

    Checks if input is list, or array or tuple with 2 entries, or alternatively
    a slice that has defined start and stop and has set step to None.

    Note
    ----
    No check is performed, whether first entry is smaller than second entry if
    all requirements for a range are fulfilled.

    Parameters
    ----------
    val
        input value to be checked

    Returns
    -------
    bool
        True, if input value corresponds to a range, else False.
    """
    if isinstance(val, (list, np.ndarray, tuple)):
        if len(val) == 2:
            return True
        return False
    elif isinstance(val, slice):
        if val.step is not None or val.start is None or val.stop is None:
            return False
        return True
    return False

def _check_stats_merge(statlist, var_name, pref_attr, fill_missing_nan):
    has_errs = False
    is_3d = []
    stats = []
    for stat in statlist:
        if not var_name in stat:
            raise DataCoverageError('All input stations must contain {} data'
                                    .format(var_name))
        elif pref_attr is not None and not pref_attr in stat:
            raise MetaDataError('Cannot sort station relevance by attribute {}. '
                                'At least one of the input stations does not '
                                'contain this attribute'.format(pref_attr))
        elif not isinstance(stat[var_name], pd.Series):
            stat._to_ts_helper(var_name)
        # this will raise MetaDataError or TemporalResolutionError if there is
        # an unresolvable issue with sampling frequency
        stat.get_var_ts_type(var_name)

        is_3d.append(stat.check_if_3d(var_name))

        if var_name in stat.data_err:
            has_errs = True

        stats.append(stat)
    if np.any(is_3d):
        if not np.all(is_3d):
            raise ValueError('Merge error: some of the input stations contain '
                             'altitude info (suggesting profile data), others '
                             'not.')
        is_3d = True
    else:
        is_3d = False
    return (stats, is_3d, has_errs)

def merge_station_data(stats, var_name, pref_attr=None,
                       sort_by_largest=True, fill_missing_nan=True,
                       add_meta_keys=None):
    """Merge multiple StationData objects (from one station) into one instance

    Note
    ----
    - all input :class:`StationData` objects need to have same attributes\
       ``station_name``, ``latitude``, ``longitude`` and ``altitude``

    Parameters
    ----------
    stats : list
        list containing :class:`StationData` objects (note: all of these
        objects must contain variable data for the specified input variable)
    var_name : str
        data variable name that is to be merged
    pref_attr
        optional argument that may be used to specify a metadata attribute
        that is available in all input :class:`StationData` objects and that
        is used to order the input stations by relevance. The associated values
        of this attribute need to be sortable (e.g. revision_date). This is
        only relevant in case overlaps occur. If unspecified the relevance of
        the stations is sorted based on the length of the associated data
        arrays.
    sort_by_largest : bool
        if True, the result from the sorting is inverted. E.g. if
        ``pref_attr`` is unspecified, then the stations will be sorted based on
        the length of the data vectors, starting with the shortest, ending with
        the longest. This sorting result will then be inverted, if
        ``sort_by_largest=True``, so that the longest time series get's highest
        importance. If, e.g. ``pref_attr='revision_date'``, then the stations
        are sorted by the associated revision date value, starting with the
        earliest, ending with the latest (which will also be inverted if
        this argument is set to True)
    fill_missing_nan : bool
        if True, the resulting time series is filled with NaNs. NOTE: this
        requires that information about the temporal resolution (ts_type) of
        the data is available in each of the StationData objects.
    add_meta_keys : str or list, optional
        additional non-standard metadata keys that are supposed to be
        considered for merging.
    """
    if isinstance(var_name, list):
        if len(var_name) > 1:
            raise NotImplementedError('Merging of multivar data not yet possible')
        var_name = var_name[0]

    stats, is_3d, has_errs = _check_stats_merge(stats,var_name,pref_attr,fill_missing_nan)
    # ToDo: data_err is not handled at the moment for 2D data, needs r
    # revision and should be done in StationData.merge, also 3D vs 2D
    # should be handled by StationData directly...
    if not is_3d:
        if pref_attr is not None:
            stats.sort(key=lambda s: s[pref_attr])
        else:
            stats.sort(key=lambda s: len(s[var_name].dropna()))

        if sort_by_largest:
            stats = stats[::-1]

        # remove first station from the list
        merged = stats.pop(0)
        for i, stat in enumerate(stats):
            merged.merge_other(stat, var_name, add_meta_keys=add_meta_keys)
    else:
        from xarray import DataArray
        dtime = []
        for stat in stats:
            _t = stat[var_name].index.unique()
            if not len(_t) == 1:
                raise NotImplementedError('So far, merging of profile data '
                                          'requires that profile values are '
                                          'sampled at the same time')
            dtime.append(_t[0])
        tidx = pd.DatetimeIndex(dtime)

        # AeroCom default vertical grid
        vert_grid = const.make_default_vert_grid()
        _data = np.ones((len(vert_grid), len(tidx))) * np.nan
        if has_errs:
            _data_err = np.ones((len(vert_grid), len(tidx))) * np.nan

        for i, stat in enumerate(stats):
            if i == 0:
                merged = stat
            else:
                merged.merge_meta_same_station(stat,
                                               add_meta_keys=add_meta_keys)

            _data[:, i] = np.interp(vert_grid, stat['altitude'],
                                    stat[var_name].values)

            if has_errs:
                try:
                    _data_err[:, i] = np.interp(vert_grid,
                                                stat['altitude'],
                                                stat.data_err[var_name])
                except Exception:
                    pass
        _coords = {'time'     : tidx,
                   'altitude' : vert_grid}

        d = DataArray(data=_data, coords=_coords,
                      dims=['altitude', 'time'], name=var_name)
        d = d.sortby('time')
        merged[var_name] = d
        merged.dtime = d.time
        merged.altitude = d.altitude

    if fill_missing_nan:
        try:
            merged.insert_nans_timeseries(var_name)
        except Exception as e:
            const.print_log.warning('Could not insert NaNs into timeseries of '
                                    'variable {} after merging stations. '
                                    'Reason: {}'.format(var_name, repr(e)))

    merged['stat_merge_pref_attr'] = pref_attr
    return merged

def _get_pandas_freq_and_loffset(freq):
    """Helper to convert resampling info"""
    if freq in TS_TYPE_TO_PANDAS_FREQ:
        freq = TS_TYPE_TO_PANDAS_FREQ[freq]
    loffset = None
    if freq in PANDAS_RESAMPLE_OFFSETS:
        loffset = PANDAS_RESAMPLE_OFFSETS[freq]
    return (freq, loffset)

def make_datetime_index(start, stop, freq):
    """Make pandas.DatetimeIndex for input specs

    Note
    ----
    If input frequency is specified in `PANDAS_RESAMPLE_OFFSETS`, an offset
    will be added (e.g. 15 days for monthly data).

    Parameters
    ----------
    start
        start time
    stop
        stop time
    freq
        frequency

    Returns
    -------
    DatetimeIndex
    """
    if not isinstance(start, pd.Timestamp):
        start = to_pandas_timestamp(start)
    if not isinstance(stop, pd.Timestamp):
        stop = to_pandas_timestamp(stop)

    freq, loffset = _get_pandas_freq_and_loffset(freq)
    idx = pd.date_range(start=start, end=stop, freq=freq)
    if loffset is not None:
        idx = idx + pd.Timedelta(loffset)
    return idx

def calc_climatology(s, start, stop, min_count=None,
                     set_year=None, resample_how='mean'):
    """Compute climatological timeseries from pandas.Series

    Parameters
    ----------
    s : pandas.Series
        time series data
    start : numpy.datetime64 or similar
        start time of data used to compute climatology
    stop : numpy.datetime64 or similar
        start time of data used to compute climatology
    mincount_month : int, optional
        minimum number of observations required per aggregated month in
        climatological interval. Months not meeting this requirement will be
        set to NaN.
    set_year : int, optional
        if specified, the output data will be assigned the input year. Else
        the middle year of the climatological interval is used.
    resample_how : str
        string specifying how the climatological timeseries is to be
        aggregated

    Returns
    -------
    DataFrame
        dataframe containing climatological mean and median timeseries as
        well as columns std and count
    """
    if not isinstance(start, pd.Timestamp):
        start, stop = start_stop(start, stop)
    sc = s[start:stop]
    sc.dropna(inplace=True)

    if len(sc) == 0:
        raise ValueError('Cropping input time series in climatological '
                         'interval resulted in empty series')
    if set_year is None:
        set_year = int(start.year + (stop.year-start.year) / 2) + 1

    df = pd.DataFrame(sc)
    df['month'] = df.index.month

    clim = df.groupby('month').agg([resample_how, 'std','count'])

    #clim.columns = clim.columns.droplevel(0)
    clim.columns = ['data', 'std', 'numobs']
    idx = [np.datetime64('{}-{:02d}-15'.format(set_year, x)) for x in
           clim.index.values]
    clim.set_index(pd.DatetimeIndex(idx), inplace=True)
    if min_count is not None:
        mask = clim['numobs'] < min_count
        clim['data'][mask] = np.nan
        #mean[num < min_num_obs] = np.nan
    return clim

def resample_timeseries(ts, freq, how='mean', min_num_obs=None):
    """Resample a timeseries (pandas.Series)

    Parameters
    ----------
    ts : Series
        time series instance
    freq : str
        new temporal resolution (can be pandas freq. string, or pyaerocom
        ts_type)
    how : str
        choose from mean or median
    min_num_obs : :obj:`int`, optional
        minimum number of observations required per period (when downsampling).
        E.g. if input is in daily resolution and freq is monthly and
        min_num_obs is 10, then all months that have less than 10 days of data
        are set to nan.

    Returns
    -------
    Series
        resampled time series object
    """
    freq, loffset = _get_pandas_freq_and_loffset(freq)
    resampler = ts.resample(freq)#, loffset=loffset)
    if min_num_obs is None:
        data = resampler.agg(how)
    else:
        df = resampler.agg([how, 'count'])
        invalid = df['count'] < min_num_obs
        data = df[how]
        if np.any(invalid):
<<<<<<< HEAD
            data[invalid] = np.nan
=======
            data.values[invalid] = np.nan
>>>>>>> be394a08
    if loffset is not None:
        data.index = data.index + pd.Timedelta(loffset)
    return data

def resample_time_dataarray(arr, freq, how='mean', min_num_obs=None):
    """Resample the time dimension of a :class:`xarray.DataArray`

    Note
    ----
    The dataarray must have a dimension coordinate named "time"

    Parameters
    ----------
    arr : DataArray
        data array to be resampled
    freq : str
        new temporal resolution (can be pandas freq. string, or pyaerocom
        ts_type)
    how : str
        choose from mean or median
    min_num_obs : :obj:`int`, optional
        minimum number of observations required per period (when downsampling).
        E.g. if input is in daily resolution and freq is monthly and
        min_num_obs is 10, then all months that have less than 10 days of data
        are set to nan.

    Returns
    -------
    DataArray
        resampled data array object

    Raises
    ------
    IOError
        if data input `arr` is not an instance of :class:`DataArray`
    DataDimensionError
        if time dimension is not available in dataset
    """

    if not isinstance(arr, xray.DataArray):
        raise IOError('Invalid input for arr: need DataArray, got {}'.format(type(arr)))
    elif not 'time' in arr.dims:
        raise DataDimensionError('Cannot resample time: input DataArray has '
                                 'no time dimension')

    from pyaerocom.tstype import TsType
    from pyaerocom.time_config import XARR_TIME_GROUPERS
    to = TsType(freq)
    pd_freq=to.to_pandas_freq()
    invalid = None
    if min_num_obs is not None:
        if not pd_freq in XARR_TIME_GROUPERS:
            raise ValueError('Cannot infer xarray grouper for ts_type {}'
                             .format(to.val))
        #gr = XARR_TIME_GROUPERS[pd_freq]
        # 2D mask with shape of resampled data array
        #invalid = arr.groupby('time.{}'.format(gr)).count(dim='time') < min_num_obs
        invalid = arr.resample(time=pd_freq).count(dim='time') < min_num_obs

    freq, loffset = _get_pandas_freq_and_loffset(freq)
    resampler = arr.resample(time=pd_freq, loffset=loffset)
    try:
        aggfun = getattr(resampler, how)
    except AttributeError:
        raise ResamplingError('Invalid aggregator {} for temporal resampling '
                              'of DataArray...'.format(how))
    arr = aggfun(dim='time')

    if invalid is not None:
        arr.data[invalid.data] = np.nan
    return arr

def same_meta_dict(meta1, meta2, ignore_keys=['PI'],
                   num_keys=NUM_KEYS_META, num_rtol=1e-2):
    """Compare meta dictionaries

    Parameters
    ----------
    meta1 : dict
        meta dictionary that is to be compared with ``meta2``
    meta2 : dict
        meta dictionary that is to be compared with ``meta1``
    ignore_keys : list
        list containing meta keys that are supposed to be ignored
    num_keys : keys that contain numerical values
    num_rtol : float
        relative tolerance level for comparison of numerical values

    Returns
    -------
    bool
        True, if dictionaries are the same, else False
    """
    if not meta1.keys() == meta2.keys():
        return False
    for k, v in meta1.items():
        if k in ignore_keys:
            continue
        elif k in num_keys:
            if not ma.isclose(v, meta2[k], rel_tol=num_rtol):
                return False
        elif isinstance(v, dict):
            if not same_meta_dict(v, meta2[k]):
                return False
        else:
            if not v == meta2[k]:
                return False
    return True

def str_to_iris(key, **kwargs):
    """Mapping function that converts strings into iris analysis objects

    Please see dictionary ``STR_TO_IRIS`` in this module for valid definitions

    Parameters
    ----------
    key : str
        key of :attr:`STR_TO_IRIS` dictionary

    Returns
    -------
    obj
        corresponding iris analysis object (e.g. Aggregator, method)
    """
    key = key.lower()
    if not key in STR_TO_IRIS:
        raise KeyError("No iris.analysis object available for key %s, please "
                       "choose from %s" %(key, STR_TO_IRIS.keys()))
    val = STR_TO_IRIS[key]
    if callable(val):
        return val(**kwargs)
    return val

def to_pandas_timestamp(value):
    """Convert input to instance of :class:`pandas.Timestamp`

    Parameters
    ----------
    value
        input value that is supposed to be converted to time stamp

    Returns
    --------
    pandas.Timestamp
    """
    if isinstance(value, pd.Timestamp):
        return value
    elif isinstance(value, (str, np.datetime64, datetime, date)):
        return pd.Timestamp(value)
    else:
        try:
            numval = int(value)
            if not 0 <= numval <= 10000:
                raise ValueError('Could not infer valid year from numerical '
                                 'time input')
            return pd.Timestamp(str(numval))
        except Exception as e:
            raise ValueError('Failed to convert {} to Timestamp: {}'
                             .format(value, repr(e)))

def to_datetime64(value):
    """Convert input value to numpy.datetime64

    Parameters
    ----------
    value
        input value that is supposed to be converted, needs to be either str,
        datetime.datetime, pandas.Timestamp or an integer specifying the
        desired year.

    Returns
    -------
    datetime64
        input timestamp converted to datetime64
    """
    if isinstance(value, np.datetime64):
        return value
    else:
        try:
            return to_pandas_timestamp(value).to_datetime64()
        except Exception as e:
            raise ValueError('Failed to convert {} to datetime64 object'
                             'Error: {}'.format(value, repr(e)))

def is_year(val):
    """Check if input is / may be year

    Parameters
    ----------
    val
        input that is supposed to be checked

    Returns
    -------
    bool
        True if input is a number between -2000 and 10000, else False
    """
    try:
        if -2000 < int(val) < 10000:
            return True
        raise Exception
    except Exception:
        return False

def _check_climatology_timestamp(t):
    if isnumeric(t) and t == 9999:
        return pd.Timestamp('1-1-2222')
    elif isinstance(t, np.datetime64):
        tstr = str(t)
        if tstr.startswith('9999'):
            return pd.Timestamp(tstr.replace('9999', '2222'))
    elif isinstance(t, str) and '9999' in t:
        return pd.Timestamp(t.replace('9999', '2222'))
    elif isinstance(t, datetime) and t.year == 9999:
        return pd.Timestamp(t.replace(year=2222))
    raise ValueError('Failed to identify {} as climatological timestamp...'
                     .format(t))

def start_stop(start, stop=None, stop_sub_sec=True):
    """Create pandas timestamps from input start / stop values

    Note
    ----
    If input suggests climatological data in AeroCom format (i.e. year=9999)
    then the year is converted to 2222 instead since pandas cannot handle
    year 9999.

    Parameters
    -----------
    start
        start time (any format that can be converted to pandas.Timestamp)
    stop
        stop time (any format that can be converted to pandas.Timestamp)
    stop_sub_sec : bool
        if True and if input for stop is a year (e.g. 2015) then one second
        is subtracted from stop timestamp (e.g. if input stop is
        2015 and denotes "until 2015", then for the returned stop timestamp
        one second will be subtracted, so it would be 31.12.2014 23:59:59).

    Returns
    -------
    pandas.Timestamp
        start timestamp
    pandas.Timestamp
        stop timestamp

    Raises
    ------
    ValueError
        if input cannot be converted to pandas timestamps
    """
    isclim = False
    try:
        start = to_pandas_timestamp(start)
    except pd.errors.OutOfBoundsDatetime: # probably climatology
        start = _check_climatology_timestamp(start)
        isclim = True

    if stop is None:
        if isclim:
            yr = 2222
        else:
            yr = start.year
        stop = to_pandas_timestamp('{}-12-31 23:59:59'.format(yr))
    else:
        try:
            subt_sec = False
            if isnumeric(stop):
                subt_sec = True
            stop = to_pandas_timestamp(stop)
            if subt_sec and stop_sub_sec:
                stop = stop - pd.Timedelta(1, 's')
        except pd.errors.OutOfBoundsDatetime:
            stop = _check_climatology_timestamp(stop)
    return (start, stop)

def datetime2str(time, ts_type=None):
    from pyaerocom import const

    conv = TS_TYPE_DATETIME_CONV[ts_type]
    if is_year(time):
        return str(time)
    try:
        time = to_pandas_timestamp(time).strftime(conv)
    except pd.errors.OutOfBoundsDatetime:
        const.print_log.warning('Failed to convert time {} to string'.format(time))
        pass
    return time

def start_stop_str(start, stop=None, ts_type=None):

    conv = TS_TYPE_DATETIME_CONV[ts_type]
    if is_year(start) and stop is None:
        return str(start)
    start, stop = start_stop(start, stop)
    start_str = start.strftime(conv)
    stop_str = stop.strftime(conv)
    if stop_str != start_str:
        return '{}-{}'.format(start_str, stop_str)
    return start_str

def start_stop_from_year(year):
    """Create start / stop timestamp from year

    Parameters
    ----------
    year : int
        the year for which start / stop is to be instantiated

    Returns
    -------
    tuple
        2-element tuple containing

        - :obj:`pandas.Timestamp`: start timestamp
        - :obj:`pandas.Timestamp`: end timestamp
    """
    start = to_pandas_timestamp(year)
    stop = to_pandas_timestamp('{}-12-31 23:59:59'.format(year))
    return (start, stop)

def to_datestring_YYYYMMDD(value):
    """Convert input time to string with format YYYYMMDD

    Parameters
    ----------
    value
        input time, may be string, datetime, numpy.datetime64 or
        pandas.Timestamp

    Returns
    -------
    str
        input formatted to string YYYYMMDD

    Raises
    ------
    ValueError
        if input is not supported
    """
    if isinstance(value, str) and len(value) == 8:
        logger.info('Input is already string containing 8 chars. Assuming it '
                    'is in the right format and returning unchanged')
        return value
    try:
        return to_pandas_timestamp(value).strftime('%Y%m%d')
    except Exception as e:
        raise ValueError('Invalid input, need str, datetime, numpy.datetime64 '
                         'or pandas.Timestamp. Error: {}'.format(repr(e)))

def cftime_to_datetime64(times, cfunit=None, calendar=None):
    """Convert numerical timestamps with epoch to numpy datetime64

    This method was designed to enhance the performance of datetime conversions
    and is based on the corresponding information provided in the cftime
    package (`see here <https://github.com/Unidata/cftime/blob/master/cftime/
    _cftime.pyx>`__). Particularly, this object does, what the :func:`num2date`
    therein does, but faster, in case the time stamps are not defined on a non
    standard calendar.

    Parameters
    ----------
    times : :obj:`list` or :obj:`ndarray` or :obj:`iris.coords.DimCoord`
        array containing numerical time stamps (relative to basedate of
        ``cfunit``). Can also be a single number.
    cfunit : :obj:`str` or :obj:`Unit`, optional
        CF unit string (e.g. day since 2018-01-01 00:00:00.00000000 UTC) or
        unit. Required if `times` is not an instance of
        :class:`iris.coords.DimCoord`
    calendar : :obj:`str`, optional
        string specifying calendar (only required if ``cfunit`` is of type
        ``str``).

    Returns
    -------
    ndarray
        numpy array containing timestamps as datetime64 objects

    Raises
    ------
    ValueError
        if cfunit is ``str`` and calendar is not provided or invalid, or if
        the cfunit string is invalid

    Example
    -------

    >>> cfunit_str = 'day since 2018-01-01 00:00:00.00000000 UTC'
    >>> cftime_to_datetime64(10, cfunit_str, "gregorian")
    array(['2018-01-11T00:00:00.000000'], dtype='datetime64[us]')
    """
    if isinstance(times, iris.coords.DimCoord): #special case
        times, cfunit = times.points, times.units
    try:
        len(times)
    except Exception:
        times = [times]
    if isinstance(cfunit, str):
        if calendar is None:
            raise ValueError("Require specification of calendar for "
                             "conversion into datetime64 objects")
        cfunit = Unit(cfunit, calendar) #raises Error if calendar is invalid
    if not isinstance(cfunit, Unit):
        raise ValueError("Please provide cfunit either as instance of class "
                         "cf_units.Unit or as a string")
    calendar = cfunit.calendar
    basedate = cfunit.num2date(0)
    if ((calendar == 'proleptic_gregorian' and basedate.year >= MINYEAR) or
        (calendar in ['gregorian','standard'] and basedate > GREGORIAN_BASE)):
        # NOTE: changed on 9 July 2018 by jgliss due to error (kernel died)
        # after update of dependencies (cf_units). Attribute name does not
        # work anymore...
        cfu_str = cfunit.origin #cfunit.name

        res = cfu_str.split()[0].lower()
        if res in microsec_units:
            tstr = "us"
        elif res in millisec_units:
            tstr = "ms"
        elif res in sec_units:
            tstr = "s"
        elif res in min_units:
            tstr = "m"
        elif res in hr_units:
            tstr = "h"
        elif res in day_units:
            tstr = "D"
        else:
            raise ValueError('unsupported time units')

        basedate = np.datetime64(basedate)
        dt = np.asarray(np.asarray(times), dtype='timedelta64[{}]'.format(tstr))
        return basedate + dt
    else:
        return np.asarray([np.datetime64(t) for t in cfunit.num2date(times)])

def get_constraint(lon_range=None, lat_range=None,
                   time_range=None, meridian_centre=True):
    """Function that creates an :class:`iris.Constraint` based on input

    Note
    ----
    Please be aware of the definition of the longitudes in your data when
    cropping within the longitude dimension. The longitudes in your data may be
    defined either from **-180 <= lon <= 180** (pyaerocom standard) or from
    **0 <= lon <= 360**. In the former case (-180 -> 180) you can leave the
    additional input parameter ``meridian_centre=True`` (default).

    Parameters
    ----------
    lon_range : :obj:`tuple`, optional
        2-element tuple containing longitude range for cropping
        Example input to crop around meridian: `lon_range=(-30, 30)`
    lat_range : :obj:`tuple`, optional
        2-element tuple containing latitude range for cropping.
    time_range : :obj:`tuple`, optional
        2-element tuple containing time range for cropping. Allowed data
        types for specifying the times are

            1. a combination of 2 :class:`pandas.Timestamp` instances or
            2. a combination of two strings that can be directly converted\
            into :class:`pandas.Timestamp` instances (e.g.\
            `time_range=("2010-1-1", "2012-1-1")`) or
            3. directly a combination of indices (:obj:`int`).
    meridian_centre : bool
        specifies the coordinate definition range of longitude array. If True,
        then -180 -> 180 is assumed, else 0 -> 360

    Returns
    -------
    iris.Constraint
        the combined constraint from all valid input parameters
    """
    constraints = []
    if lon_range is not None:
        constraints.append(get_lon_rng_constraint(*lon_range, meridian_centre))
    if lat_range is not None:
        constraints.append(get_lat_rng_constraint(*lat_range))
    if time_range is not None:
        constraints.append(get_time_rng_constraint(*time_range))
    if len(constraints) > 0:
        c = constraints[0]
        for cadd in constraints[1:]:
            c = c & cadd
    return c

def get_lat_rng_constraint(low, high):
    """Create latitude constraint based on input range

    Parameters
    ----------
    low : float or int
        lower latitude coordinate
    high : float or int
        upper latitude coordinate

    Returns
    -------
    iris.Constraint
        the corresponding iris.Constraint instance

    """
    return iris.Constraint(latitude=lambda v: low <= v <= high)

def get_lon_rng_constraint(low, high, meridian_centre=True):
    """Create longitude constraint based on input range

    Parameters
    ----------
    low : float or int
        left longitude coordinate
    high : float or int
        right longitude coordinate
    meridian_centre : bool
        specifies the coordinate definition range of longitude array of the
        data to be cropped. If True, then -180 -> 180 is assumed, else 0 -> 360

    Returns
    -------
    iris.Constraint
        the corresponding iris.Constraint instance

    Raises
    ------
    ValueError
        if first coordinate in lon_range equals or exceeds second
    LongitudeConstraintError
        if the input implies cropping over border of longitude array
        (e.g. 160 -> - 160 if -180 <= lon <= 180).
    """
    if low == high:
        raise ValueError("the specified values are equal")
    elif low > high:
        raise ValueError("Left coordinate must exceed right coordinate")
    if meridian_centre:
        low, high = (low+180)%360-180, (high+180)%360-180
    else:
        low, high = low%360, high%360
    if low > high:
        msg = ("Cannot crop over right border of longitude range")
        raise LongitudeConstraintError(msg)
    return iris.Constraint(longitude=lambda v: low <= v <= high)

def get_time_rng_constraint(start, stop):
    """Create iris.Constraint for data extraction along time axis

    Parameters
    ----------
    start : :obj:`Timestamp` or :obj:` str`
        start time of desired subset. If string, it must be convertible
        into :class:`pandas.Timestamp` (e.g. "2012-1-1")
    stop : :obj:`Timestamp` or :obj:` str`
        start time of desired subset. If string, it must be convertible
        into :class:`pandas.Timestamp` (e.g. "2012-1-1")

    Returns
    -------
    iris.Constraint
        iris Constraint instance that can, e.g., be used as input for
        :func:`pyaerocom.griddeddata.GriddedData.extract`
    """
    if not isinstance(start, pd.Timestamp):
        start = pd.Timestamp(start)
    if not isinstance(stop, pd.Timestamp):
        stop = pd.Timestamp(stop)

    t_lower = iris.time.PartialDateTime(year=start.year,
                                        month=start.month,
                                        day=start.day)
    t_upper = iris.time.PartialDateTime(year=stop.year,
                                        month=stop.month,
                                        day=stop.day)

    return iris.Constraint(time=lambda cell: t_lower <= cell <= t_upper)

if __name__=="__main__":

    idx = make_datetime_index(2010, 2011, 'hourly')
    print(get_lowest_resolution('yearly', 'daily', 'monthly'))
    print(get_highest_resolution('yearly', 'daily', 'monthly'))

    print(infer_time_resolution([np.datetime64('2010-01-01'),
                                 np.datetime64('2010-01-02'),
                                 np.datetime64('2010-01-05'),
                                 np.datetime64('2010-10-15')]))

    print(varlist_aerocom(['od550aer', 'od550csaer']))

    rng = (30, 60)
    get_lon_rng_constraint(*rng, False)<|MERGE_RESOLUTION|>--- conflicted
+++ resolved
@@ -974,11 +974,7 @@
         invalid = df['count'] < min_num_obs
         data = df[how]
         if np.any(invalid):
-<<<<<<< HEAD
-            data[invalid] = np.nan
-=======
             data.values[invalid] = np.nan
->>>>>>> be394a08
     if loffset is not None:
         data.index = data.index + pd.Timedelta(loffset)
     return data
