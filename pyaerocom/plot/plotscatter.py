--- conflicted
+++ resolved
@@ -1,16 +1,8 @@
 """
 This module contains scatter plot routines for Aerocom data.
 """
-<<<<<<< HEAD
-import os
-
 import matplotlib.pyplot as plt
 import numpy as np
-from matplotlib.ticker import ScalarFormatter
-=======
-import matplotlib.pyplot as plt
-import numpy as np
->>>>>>> ac997857
 
 from pyaerocom import const
 from pyaerocom._warnings_management import ignore_warnings
@@ -171,17 +163,15 @@
             low = 10 ** (float(exponent(abs(low)) - 1))
         xlim[0] = low
         ylim[0] = low
-<<<<<<< HEAD
-    ax.set_xlim(xlim)
-    ax.set_ylim(ylim)
+    with ignore_warnings(
+        True, UserWarning, "Attempted to set non-positive left xlim on a log-scaled axis"
+    ):
+        ax.set_xlim(xlim)
+    with ignore_warnings(
+        True, UserWarning, "Attempted to set non-positive bottom ylim on a log-scaled axis"
+    ):
+        ax.set_ylim(ylim)
     xlbl = f"{x_name}"
-=======
-    with ignore_warnings(True, UserWarning, "Attempted to set non-positive left xlim on a log-scaled axis"):
-        ax.set_xlim(xlim)
-    with ignore_warnings(True, UserWarning, "Attempted to set non-positive bottom ylim on a log-scaled axis"):
-        ax.set_ylim(ylim)
-    xlbl = '{}'.format(x_name)
->>>>>>> ac997857
     if var_name_ref is not None:
         xlbl += f" ({var_name_ref})"
     ax.set_xlabel(xlbl, fontsize=fontsize_base + 4)
