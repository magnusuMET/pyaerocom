#!/usr/bin/env python3
# -*- coding: utf-8 -*-

from ast import literal_eval
import numpy as np
import pandas as pd
from pathlib import Path
import os
import xarray

from pyaerocom import logger, const
from pyaerocom.exceptions import (CoordinateError, DataDimensionError,
                                  DataCoverageError,
                                  DataSourceError,
<<<<<<< HEAD
                                  NetcdfError, VarNotAvailableError,
                                  MetaDataError)
=======
                                  MetaDataError,
                                  NetcdfError,
                                  UnknownRegion,
                                  VarNotAvailableError
                                  )
>>>>>>> 0da2c42c
from pyaerocom.geodesy import get_country_info_coords
from pyaerocom.helpers import (to_datestring_YYYYMMDD)
from pyaerocom.helpers_landsea_masks import (load_region_mask_xr,
                                             get_mask_value)
from pyaerocom.mathutils import calc_statistics

from pyaerocom.plot.plotscatter import plot_scatter
from pyaerocom.region_defs import REGION_DEFS
from pyaerocom.region import Region
from pyaerocom.time_resampler import TimeResampler

class ColocatedData(object):
    """Class representing colocated and unified data from two sources

    Sources may be instances of :class:`UngriddedData` or
    :class:`GriddedData` that have been compared to each other.

    Note
    ----
    Currently, it is not foreseen, that this object is instantiated from
    scratch, but it is rather created in and returned by objects / methods
    that perform colocation.

    The purpose of this object is thus, not the creation of colocated objects,
    but solely the analysis of such data as well as I/O features (e.g. save as
    / read from .nc files, convert to pandas.DataFrame, plot station time
    series overlays, scatter plots, etc.).

    In the current design, such an object comprises 3 or 4 dimensions, where
    the first dimension (`data_source`, index 0) is ALWAYS length 2 and
    specifies the two datasets that were co-located (index 0 is obs, index 1
    is model). The second dimension is `time` and in case of 3D colocated data
    the 3rd dimension is `station_name` while for 4D colocated data the 3rd and
    4th dimension are latitude and longitude, respectively.

    3D colocated data is typically created when a model is colocated with
    station based ground based observations (
    cf :func:`pyaerocom.colocation.colocate_gridded_ungridded`) while 4D
    colocated data is created when a model is colocated with another model or
    satellite observations, that cover large parts of Earth's surface (other
    than discrete lat/lon pairs in the case of ground based station locations).

    Parameters
    ----------
    data : xarray.DataArray or numpy.ndarray or str, optional
        Colocated data. If str, then it is attempted to be loaded from file.
        Else, it is assumed that data is numpy array and that all further
        supplementary inputs (e.g. coords, dims) for the
        instantiation of :class:`DataArray` is provided via **kwargs.
    **kwargs
        Additional keyword args that are passed to init of :class:`DataArray`
        in case input `data` is numpy array.

    Raises
    ------
    IOError
        if init fails
    """
    __version__ = '0.11'
    def __init__(self, data=None, **kwargs):
        self._data = None
        if data is not None:
            if isinstance(data, Path):
                # make sure path is str instance
                data = str(data)
            if isinstance(data, str):
                self.open(data)
            elif isinstance(data, xarray.DataArray):
                self.data = data
            elif isinstance(data, np.ndarray):
                if not data.ndim in (3,4):
                    raise DataDimensionError(
                        'invalid input, need 3D or 4D numpy array'
                        )
                elif not data.shape[0] == 2:
                    raise DataDimensionError(
                        'first dimension (data_source) must be of length 2'
                        '(obs, model)')
                data = xarray.DataArray(data, **kwargs)
                self.data = data
            else:
                raise ValueError(f'Failed to interpret input {data}')

    @property
    def data(self):
        """:class:`xarray.DataArray` containing colocated data

        Raises
        ------
        AttributeError
            if data is not available

        Returns
        -------
        xarray.DataArray
            array containing colocated data and metadata (in fact, there is no
            additional attributes to `ColocatedData` and everything is contained
            in :attr:`data`).
        """
        if self._data is None:
            raise AttributeError('No data available in this object')
        return self._data

    @data.setter
    def data(self, val):
        if not isinstance(val, xarray.DataArray):
            raise ValueError('Invalid input for data attribute, need instance '
                          'of xarray.DataArray')
        self._data = val

    @property
    def ndim(self):
        """Dimension of data array"""
        return self.data.ndim

    @property
    def coords(self):
        """Coordinates of data array"""
        return self.data.coords

    @property
    def dims(self):
        """Names of dimensions"""
        return self.data.dims

    @property
    def shape(self):
        """Shape of data array"""
        return self.data.shape

    @property
    def data_source(self):
        """Coordinate array containing data sources (z-axis)"""
        return self.data.data_source

    @property
    def model_name(self):
        if 'model_name' in self.metadata:
            return self.metadata['model_name']
        return self.data_source[1]

    @property
    def obs_name(self):
        if 'obs_name' in self.metadata:
            return self.metadata['obs_name']
        return self.data_source[0]

    @property
    def var_name(self):
        """Coordinate array containing data sources (z-axis)"""
        return self.data.var_name

    @property
    def longitude(self):
        """Array of longitude coordinates"""
        if not 'longitude' in self.data.coords:
            raise AttributeError('ColocatedData does not include longitude '
                                 'coordinate')
        return self.data.longitude

    @property
    def lon_range(self):
        """Longitude range covered by this data object"""
        lons = self.longitude.values
        return (np.nanmin(lons), np.nanmax(lons))

    @property
    def latitude(self):
        """Array of latitude coordinates"""
        if not 'latitude' in self.data.coords:
            raise AttributeError('ColocatedData does not include latitude '
                                 'coordinate')
        return self.data.latitude

    @property
    def lat_range(self):
        """Latitude range covered by this data object"""
        lats = self.latitude.values
        return (np.nanmin(lats), np.nanmax(lats))

    @property
    def time(self):
        """Array containing time stamps"""
        if not 'time' in self.data.dims:
            raise AttributeError('ColocatedData does not include time'
                                 ' coordinate')
        return self.data.time

    @property
    def start(self):
        """Start datetime of data"""
        return self.time.values[0]

    @property
    def stop(self):
        """Stop datetime of data"""
        return self.time.values[-1]

    @property
    def ts_type(self):
        """String specifying temporal resolution of data"""
        if not "ts_type" in self.metadata:
            raise ValueError('Colocated data object does not contain '
                             'information about temporal resolution')
        return self.metadata['ts_type']

    @property
    def start_str(self):
        """
        str: Start date of data as str with format YYYYMMDD
        """
        return to_datestring_YYYYMMDD(self.start)

    @property
    def stop_str(self):
        """
        str: Stop date of data as str with format YYYYMMDD
        """
        return to_datestring_YYYYMMDD(self.stop)

    @property
    def units(self):
        """Unit of data"""
        return self.data.attrs['var_units']

    @property
    def unitstr(self):
        """String representation of obs and model units in this object"""
        unique = []
        u = self.units
        for val in u:
            if val is None:
                val = 'N/D'
            elif not isinstance(val, str):
                val = str(val)
            if not val in unique:
                unique.append(val)
        return ', '.join(unique)

    @property
    def metadata(self):
        """Meta data dictionary (wrapper to :attr:`data.attrs`"""
        return self.data.attrs

    @property
    def num_coords(self):
        """Total number of lat/lon coordinate pairs"""
        obj = self.flatten_latlondim_station_name() if self.has_latlon_dims else self
        if not 'station_name' in obj.coords:
            raise DataDimensionError('Need dimension station_name')
        return len(obj.data.station_name)

    @property
    def num_coords_with_data(self):
        """Number of lat/lon coordinate pairs that contain at least one datapoint

        Note
        ----
        Occurrence of valid data is only checked for obsdata (first index in
        data_source dimension).
        """
        obj = self.flatten_latlondim_station_name() if self.has_latlon_dims else self
        dims = obj.dims
        if not 'station_name' in dims:
            raise DataDimensionError('Need dimension station_name')
        obs = obj.data[0]
        if len(dims) > 3: # additional dimensions
            default_dims = ('data_source', 'time', 'station_name')
            add_dims = tuple([x for x in dims if not x in default_dims])
            raise DataDimensionError(
                f'Can only unambiguously retrieve no of coords with obs data '
                f'for colocated data with dims {default_dims}, please reduce '
                f'dimensionality first by selecting or aggregating additional '
                f'dimensions: {add_dims}')

        if 'time' in dims:
            val = (obs.count(dim='time') > 0).data.sum()
        else:
            val = (~np.isnan(obs.data)).sum()
        return val

    @property
    def has_time_dim(self):
        """Boolean specifying whether data has a time dimension"""
        return True if 'time' in self.dims else False

    @property
    def has_latlon_dims(self):
        """Boolean specifying whether data has latitude and longitude dimensions"""
        return all([dim in self.dims for dim in ['latitude', 'longitude']])

    @property
    def countries_available(self):
        """
        Alphabetically sorted list of country names available

        Raises
        ------
        MetaDataError
            if no country information is available

        Returns
        -------
        list
            list of countries available in these data
        """
        if not 'country' in self.coords:
            raise MetaDataError('No country information available in '
                                'ColocatedData. You may run class method '
                                'check_set_countries to automatically assign '
                                'countries to the station_name coordinate')
        return sorted(dict.fromkeys(self.data['country'].data))

    @property
    def country_codes_available(self):
        """
        Alphabetically sorted list of country codes available

        Raises
        ------
        MetaDataError
            if no country information is available

        Returns
        -------
        list
            list of countries available in these data
        """
        if not 'country_code' in self.coords:
            raise MetaDataError('No country information available in '
                                'ColocatedData. You may run class method '
                                'check_set_countries to automatically assign '
                                'countries to the station_name coordinate')
        return sorted(dict.fromkeys(self.data['country_code'].data))

    @property
    def area_weights(self):
        """
        Wrapper for :func:`calc_area_weights`
        """
        return self.calc_area_weights()

    def get_meta_item(self, key:str):
        """
        Get metadata value

        Parameters
        ----------
        key : str
            meta item key.

        Raises
        ------
        AttributeError
            If key is not available.

        Returns
        -------
        object
            value of metadata.

        """

        try:
            return self.metadata[key]
        except KeyError:
            raise AttributeError(f'no such meta-key available {key}')

    def get_country_codes(self):
        """
        Get country names and codes for all locations contained in these data

        Raises
        ------
        MetaDataError
            if no country information is available

        Returns
        -------
        dict
            dictionary of unique country names (keys) and corresponding country
            codes (values)
        """
        if not 'country' in self.coords:
            raise MetaDataError('No country information available in '
                                'ColocatedData. You may run class method '
                                'check_set_countries to automatically assign '
                                'countries to the station_name coordinate')
        countries = self.data['country'].data
        codes = self.data['country_code'].data
        return dict(zip(countries, codes))

    def calc_area_weights(self):
        """Calculate area weights

        Note
        ----
        Only applies to colocated data that has latitude and longitude
        dimension.

        Returns
        -------
        ndarray
            array containing weights for each datapoint (same shape as
            `self.data[0]`)
        """
        if not self.has_latlon_dims:
            raise DataDimensionError('Can only compute area weights for data '
                                     'with latitude and longitude dimension')
        if not 'units' in self.data.latitude.attrs:
            self.data.latitude.attrs['units'] = 'degrees'
        if not 'units' in self.data.longitude.attrs:
            self.data.longitude.attrs['units'] = 'degrees'
        arr = self.data
        from pyaerocom import GriddedData
        obs = GriddedData(arr.to_iris(),
                          check_unit=False, convert_unit_on_init=False)
        return obs.calc_area_weights()

    def min(self):
        """
        Wrapper for :func:`xarray.DataArray.min` called from :attr:`data`

        Returns
        -------
        xarray.DataArray
            minimum of data

        """
        return self.data.min()

    def max(self):
        """
        Wrapper for :func:`xarray.DataArray.max` called from :attr:`data`

        Returns
        -------
        xarray.DataArray
            maximum of data

        """
        return self.data.max()

    def resample_time(self, to_ts_type, how=None, min_num_obs=None,
                      colocate_time=False, settings_from_meta=False,
                      inplace=False, **kwargs):
        """
        Resample time dimension

        The temporal resampling is done using :class:`TimeResampler`

        Parameters
        ----------
        to_ts_type : str
            desired output frequency.
        how : str or dict, optional
            aggregator used for resampling (e.g. max, min, mean, median). Can
            also be hierarchical scheme via `dict`, similar to `min_num_obs`.
            The default is None.
        min_num_obs : int or dict, optional
            Minimum number of observations required to resample from current
            frequency (:attr:`ts_type`) to desired output frequency.
        colocate_time : bool, optional
            If True, the modeldata is invalidated where obs is NaN, before
            resampling. The default is False (updated in v0.11.0, before was
            True).
        settings_from_meta : bool
            if True, then input args `how`, `min_num_obs` and `colocate_time`
            are ignored and instead the corresponding values set in
            :attr:`metadata` are used. Defaults to False.
        inplace : bool, optional
            If True, modify this object directly, else make a copy and resample
            that one. The default is False (updated in v0.11.0, before was
            True).
        **kwargs
            Addtitional keyword args passed to :func:`TimeResampler.resample`.

        Returns
        -------
        ColocatedData
            Resampled colocated data object.

        """
        if inplace:
            col = self
        else:
            col = self.copy()

        if settings_from_meta:
            how = self.metadata['resample_how']
            min_num_obs = self.metadata['min_num_obs']
            colocate_time = self.metadata['colocate_time']

        # if colocate time is activated, remove datapoints from model, where
        # there is no observation
        if colocate_time:
            mask = np.isnan(col.data[0]).data
            col.data.data[1][mask] = np.nan

        res = TimeResampler(col.data)
        data_arr = res.resample(to_ts_type=to_ts_type,
                                from_ts_type=col.ts_type,
                                how=how,
                                min_num_obs=min_num_obs, **kwargs)

        data_arr.attrs.update(col.metadata)
        data_arr.attrs['ts_type'] = str(to_ts_type)

        col.data = data_arr
        col.data.attrs['colocate_time'] = colocate_time
        trs = res.last_setup
        trs['resample_how'] = trs.pop('how')
        col.data.attrs.update(trs)
        return col

    def flatten_latlondim_station_name(self):
        """Stack (flatten) lat / lon dimension into new dimension station_name

        Returns
        -------
        ColocatedData
            new colocated data object with dimension station_name and lat lon
            arrays as additional coordinates
        """
        if not self.has_latlon_dims:
            raise DataDimensionError('Need latitude and longitude dimensions')

        newdims = []
        for dim in self.dims:
            if dim == 'latitude':
                newdims.append('station_name')
            elif dim == 'longitude':
                continue
            else:
                newdims.append(dim)

        arr = self.stack(station_name=['latitude', 'longitude'],
                         inplace=False).data

        arr = arr.transpose(*newdims)
        return ColocatedData(arr)

    def stack(self, inplace=False, **kwargs):
        """Stack one or more dimensions

        For details see :func:`xarray.DataArray.stack`.

        Parameters
        ----------
        inplace : bool
            modify this object or a copy.
        **kwargs
            input arguments passed to :func:`DataArray.stack`

        Returns
        -------
        ColocatedData
            stacked data object
        """
        if inplace:
            data = self
        else:
            data = self.copy()
        data.data = data.data.stack(**kwargs)
        return data

    def unstack(self, inplace=False, **kwargs):
        """Unstack one or more dimensions

        For details see :func:`xarray.DataArray.unstack`.

        Parameters
        ----------
        inplace : bool
            modify this object or a copy.
        **kwargs
            input arguments passed to :func:`DataArray.unstack`

        Returns
        -------
        ColocatedData
            unstacked data object
        """
        if inplace:
            data = self
        else:
            data = self.copy()
        return data.unstack(**kwargs)

    def get_coords_valid_obs(self):
        """
        Get latitude / longitude coordinates where obsdata is available

        Returns
        -------
        list
            latitute coordinates
        list
            longitude coordinates

        """

        obs = self.data[0]
        if self.ndim == 4:
            stacked = obs.stack(x=['latitude', 'longitude'])
            invalid = stacked.isnull().all(dim='time')
            coords = stacked.x[~invalid].values
            coords = zip(*list(coords))
        else:
            invalid = obs.isnull().all(dim='time')
            lats = list(obs.latitude[~invalid].values)
            lons = list(obs.longitude[~invalid].values)
            coords = (lats, lons)
        return list(coords)

    def _iter_stats(self):
        """Create a list that can be used to iterate over station dimension

        Returns
        -------
        list
            list containing 3-element tuples, one for each site i, comprising
            (latitude[i], longitude[i], station_name[i]).
        """
        if not 'station_name' in self.data.dims:
            raise AttributeError('ColocatedData object has no dimension '
                                 'station_name. Consider stacking...')
        if 'latitude' in self.dims and 'longitude' in self.dims:
            raise AttributeError('Cannot init station iter index since '
                                 'latitude and longitude are othorgonal')
        lats = self.data.latitude.values
        lons = self.data.longitude.values
        stats = self.data.station_name.values

        return list(zip(lats, lons, stats))

    def _get_stat_coords(self):
        """
        Get station coordinates

        Raises
        ------
        DataDimensionError
            if data is 4D and does not have latitude and longitude dimension

        Returns
        -------
        list
            list containing 2 element tuples (latitude, longitude)

        """
        if self.ndim == 4:
            if not self.has_latlon_dims:
                raise DataDimensionError('Invalid dimensions in 4D ColocatedData')
            lats, lons = self.data.latitude.data, self.data.longitude.data
            coords = np.dstack((np.meshgrid(lats, lons)))
            coords = coords.reshape(len(lats) * len(lons), 2)
        else:
            coords = zip(self.latitude.data, self.longitude.data)
        return list(coords)

    def check_set_countries(self, inplace=True, assign_to_dim=None):
        """
        Checks if country information is available and assigns if not

        If not country information is available, countries will be assigned
        for each lat / lon coordinate using
        :func:`pyaerocom.geodesy.get_country_info_coords`.

        Parameters
        ----------
        inplace : bool, optional
            If True, modify and return this object, else a copy.
            The default is True.
        assign_to_dim : str, optional
            name of dimension to which the country coordinate is assigned.
            Default is None, in which case station_name is used.

        Raises
        ------
        DataDimensionError
            If data is 4D (i.e. if latitude and longitude are othorgonal
            dimensions)

        Returns
        -------
        ColocatedData
            data object with countries assigned

        """
        if self.has_latlon_dims:
            raise DataDimensionError('Countries cannot be assigned to 4D'
                                     'ColocatedData with othorgonal lat / lon '
                                     'dimensions. Please consider stacking '
                                     'the latitude and longitude dimensions-')
        if assign_to_dim is None:
            assign_to_dim = 'station_name'

        if not assign_to_dim in self.dims:
            raise DataDimensionError('No such dimension', assign_to_dim)

        coldata = self if inplace else self.copy()

        if 'country' in coldata.data.coords:
            logger.info('Country information is available')
            return coldata
        coords = coldata._get_stat_coords()

        info = get_country_info_coords(coords)

        countries, codes = [],[]
        for item in info:
            countries.append(item['country'])
            codes.append(item['country_code'])

        arr = coldata.data
        arr = arr.assign_coords(country = (assign_to_dim, countries),
                                country_code=(assign_to_dim, codes))
        coldata.data = arr
        return coldata

    def copy(self):
        """Copy this object"""
        return ColocatedData(self.data.copy())

    def set_zeros_nan(self, inplace=True):
        """
        Replace all 0's with NaN in data

        Parameters
        ----------
        inplace : bool
            Whether to modify this object or a copy. The default is True.

        Returns
        -------
        cd : ColocatedData
            modified data object

        """
        cd = self if inplace else self.copy()
        mask = cd.data.data == 0
        cd.data.data[mask] = np.nan
        cd.metadata['zeros_to_nan'] = True

        return cd

    def calc_statistics(self, use_area_weights=False, **kwargs):
        """Calculate statistics from model and obs data

        Calculate standard statistics for model assessment. This is done by
        taking all model and obs data points in this object as input for
        :func:`pyaerocom.mathutils.calc_statistics`. For instance, if the
        object is 3D with dimensions `data_source` (obs, model), `time` (e.g.
        12 monthly values) and `station_name` (e.g. 4 sites), then the input
        arrays for model and obs into
        :func:`pyaerocom.mathutils.calc_statistics` will be each of size
        12x4.

        See also :func:`calc_temporal_statistics` and
        :func:`calc_spatial_statistics`.

        Parameters
        ----------
        use_area_weights : bool
            if True and if data is 4D (i.e. has lat and lon dimension), then
            area weights are applied when caluclating the statistics based on
            the coordinate cell sizes. Defaults to False.
        **kwargs
            additional keyword args passed to
            :func:`pyaerocom.mathutils.calc_statistics`

        Returns
        -------
        dict
            dictionary containing statistical parameters
        """
        if use_area_weights and not 'weights' in kwargs and self.has_latlon_dims:
            kwargs['weights'] = self.area_weights[0].flatten()

        nc = self.num_coords
        try:
            ncd = self.num_coords_with_data
        except DataDimensionError:
            ncd = np.nan
        stats = calc_statistics(self.data.values[1].flatten(),
                                self.data.values[0].flatten(),
                                **kwargs)

        stats['num_coords_tot'] = nc
        stats['num_coords_with_data'] = ncd
        return stats

    def calc_temporal_statistics(self,aggr=None, **kwargs):
        """Calculate *temporal* statistics from model and obs data

        *Temporal* statistics is computed by averaging first the spatial
        dimension(s) (that is, `station_name` for 3D data, and
        `latitude` and `longitude` for 4D data), so that only `data_source` and
        `time` remains as dimensions. These 2D data are then used to calculate
        standard statistics using :func:`pyaerocom.mathutils.calc_statistics`.

        See also :func:`calc_statistics` and
        :func:`calc_spatial_statistics`.

        Parameters
        ----------
        aggr : str, optional
            aggreagator to be used, currently only mean and median are
            supported. Defaults to mean.
        **kwargs
            additional keyword args passed to
            :func:`pyaerocom.mathutils.calc_statistics`

        Returns
        -------
        dict
            dictionary containing statistical parameters
        """
        if aggr is None:
            aggr = 'mean'
        nc = self.num_coords
        try:
            ncd = self.num_coords_with_data
        except:
            ncd = np.nan
        if self.has_latlon_dims:
            dim = ('latitude', 'longitude')
        else:
            dim = 'station_name'

        if aggr == 'mean':
            arr = self.data.mean(dim=dim)
        elif aggr == 'median':
            arr = self.data.median(dim=dim)
        else:
            raise ValueError(
                'So far only mean and median are supported aggregators'
                )
        obs, mod = arr[0].values.flatten(), arr[1].values.flatten()
        stats = calc_statistics(mod, obs, **kwargs)
        stats['num_coords_tot'] = nc
        stats['num_coords_with_data'] = ncd
        return stats

    def calc_spatial_statistics(self,aggr=None,use_area_weights=False,**kwargs):
        """Calculate *spatial* statistics from model and obs data

        *Spatial* statistics is computed by averaging first the time
        dimension and then, if data is 4D, flattening lat / lon dimensions into
        new station_name dimension, so that the resulting dimensions are
        `data_source` and `station_name`. These 2D data are then used to
        calculate standard statistics using
        :func:`pyaerocom.mathutils.calc_statistics`.

        See also :func:`calc_statistics` and
        :func:`calc_temporal_statistics`.

        Parameters
        ----------
        aggr : str, optional
            aggreagator to be used, currently only mean and median are
            supported. Defaults to mean.
        use_area_weights : bool
            if True and if data is 4D (i.e. has lat and lon dimension), then
            area weights are applied when caluclating the statistics based on
            the coordinate cell sizes. Defaults to False.
        **kwargs
            additional keyword args passed to
            :func:`pyaerocom.mathutils.calc_statistics`

        Returns
        -------
        dict
            dictionary containing statistical parameters
        """
        if aggr is None:
            aggr = 'mean'
        if use_area_weights and not 'weights' in kwargs and self.has_latlon_dims:
            weights = self.area_weights[0] #3D (time, lat, lon)
            assert self.dims[1] == 'time'
            kwargs['weights'] = np.nanmean(weights, axis=0).flatten()

        nc, ncd = self.num_coords, self.num_coords_with_data
        # ToDo: find better solution to parse aggregator without if conditions,
        # e.g. xr.apply_ufunc or similar, with core aggregators that are
        # supported being defined in some dictionary in some pyaerocom config
        # module or class. Also aggregation could go into a separate method...
        if aggr == 'mean':
            arr = self.data.mean(dim='time')
        elif aggr == 'median':
            arr = self.data.median(dim='time')
        else:
            raise ValueError(
                'So far only mean and median are supported aggregators'
                )

        obs, mod = arr[0].values.flatten(), arr[1].values.flatten()
        stats = calc_statistics(mod, obs, **kwargs)
        stats['num_coords_tot'] = nc
        stats['num_coords_with_data'] = ncd
        return stats

    def plot_scatter(self, **kwargs):
        """Create scatter plot of data

        Parameters
        ----------
        **kwargs
            keyword args passed to :func:`pyaerocom.plot.plotscatter.plot_scatter`

        Returns
        -------
        Axes
            matplotlib axes instance
        """
        meta = self.metadata
        try:
            num_points = self.num_coords_with_data
        except DataDimensionError:
            num_points = np.nan
        try:
            vars_ = meta['var_name']
        except KeyError:
            vars_ = ['N/D', 'N/D']
        try:
            xn, yn = meta['data_source']
        except KeyError:
            xn, yn = 'N/D', 'N/D'

        if vars_[0] != vars_[1]:
            var_ref = vars_[0]
        else:
            var_ref = None
        try:
            tst = meta['ts_type']
        except KeyError:
            tst = 'N/D'
        try:
            fn = meta['filter_name']
        except KeyError:
            fn = 'N/D'
        try:
            unit = self.unitstr
        except KeyError:
            unit = 'N/D'
        try:
            start = self.start
        except AttributeError:
            start = 'N/D'

        try:
            stop = self.stop
        except AttributeError:
            stop = 'N/D'

        # ToDo: include option to use area weighted stats in plotting
        # routine...
        return plot_scatter(x_vals=self.data.values[0].flatten(),
                            y_vals=self.data.values[1].flatten(),
                            var_name=vars_[1],
                            var_name_ref = var_ref,
                            x_name=xn,
                            y_name=yn,
                            start=start,
                            stop=stop,
                            unit=unit,
                            ts_type=tst,
                            stations_ok=num_points,
                            filter_name=fn,
                            **kwargs)

    def rename_variable(self, var_name, new_var_name, data_source,
                        inplace=True):
        """Rename a variable in this object

        Parameters
        ----------
        var_name : str
            current variable name
        new_var_name : str
            new variable name
        data_source : str
            name of data source (along data_source dimension)
        inplace : bool
            replace here or create new instance

        Returns
        -------
        ColocatedData
            instance with renamed variable

        Raises
        ------
        VarNotAvailableError
            if input variable is not available in this object
        DataSourceError
            if input data_source is not available in this object
        """
        if not data_source in self.metadata['data_source']:
            raise DataSourceError('No such data source {} in ColocatedData'
                                  .format(data_source))
        if not var_name in self.metadata['var_name']:
            raise VarNotAvailableError('No such variable {} in ColocatedData'
                                       .format(var_name))

        if inplace:
            obj = self
        else:
            obj = self.copy()
        arr = obj.data
        idx = arr.attrs['data_source'].index(data_source)
        arr.attrs['var_name_orig'] = arr.attrs['var_name']
        arr.attrs['var_name'][idx] = new_var_name

        if var_name == arr.name:
            arr.name = new_var_name
        obj.data = arr
        return obj

    @staticmethod
    def _aerocom_savename(obs_var, obs_id, mod_var, mod_id, start_str,
                          stop_str, ts_type, filter_name):
        return (f'{mod_var}_{obs_var}_MOD-{mod_id}_REF-{obs_id}_'
                f'{start_str}_{stop_str}_{ts_type}_{filter_name}')



    @property
    def savename_aerocom(self):
        """Default save name for data object following AeroCom convention"""
        obsid, modid = self.metadata['data_source']
        obsvar, modvar = self.metadata['var_name']

        return self._aerocom_savename(obsvar, obsid,
                                      modvar, modid,
                                      self.start_str, self.stop_str,
                                      self.ts_type,
                                      self.metadata['filter_name'])

    @staticmethod
    def get_meta_from_filename(file_path):
        """Get meta information from file name

        Note
        ----
        This does not yet include IDs of model and obs data as these should
        be included in the data anyways (e.g. column names in CSV file) and
        may include the delimiter _ in their name.

        Returns
        -------
        dict
            dicitonary with meta information
        """

        spl = os.path.basename(file_path).split('.nc')[0].split('_')

        if not spl[2].startswith('MOD'):
            raise ValueError('File name does not follow convention')

        modname = spl[2].split('MOD-')[1]
        refname = ''
        in_ref = False
        for item in spl[3:-4]:
            if in_ref:
                refname += f'_{item}'
            elif item.startswith('REF-'):
                in_ref=True
                refname = item.split('REF-')[1]
            elif not in_ref:
                modname += f'_{item}'

        meta = dict(model_var   = spl[0],
                    obs_var     = spl[1],
                    model_name  = modname,
                    obs_name    = refname,
                    start       = spl[-4],
                    stop        = spl[-3],
                    ts_type     = spl[-2],
                    filter_name = spl[-1],
                    )

        return meta

    def get_time_resampling_settings(self):
        """Returns a dictionary with relevant settings for temporal resampling

        Returns
        -------
        dict
        """
        settings = {}
        mapping = {
            'min_num_obs'        : 'min_num_obs',
            'resample_how'       : 'resample_how',
            'colocate_time'      : 'colocate_time'
            }
        for from_key, to_key in mapping.items():
            try:
                settings[to_key] = self.metadata[from_key]
            except KeyError:
                const.print_log.warning(
                    f'Meta key {from_key} not defined in ColocatedData.meta...')
                settings[to_key] = None
        return settings

    def _prepare_meta_to_netcdf(self):
        """
        Prepare metada for NetCDF format

        Returns
        -------
        meta_out : dict
            metadata ready for serialisation to NetCDF.

        """
        meta = self.data.attrs
        meta_out = {}
        for key, val in meta.items():
            if val is None:
                meta_out[key] = 'None'
            elif isinstance(val, bool):
                meta_out[key] = int(val)
            elif isinstance(val, dict):
                meta_out[f'CONV!{key}'] = str(val)
            else:
                meta_out[key] = val
        return meta_out

    def to_netcdf(self, out_dir, savename=None, **kwargs):
        """Save data object as NetCDF file

        Wrapper for method :func:`xarray.DataArray.to_netdcf`

        Parameters
        ----------
        out_dir : str
            output directory
        savename : str, optional
            name of file, if None, the default save name is used (cf.
            :attr:`savename_aerocom`)
        **kwargs
            additional, optional keyword arguments passed to
            :func:`xarray.DataArray.to_netdcf`

        Returns
        -------
        str
            file path of stored object.
        """
        if 'path' in kwargs:
            raise IOError('Path needs to be specified using input parameters '
                          'out_dir and savename')
        if savename is None:
            savename = self.savename_aerocom
        if not savename.endswith('.nc'):
            savename = '{}.nc'.format(savename)
        arr = self.data.copy()
        arr.attrs = self._prepare_meta_to_netcdf()
        fp = os.path.join(out_dir, savename)
        arr.to_netcdf(path=fp, **kwargs)
        return fp

    def _meta_from_netcdf(self, imported_meta):
        """
        Convert imported metadata as stored in NetCDF file

        Reason for this is that some meta values cannot be serialised when
        storing as NetCDF (e.g. nested dictionary `min_num_obs` or None values)

        Parameters
        ----------
        imported_meta : dict
            metadata as read in from colocated NetCDF file

        Returns
        -------
        meta : dict
            converted meta

        """
        meta = {}
        for key, val in imported_meta.items():
            if val == 'None':
                meta[key] = None
            elif key.startswith('CONV!'):
                key = key[5:]
                meta[key] = literal_eval(val)
            else:
                meta[key] = val
        return meta

    def read_netcdf(self, file_path):
        """Read data from NetCDF file

        Parameters
        ----------
        file_path : str
            file path
        """
        try:
            self.get_meta_from_filename(file_path)
        except Exception as e:
            raise NetcdfError(
                f'Invalid file name for ColocatedData: {file_path}. '
                f'Error: {repr(e)}'
                )

        arr = xarray.open_dataarray(file_path)
        arr.attrs = self._meta_from_netcdf(arr.attrs)
        self.data = arr
        return self

    def to_dataframe(self):
        """Convert this object into pandas.DataFrame

        Note
        ----
        This does not include meta information
        """
        logger.warning('This method is currently not completely finished')
        model_vals = self.data.values[1].flatten()
        obs_vals = self.data.values[0].flatten()
        mask = ~np.isnan(obs_vals)
        return pd.DataFrame({'ref'  : obs_vals[mask],
                             'data' : model_vals[mask]})

    def from_dataframe(self, df):
        """Create colocated Data object from dataframe

        Note
        ----
        This is intended to be used as back-conversion from :func:`to_dataframe`
        and methods that use the latter (e.g. :func:`to_csv`).
        """
        raise NotImplementedError('Coming soon...')
        data = df.to_xarray()
        self.data = data

    def to_csv(self, out_dir, savename=None):
        """Save data object as .csv file

        Converts data to pandas.DataFrame and then saves as csv

        Parameters
        ----------
        out_dir : str
            output directory
        savename : :obj:`str`, optional
            name of file, if None, the default save name is used (cf.
            :attr:`savename_aerocom`)
        """
        if savename is None:
            savename = self.savename_aerocom
        if not savename.endswith('.csv'):
            savename = '{}.csv'.format(savename)
        df = self.to_dataframe()
        file_path = os.path.join(out_dir, savename)
        df.to_csv(file_path)
        return file_path

    def from_csv(self, file_path):
        """Read data from CSV file

        Todo
        -----
        Complete docstring
        """
        meta = self.get_meta_from_filename(file_path)
        df = pd.read_csv(file_path)
        self.from_dataframe(df)
        self.data.attrs.update(**meta)

    def open(self, file_path):
        """High level helper for reading from supported file sources

        Parameters
        ----------
        file_path : str
            file path
        """
        if file_path.endswith('nc'):
            self.read_netcdf(file_path)
            return

        raise IOError('Failed to import file {}. File type is not supported '
                      .format(os.path.basename(file_path)))

    def filter_altitude(self, alt_range, inplace=False):
        """
        Apply altitude filter

        Parameters
        ----------
        alt_range : list or tuple
            altitude range to be applied to data (2-element list)
        inplace : bool, optional
            Apply filter to this object directly or to a copy.
            The default is False.

        Raises
        ------
        NotImplementedError
            If data is 4D, i.e. it contains latitude and longitude dimensions.

        Returns
        -------
        ColocatedData
            Filtered data object .

        """
        if not self._check_latlon_coords():
            raise NotImplementedError('Altitude filtering for data with '
                                      'lat and lon dimension is not yet '
                                      'supported')
        filtered = self._filter_altitude_2d(self.data, alt_range)
        filtered.attrs['alt_range'] = alt_range
        if inplace:
            self.data = filtered
            return self
        return ColocatedData(filtered)

    @staticmethod
    def _filter_altitude_2d(arr, alt_range):
        """
        Apply altitude filter to 2D spatiotemporal data

        Parameters
        ----------
        arr : DataArray
            input array to be filtered
        alt_range : list or tuple
            altitude range to be applied to data (2-element list)

        Raises
        ------
        DataDimensionError
            if station_name is not the 3rd index

        Returns
        -------
        DataArray
            Filtered object.

        """
        if not list(arr.dims).index('station_name') == 2:
            raise DataDimensionError('station_name must be 3. dimensional index')

        mask = np.logical_and(arr.altitude > alt_range[0],
                              arr.altitude < alt_range[1])

        filtered = arr[:,:,mask]
        return filtered

    def _check_latlon_coords(self):
        """
        Check if latitude and longitude coordinates exists and are NOT dimensions

        Raises
        ------
        CoordinateError
            - if any or both coordinates are missing.
            - if one (and only one) of both coords is also a dimension

        Returns
        -------
        bool
            True if latitude and longitude are existing coordinates, False if
            they are also dimensions.

        """
        _check = ('latitude', 'longitude')
        if not all([x in self.coords for x in _check]):
            raise CoordinateError('Missing latitude or longitude coordinate '
                                  '(or both)')
        elif any([x in self.dims for x in _check]):
            if not all([x in self.dims for x in _check]):
                raise CoordinateError('Only one of latitude / longitude is '
                                      'dimension (require None or both)')
            return False
        return True

    @staticmethod
    def _filter_country_2d(arr, country, use_country_code):
        """
        Apply country filter in 2D spatiotemporal data

        Parameters
        ----------
        arr : DataArray
            data to be filtered for country.
        country : str
            name of country.
        use_country_code : bool
            If True, input value for `country` is evaluated against country
            codes rather than country names.

        Raises
        ------
        DataDimensionError
            If `country` is not a coordinate of input `DataArray`, or, in case
            `use_country_code=True`, if `country_code` is not a coordinate.
        DataCoverageError
            if filtering results in empty data object.

        Returns
        -------
        TYPE
            DESCRIPTION.

        """
        what = 'country' if not use_country_code else 'country_code'
        if not what in arr.coords:
            raise DataDimensionError('Cannot filter country {}. No country '
                                     'information available in DataArray'
                                     .format(country))
        mask = arr[what] == country
        if mask.sum() == 0:
            raise DataCoverageError(
                f'No data available in country {country} in ColocatedData'
                )
        return arr[:,:,mask]

    @staticmethod
    def _filter_latlon_2d(arr, lat_range, lon_range):
        """
        Apply rectangular latitude / longitude filter for 2D data

        2D here means in terms of spatiotemporal dimensions, that is, the
        object has to have one spatial dimension `station_name` and one
        temporal dimension `time`.

        ToDo
        ----
        Use `sel` with slice, or similar, need to check though how that will
        apply to filtering that crosses the +180 -> -180 degree longitude
        border.

        Parameters
        ----------
        arr : DataArray
            data to be filtered.
        lat_range : list, optional
            latitude range that is supposed to be applied. If specified, then
            also lon_range need to be specified, else, region_id is checked
            against AeroCom default regions (and used if applicable)
        lon_range : list, optional
            longitude range that is supposed to be applied. If specified, then
            also lat_range need to be specified, else, region_id is checked
            against AeroCom default regions (and used if applicable)

        Raises
        ------
        DataDimensionError
            If index of `station_name` dimension is not at 3rd position in the
            underlying array.
        DataCoverageError
            If no data is available in the specified rectangular region.

        Returns
        -------
        ColocatedData
            Filtered data object.

        """
        if not list(arr.dims).index('station_name') == 2:
            raise DataDimensionError(
                'station_name dimension must be at 3rd index position'
                )

        lons, lats = arr.longitude.data, arr.latitude.data

        latmask = np.logical_and(lats > lat_range[0],
                                 lats < lat_range[1])
        if lon_range[0] > lon_range[1]:
            _either = np.logical_and(lons>=-180, lons<lon_range[1])
            _or = np.logical_and(lons>lon_range[0], lons<=180)
            lonmask = np.logical_or(_either, _or)
        else:
            lonmask = np.logical_and(lons > lon_range[0],
                                     lons < lon_range[1])
        mask = latmask & lonmask
        if mask.sum() == 0:
            raise DataCoverageError(
                f'No data available in latrange={lat_range} and '
                f'lonrange={lon_range} in ColocatedData'
                )

        return arr[:,:,mask]

    @staticmethod
    def _filter_latlon_3d(arr, lat_range, lon_range):
        """
        Apply rectangular latitude / longitude filter for 3D data

        32D here means in terms of spatiotemporal dimensions, that is, the
        object has to have two spatial dimensions `latitude` and `longitude`
        and one temporal dimension `time`.

        ToDo
        ----
        Implement filtering that crosses the +180 -> -180 degree longitude
        border.

        Parameters
        ----------
        arr : DataArray
            data to be filtered.
        lat_range : list, optional
            latitude range that is supposed to be applied. If specified, then
            also lon_range need to be specified, else, region_id is checked
            against AeroCom default regions (and used if applicable)
        lon_range : list, optional
            longitude range that is supposed to be applied. If specified, then
            also lat_range need to be specified, else, region_id is checked
            against AeroCom default regions (and used if applicable)

        Raises
        ------
        NotImplementedError
            If input longitude bounds cross the +180 -> -180 border.

        Returns
        -------
        ColocatedData
            Filtered data object.
        """
        if lon_range[0] > lon_range[1]:
            raise NotImplementedError(
                'Filtering longitude over 180 deg edge is not yet possible in '
                '3D ColocatedData...')
        if not isinstance(lat_range, slice):
            lat_range = slice(lat_range[0], lat_range[1])
        if not isinstance(lon_range, slice):
            lon_range = slice(lon_range[0], lon_range[1])

        return arr.sel(dict(latitude=lat_range, longitude=lon_range))

    def apply_country_filter(self, region_id, use_country_code=False,
                             inplace=False):
        """
        Apply country filter

        Parameters
        ----------
        region_id : str
            country name or code.
        use_country_code : bool, optional
            If True, input value for `country` is evaluated against country
            codes rather than country names. Defaults to False.
        inplace : bool, optional
            Apply filter to this object directly or to a copy.
            The default is False.

        Raises
        ------
        NotImplementedError
            if data is 4D (i.e. it has latitude and longitude dimensions).

        Returns
        -------
        ColocatedData
            filtered data object.

        """
        data = self if inplace else self.copy()
        is_2d = data._check_latlon_coords()
        if is_2d:
            data.data = data._filter_country_2d(data.data, region_id,
                                                use_country_code)
        else:
            raise NotImplementedError(
                'Cannot yet filter country for 3D ColocatedData object')

        return data

    def apply_latlon_filter(self, lat_range=None, lon_range=None,
                            region_id=None, inplace=False):
        """Apply rectangular latitude/longitude filter

        Parameters
        ----------
        lat_range : list, optional
            latitude range that is supposed to be applied. If specified, then
            also lon_range need to be specified, else, region_id is checked
            against AeroCom default regions (and used if applicable)
        lon_range : list, optional
            longitude range that is supposed to be applied. If specified, then
            also lat_range need to be specified, else, region_id is checked
            against AeroCom default regions (and used if applicable)
        region_id : str
            name of region to be applied. If provided (i.e. not None) then
            input args `lat_range` and `lon_range` are ignored
        inplace : bool, optional
            Apply filter to this object directly or to a copy.
            The default is False.

        Raises
        ------
        ValueError
            if lower latitude bound exceeds upper latitude bound.

        Returns
        -------
        ColocatedData
            filtered data object
        """
        data = self if inplace else self.copy()

        is_2d = data._check_latlon_coords()

        if region_id is not None:
            reg = Region(region_id)
            lon_range = reg.lon_range
            lat_range = reg.lat_range
            region_id = reg.name

        if all([x is None for x in (lat_range, lon_range)]):
            raise ValueError('Please provide input, either for lat_range or '
                             'lon_range or region_id')
        if lon_range is None:
            lon_range = [-180, 180]
        if lat_range is None:
            lat_range = [-90, 90]

        if lat_range[0] > lat_range[1]:
            raise ValueError(
                f'Lower latitude bound {lat_range[0]} cannot exceed upper '
                f'latitude bound {lat_range[1]}')
        if is_2d:
            filtered = data._filter_latlon_2d(data.data, lat_range, lon_range)
        else:
            filtered = data._filter_latlon_3d(data.data, lat_range, lon_range)

        if not isinstance(region_id, str):
            region_id = 'CUSTOM'
        try:
            alt_info = filtered.attrs['filter_name'].split('-', 1)[-1]
        except Exception:
            alt_info = 'CUSTOM'

        filtered.attrs['filter_name'] = '{}-{}'.format(region_id, alt_info)
        filtered.attrs['region'] = region_id

        data.data = filtered
        return data

    def apply_region_mask(self, region_id, inplace=False):
        """
        Apply a binary regions mask filter to data object. Available binary
        regions IDs can be found at `pyaerocom.const.HTAP_REGIONS`.

        Parameters
        ----------
        region_id : str
            ID of binary regions.
        inplace : bool, optional
            If True, the current instance, is modified, else a new instance
            of `ColocatedData` is created and filtered. The default is False.

        Raises
        ------
        DataCoverageError
            if filtering results in empty data object.

        Returns
        -------
        data : ColocatedData
            Filtered data object.

        """

        data = self if inplace else self.copy()
        arr = data.data
        mask = load_region_mask_xr(region_id)

        if data.ndim == 4:
            mask = mask.interp_like(arr)
            arr = arr.where(mask)
        else:
            #data = data.flatten_latlondim_station_name()

            drop_idx = []
            nstats = len(arr.station_name)
            for (lat, lon, stat) in data._iter_stats():
                if get_mask_value(lat, lon, mask) < 1:
                    drop_idx.append(stat)

            ndrop = len(drop_idx)
            if ndrop == nstats:
                raise DataCoverageError(f'No data available in region {region_id}')
            elif ndrop > 0:
                arr = arr.drop(dim='station_name', labels=drop_idx)
        data.data = arr
        return data

    def filter_region(self, region_id, check_mask=True,
                      check_country_meta=False, inplace=False):
        """Filter object by region

        Parameters
        ----------
        region_id : str
            ID of region
        inplace : bool
            if True, the filtering is done directly in this instance, else
            a new instance is returned
        check_mask : bool
            if True and region_id a valid name for a binary mask, then the
            filtering is done based on that binary mask.
        check_country_meta : bool
            if True, then the input region_id is first checked against
            available country names in metadata. If that fails, it is assumed
            that this regions is either a valid name for registered rectangular
            regions or for available binary masks.

        Returns
        -------
        ColocatedData
            filtered data object
        """
        filtered = None
        if check_country_meta:
            if region_id in self.countries_available:
                filtered = self.apply_country_filter(region_id,
                                                     use_country_code=False,
                                                     inplace=inplace)

            elif region_id in self.country_codes_available:
                filtered = self.apply_country_filter(region_id,
                                                 use_country_code=True,
                                                 inplace=inplace)

        if filtered is None:
            if region_id in const.HTAP_REGIONS:
                filtered = self.apply_region_mask(region_id, inplace)
            elif region_id in REGION_DEFS:
                filtered = self.apply_latlon_filter(region_id=region_id,
                                                    inplace=inplace)
            else:
<<<<<<< HEAD
                raise AttributeError(f'no such region defined {region_id}')
=======
                raise UnknownRegion(f'no such region defined {region_id}')
>>>>>>> 0da2c42c
        # if all model and obsdata is NaN, use dummy stats (this can
        # e.g., be the case if colocate_time=True and all obs is NaN,
        # or if model domain is not covered by the region)
        if np.isnan(filtered.data.data).all():
            # use stats_dummy
            raise DataCoverageError(f'All data is NaN in {region_id}')
        return filtered


    def get_regional_timeseries(self, region_id, **filter_kwargs):
        """
        Compute regional timeseries both for model and obs

        Parameters
        ----------
        region_id : str
            name of region for which regional timeseries is supposed to be
            retrieved
        **filter_kwargs
            additional keyword args passed to :func:`filter_region`.

        Returns
        -------
        dict
            dictionary containing regional timeseries for model (key `mod`)
            and obsdata (key `obs`) and name of region.
        """
        result = {}
        subset = self.filter_region(region_id, inplace=False,
                                    **filter_kwargs)
        if subset.has_latlon_dims:
            rgts = subset.data.mean(dim=('latitude', 'longitude'))
        else:
            rgts = subset.data.mean(dim='station_name')
        result['obs'] = pd.Series(rgts.data[0], rgts.time)
        result['mod'] = pd.Series(rgts.data[1], rgts.time)
        result['region'] = region_id
        return result

    def calc_nmb_array(self):
        """Calculate data array with normalised bias (NMB) values

        Returns
        -------
        DataArray
            NMBs at each coordinate
        """
        _arr = self.data
        mod, obs = _arr[1], _arr[0]
        return (mod - obs).sum('time') / obs.sum('time')

    def plot_coordinates(self, marker='x', markersize=12, fontsize_base=10,
                         **kwargs):
        """
        Plot station coordinates

        Uses :func:`pyaerocom.plot.plotcoordinates.plot_coordinates`.

        Parameters
        ----------
        marker : str, optional
            matplotlib marker name used to plot site locations.
            The default is 'x'.
        markersize : int, optional
            Size of site markers. The default is 12.
        fontsize_base : int, optional
            Basic fontsize. The default is 10.
        **kwargs
            additional keyword args passed to
            :func:`pyaerocom.plot.plotcoordinates.plot_coordinates`

        Returns
        -------
        matplotlib.axes.Axes

        """

        from pyaerocom.plot.plotcoordinates import plot_coordinates

        lats, lons = self.get_coords_valid_obs()
        return plot_coordinates(lons=lons,
                                lats=lats,
                                marker=marker, markersize=markersize,
                                fontsize_base=fontsize_base, **kwargs)

    def __contains__(self, val):
        return self.data.__contains__(val)

    def __repr__(self):
        tp = type(self).__name__
        dstr = '<empty>' if self._data is None else repr(self._data)
        return f'pyaerocom.{tp}: data: {dstr}'

    def __str__(self):
        tp = type(self).__name__
        head = f'pyaerocom.{tp}'
        underline = len(head)*'-'
        dstr = '<empty>' if self._data is None else str(self._data)
        return f'{head}\n{underline}\ndata (DataArray): {dstr}'

    ### Deprecated (but still supported) stuff
    # ToDo: v0.12.0
    @property
    def unit(self):
        """DEPRECATED -> use :attr:`units`"""
        const.print_log.warning(DeprecationWarning(
            'Attr. ColocatedData.unit is deprecated (but still works), '
            'please use ColocatedData.units. '
            'Support guaranteed until pyaerocom v0.12.0'
            ))
        return self.units

    @property
    def meta(self):
        """DEPRECATED -> use :attr:`metadata`"""
        const.print_log.warning(DeprecationWarning(
            'Attr. ColocatedData.meta is deprecated (but still works), '
            'please use ColocatedData.metadata'
            'Support guaranteed until pyaerocom v0.12.0'
            ))
        return self.metadata

    @property
    def num_grid_points(self):
        """DEPRECATED -> use :attr:`num_coords`"""
        const.print_log.warning(DeprecationWarning(
            'Attr. ColocatedData.num_grid_points is deprecated (but still '
            'works), please use ColocatedData.num_coords'
            'Support guaranteed until pyaerocom v0.12.0'
            ))
        return self.num_coords

if __name__=="__main__":
    name = 'od550so4_od550aer_MOD-AEROCOM-MEDIAN_BLABLUB_REF-Aeronet_20050101_20141231_monthly_WORLD-noMOUNTAINS.nc'
    meta = ColocatedData.get_meta_from_filename(name)
    print(meta)<|MERGE_RESOLUTION|>--- conflicted
+++ resolved
@@ -12,16 +12,11 @@
 from pyaerocom.exceptions import (CoordinateError, DataDimensionError,
                                   DataCoverageError,
                                   DataSourceError,
-<<<<<<< HEAD
-                                  NetcdfError, VarNotAvailableError,
-                                  MetaDataError)
-=======
                                   MetaDataError,
                                   NetcdfError,
                                   UnknownRegion,
                                   VarNotAvailableError
                                   )
->>>>>>> 0da2c42c
 from pyaerocom.geodesy import get_country_info_coords
 from pyaerocom.helpers import (to_datestring_YYYYMMDD)
 from pyaerocom.helpers_landsea_masks import (load_region_mask_xr,
@@ -1763,11 +1758,7 @@
                 filtered = self.apply_latlon_filter(region_id=region_id,
                                                     inplace=inplace)
             else:
-<<<<<<< HEAD
-                raise AttributeError(f'no such region defined {region_id}')
-=======
                 raise UnknownRegion(f'no such region defined {region_id}')
->>>>>>> 0da2c42c
         # if all model and obsdata is NaN, use dummy stats (this can
         # e.g., be the case if colocate_time=True and all obs is NaN,
         # or if model domain is not covered by the region)
