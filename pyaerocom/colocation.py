#!/usr/bin/env python3
# -*- coding: utf-8 -*-
"""
Methods and / or classes to perform colocation
"""
import numpy as np
import os
import pandas as pd
import xarray as xr
from pyaerocom import logger, const
from pyaerocom import __version__ as pya_ver

from pyaerocom.colocateddata import ColocatedData
from pyaerocom.exceptions import (ColocationError,
                                  DataUnitError,
                                  DimensionOrderError,
                                  MetaDataError,
                                  TemporalResolutionError,
                                  TimeMatchError,
                                  VarNotAvailableError)
from pyaerocom.filter import Filter
from pyaerocom.helpers import (to_pandas_timestamp,
                               to_datestring_YYYYMMDD,
                               make_datetime_index,
                               isnumeric,
                               get_lowest_resolution)
from pyaerocom.time_resampler import TimeResampler
from pyaerocom.tstype import TsType
from pyaerocom.variable import Variable

def get_highest_freq(obs_stat_data, var_ref):
    obs_freqs = []
    highest_obs_freq = None
    for stat in obs_stat_data:
        freq = stat.get_var_ts_type(var_ref)
        if freq in obs_freqs:
            continue
        obs_freqs.append(freq)
        _tst = TsType(freq)
        if highest_obs_freq is None:
            highest_obs_freq = _tst
        if _tst > highest_obs_freq:
            highest_obs_freq = _tst
    if highest_obs_freq is None:
        raise Exception('Unexpected....')
    return (highest_obs_freq, obs_freqs)

def _check_var_registered(var, aerocom_var, gridded_data):
    vars_avail = const.VARS.all_vars
    if not any([x in vars_avail for x in [var, aerocom_var]]):
        newvar = Variable(var_name=var,
                          standard_name=gridded_data.standard_name,
                          long_name=gridded_data.long_name,
                          units=gridded_data.units)

        const.VARS.add_var(newvar)

def _regrid_gridded(gridded, regrid_scheme, regrid_res_deg):
    """
    Regrid instance of `GriddedData`

    Makes sure to handle different input options for `regrid_res_deg`.

    Parameters
    ----------
    gridded : GriddedData
        instance of :class:`GriddedData` that is supposed to be regridded.
    regrid_scheme : str
        iris scheme used for regridding (defaults to area weighted regridding)
    regrid_res_deg : int or dict, optional
        regrid resolution in degrees. If specified, the input gridded data
        objects will be regridded in lon / lat dimension to the input
        resolution (if input is integer, both lat and lon are regridded to that
        resolution, if input is dict, use keys `lat_res_deg` and `lon_res_deg`
        to specify regrid resolutions, respectively).

    Raises
    ------
    ValueError
        If input for `regrid_res_deg` is invalid.

    Returns
    -------
    GriddedData
        regridded data object

    """
    if not isinstance(regrid_res_deg, dict):
        if not isnumeric(regrid_res_deg):
            raise ValueError('Invalid input for regrid_res_deg. Need integer '
                             'or dict specifying lat and lon res')
        regrid_res_deg = dict(lat_res_deg=regrid_res_deg,
                              lon_res_deg=regrid_res_deg)

    return gridded.regrid(scheme=regrid_scheme, **regrid_res_deg)

def colocate_gridded_gridded(gridded_data, gridded_data_ref, ts_type=None,
                             start=None, stop=None, filter_name=None,
                             regrid_res_deg=None, remove_outliers=True,
                             vert_scheme=None, harmonise_units=True,
                             regrid_scheme='areaweighted',
                             var_outlier_ranges=None,
                             var_ref_outlier_ranges=None,
                             update_baseyear_gridded=None,
                             apply_time_resampling_constraints=None,
                             min_num_obs=None,
                             colocate_time=False,
                             var_keep_outliers=True,
                             var_ref_keep_outliers=False,
                             resample_how=None,
                             **kwargs):
    """Colocate 2 gridded data objects

    Todo
    ----
    - think about vertical dimension (vert_scheme input not used at the moment)

    Parameters
    ----------
    gridded_data : GriddedData
        gridded data (e.g. model results)
    gridded_data_ref : GriddedData
        reference dataset that is used to evaluate
        :attr:`gridded_data` (e.g. gridded observation data)
    ts_type : str
        desired temporal resolution of colocated data (must be valid AeroCom
        ts_type str such as daily, monthly, yearly..)
    start : :obj:`str` or :obj:`datetime64` or similar, optional
        start time for colocation, if None, the start time of the input
        :class:`GriddedData` object is used
    stop : :obj:`str` or :obj:`datetime64` or similar, optional
        stop time for colocation, if None, the stop time of the input
        :class:`GriddedData` object is used
    filter_name : str
        string specifying filter used (cf. :class:`pyaerocom.filter.Filter` for
        details). If None, then it is set to 'WORLD-wMOUNTAINS', which
        corresponds to no filtering (world with mountains).
        Use WORLD-noMOUNTAINS to exclude mountain sites.
    regrid_res_deg : int or dict, optional
        regrid resolution in degrees. If specified, the input gridded data
        objects will be regridded in lon / lat dimension to the input
        resolution (if input is integer, both lat and lon are regridded to that
        resolution, if input is dict, use keys `lat_res_deg` and `lon_res_deg`
        to specify regrid resolutions, respectively).
    remove_outliers : bool
        if True, outliers are removed from model and obs data before colocation,
        else not.
    vert_scheme : str
        string specifying scheme used to reduce the dimensionality in case
        input grid data contains vertical dimension. Example schemes are
        `mean, surface, altitude`, for details see
        :func:`GriddedData.to_time_series`.
    harmonise_units : bool
        if True, units are attempted to be harmonised (note: raises Exception
        if True and units cannot be harmonised).
    regrid_scheme : str
        iris scheme used for regridding (defaults to area weighted regridding)
    var_outlier_ranges : :obj:`dict`, optional
        dictionary specifying outlier ranges for dataset to be analysed
        (e.g. dict(od550aer = [-0.05, 10], ang4487aer=[0,4])). If None, then
        the pyaerocom default outlier ranges are used for the input variable.
        Defaults to None.
    var_ref_outlier_ranges : dict, optional
        like `var_outlier_ranges` but for reference dataset.
    update_baseyear_gridded : int, optional
        optional input that can be set in order to redefine the time dimension
        in the gridded data object to be analysed. E.g., if the data object
        is a climatology (one year of data) that has set the base year of the
        time dimension to a value other than the specified input start / stop
        time this may be used to update the time in order to make colocation
        possible.
    apply_time_resampling_constraints : bool, optional
        if True, then time resampling constraints are applied as provided via
        :attr:`min_num_obs` or if that one is unspecified, as defined in
        :attr:`pyaerocom.const.OBS_MIN_NUM_RESAMPLE`. If None, than
        :attr:`pyaerocom.const.OBS_APPLY_TIME_RESAMPLE_CONSTRAINTS` is used
        (which defaults to True !!).
    min_num_obs : int or dict, optional
        minimum number of observations for resampling of time
    colocate_time : bool
        if True and if original time resolution of data is higher than desired
        time resolution (`ts_type`), then both datasets are colocated in time
        *before* resampling to lower resolution.
    var_keep_outliers : bool
        if True, then no outliers will be removed from dataset to be analysed,
        even if `remove_outliers` is True. That is because for model evaluation
        often only outliers are supposed to be removed in the observations but
        not in the model.
    var_ref_keep_outliers : bool
        if True, then no outliers will be removed from the reference dataset,
        even if `remove_outliers` is True.
    resample_how : str or dict
        string specifying how data should be aggregated when resampling in time.
        Default is "mean". Can also be a nested dictionary, e.g.
        resample_how={'daily': {'hourly' : 'max'}} would use the maximum value
        to aggregate from hourly to daily, rather than the mean.
    **kwargs
        additional keyword args (not used here, but included such that factory
        class can handle different methods with different inputs)

    Returns
    -------
    ColocatedData
        instance of colocated data

    """

    if vert_scheme is not None:
        raise NotImplementedError(f'This type of colocation is not implemented '
                                  f'for gridded / gridded colocation... ({vert_scheme})')

    if var_outlier_ranges is None:
        var_outlier_ranges = {}
    if var_ref_outlier_ranges is None:
        var_ref_outlier_ranges = {}

    if filter_name is None:
        filter_name = const.DEFAULT_REG_FILTER

    if harmonise_units:
        if not gridded_data.units == gridded_data_ref.units:
            try:
                gridded_data_ref.convert_unit(gridded_data.units)
            except Exception:
                raise DataUnitError('Failed to merge data unit of reference '
                                    'gridded data object ({}) to data unit '
                                    'of gridded data object ({})'
                                    .format(gridded_data.units,
                                            gridded_data_ref.units))

    var, var_ref = gridded_data.var_name, gridded_data_ref.var_name
    aerocom_var = gridded_data.var_name_aerocom
    _check_var_registered(var, aerocom_var, gridded_data)

    if remove_outliers:
        low, high, low_ref, high_ref = None, None, None, None
        if var in var_outlier_ranges:
            low, high = var_outlier_ranges[var]
        if var_ref in var_ref_outlier_ranges:
            low_ref, high_ref = var_ref_outlier_ranges[var_ref]

        if not var_keep_outliers:
            gridded_data.remove_outliers(low, high,
                                         inplace=True)
        if not var_ref_keep_outliers:
            gridded_data_ref.remove_outliers(low_ref, high_ref,
                                             inplace=True)

    if update_baseyear_gridded is not None:
        # update time dimension in gridded data
        gridded_data.base_year = update_baseyear_gridded

    if regrid_res_deg is not None:
        gridded_data_ref = _regrid_gridded(gridded_data_ref,
                                           regrid_scheme,
                                           regrid_res_deg)
    # perform regridding
    if gridded_data.lon_res < gridded_data_ref.lon_res: #obs has lower resolution
        gridded_data = gridded_data.regrid(gridded_data_ref,
                                           scheme=regrid_scheme)
    else:
        gridded_data_ref = gridded_data_ref.regrid(gridded_data,
                                                   scheme=regrid_scheme)
    # get start / stop of gridded data as pandas.Timestamp
    grid_start = to_pandas_timestamp(gridded_data.start)
    grid_stop = to_pandas_timestamp(gridded_data.stop)

    grid_start_ref = to_pandas_timestamp(gridded_data_ref.start)
    grid_stop_ref = to_pandas_timestamp(gridded_data_ref.stop)

    # time resolution of dataset to be analysed
    grid_ts_type = grid_ts_type_src = gridded_data.ts_type
    ref_ts_type = ref_ts_type_src = gridded_data_ref.ts_type
    if ref_ts_type != grid_ts_type:
        # ref data is in higher resolution
        if TsType(ref_ts_type) > TsType(grid_ts_type):

            gridded_data_ref = gridded_data_ref.resample_time(
                    grid_ts_type,
                    apply_constraints=apply_time_resampling_constraints,
                    min_num_obs=min_num_obs,
                    how=resample_how)


        else:
            gridded_data = gridded_data.resample_time(
                    ref_ts_type,
                    apply_constraints=apply_time_resampling_constraints,
                    min_num_obs=min_num_obs,
                    how=resample_how)
            grid_ts_type = ref_ts_type
    # now both are in same temporal resolution

    # input ts_type is not specified or model is in lower resolution
    # than input ts_type -> use model frequency to colocate
    if ts_type is None or TsType(grid_ts_type) < TsType(ts_type):
        ts_type = grid_ts_type

    if start is None:
        start = grid_start
    else:
        start = to_pandas_timestamp(start)
    if stop is None:
        stop = grid_stop
    else:
        stop = to_pandas_timestamp(stop)

    if grid_start_ref > start:
        start = grid_start_ref
    if grid_stop_ref < stop:
        stop = grid_stop_ref
    # check overlap
    if stop < grid_start or start > grid_stop:
        raise TimeMatchError('Input time range {}-{} does not '
                             'overlap with data range: {}-{}'
                             .format(start, stop, grid_start, grid_stop))
    gridded_data = gridded_data.crop(time_range=(start, stop))
    gridded_data_ref = gridded_data_ref.crop(time_range=(start, stop))

    # perform region extraction (if applicable)
    regfilter = Filter(name=filter_name)
    gridded_data = regfilter(gridded_data)
    gridded_data_ref = regfilter(gridded_data_ref)

    if not gridded_data.shape == gridded_data_ref.shape:
        raise ColocationError('Shape mismatch between two colocated data '
                               'arrays, please debug')
    files_ref = [os.path.basename(x) for x in gridded_data_ref.from_files]
    files = [os.path.basename(x) for x in gridded_data.from_files]


    meta = {'data_source'       :   [gridded_data_ref.data_id,
                                     gridded_data.data_id],
            'var_name'          :   [var_ref, var],
            'ts_type'           :   grid_ts_type,
            'filter_name'       :   filter_name,
            'ts_type_src'       :   [ref_ts_type_src, grid_ts_type_src],
            'start_str'         :   to_datestring_YYYYMMDD(start),
            'stop_str'          :   to_datestring_YYYYMMDD(stop),
            'var_units'         :   [str(gridded_data_ref.units),
                                     str(gridded_data.units)],
            'vert_scheme'       :   vert_scheme,
            'data_level'        :   3,
            'revision_ref'      :   gridded_data_ref.data_revision,
            'from_files'        :   files,
            'from_files_ref'    :   files_ref,
            'colocate_time'     :   colocate_time,
            'obs_is_clim'       :   False,
            'pyaerocom'         :   pya_ver,
            'apply_constraints' :   apply_time_resampling_constraints,
            'min_num_obs'       :   min_num_obs}

    meta.update(regfilter.to_dict())

    data = gridded_data.grid.data
    if isinstance(data, np.ma.core.MaskedArray):
        data = data.filled(np.nan)
    data_ref = gridded_data_ref.grid.data
    if isinstance(data_ref, np.ma.core.MaskedArray):
        data_ref = data_ref.filled(np.nan)
    arr = np.asarray((data_ref,
                      data))
    time = gridded_data.time_stamps().astype('datetime64[ns]')
    lats = gridded_data.latitude.points
    lons = gridded_data.longitude.points


    # create coordinates of DataArray
    coords = {'data_source' : meta['data_source'],
              'var_name'    : ('data_source', meta['var_name']),
              'var_units'   : ('data_source', meta['var_units']),
              'ts_type_src' : ('data_source', meta['ts_type_src']),
              'time'        : time,
              'latitude'    : lats,
              'longitude'   : lons}

    dims = ['data_source', 'time', 'latitude', 'longitude']

    data = ColocatedData(data=arr, coords=coords, dims=dims,
                         name=gridded_data.var_name, attrs=meta)

    # add correct units for lat / lon dimensions
    data.latitude.attrs['standard_name'] = gridded_data.latitude.standard_name
    data.latitude.attrs['units'] = str(gridded_data.latitude.units)

    data.longitude.attrs['standard_name'] = gridded_data.longitude.standard_name
    data.longitude.attrs['units'] = str(gridded_data.longitude.units)

    if grid_ts_type != ts_type:
        data = data.resample_time(to_ts_type=ts_type,
                                  colocate_time=colocate_time,
                                  apply_constraints=apply_time_resampling_constraints,
                                  min_num_obs=min_num_obs,
                                  how=resample_how,
                                  **kwargs)
    return data

def _colocate_site_data_helper(stat_data, stat_data_ref, var, var_ref,
                               ts_type, resample_how,
                               apply_time_resampling_constraints,
                               min_num_obs,
                               use_climatology_ref):
    """
    Helper method that colocates two timeseries from 2 StationData objects

    Used in main loop of :func:`colocate_gridded_ungridded`

    Parameters
    ----------
    stat_data : StationData
        first data object (usually the one that is to be compared with obs)
    stat_data_ref : StationData
        second data object (usually obs)
    var : str
        variable to be used from `stat_data`
    var_ref : str
        variable to be used from `stat_data_ref`
    ts_type : str
        output frequency
    resample_how : str or dict
        string specifying how data should be aggregated when resampling in time.
        Default is "mean". Can also be a nested dictionary, e.g.
        resample_how={'daily': {'hourly' : 'max'}} would use the maximum value
        to aggregate from hourly to daily, rather than the mean.
    apply_time_resampling_constraints : bool, optional
        if True, then time resampling constraints are applied as provided via
        :attr:`min_num_obs` or if that one is unspecified, as defined in
        :attr:`pyaerocom.const.OBS_MIN_NUM_RESAMPLE`. If None, than
        :attr:`pyaerocom.const.OBS_APPLY_TIME_RESAMPLE_CONSTRAINTS` is used
        (which defaults to True !!).
    min_num_obs : int or dict, optional
        minimum number of observations for resampling of time
    use_climatology_ref : bool
        if True, climatological timeseries are used from observations

    Raises
    ------
    TemporalResolutionError
        if obs sampling frequency is lower than desired output frequency

    Returns
    -------
    pandas.DataFrame
        dataframe containing the colocated input data (column names are
        data and ref)
    """

    # get grid and obs timeseries data (that may be sampled in arbitrary
    # time resolution, particularly the obs data)
    grid_ts = stat_data.resample_time(
                var,
                ts_type=ts_type,
                how=resample_how,
                apply_constraints=apply_time_resampling_constraints,
                min_num_obs=min_num_obs,
                inplace=True)[var]

    if use_climatology_ref:
        obs_ts = stat_data_ref.calc_climatology(
                var_ref,
                apply_constraints=apply_time_resampling_constraints,
                min_num_obs=min_num_obs)[var_ref]
    else:
        obs_ts = stat_data_ref.resample_time(
                    var_ref,
                    ts_type=ts_type,
                    how=resample_how,
                    apply_constraints=apply_time_resampling_constraints,
                    min_num_obs=min_num_obs,
                    inplace=True)[var_ref]

    # fill up missing time stamps
    return pd.concat([obs_ts, grid_ts], axis=1, keys=['ref', 'data'])

def _colocate_site_data_helper_timecol(stat_data, stat_data_ref, var, var_ref,
                               ts_type, resample_how,
                               apply_time_resampling_constraints,
                               min_num_obs,
                               use_climatology_ref):
    """
    Helper method that colocates two timeseries from 2 StationData objects

    Other than :func:`_colocate_site_data_helper` this method applies time
    colocation in highest possible resolution (used if option `colocate_time`
    is active in colocation routine :func:`colocate_gridded_ungridded`).

    Used in main loop of :func:`colocate_gridded_ungridded`

    Parameters
    ----------
    stat_data : StationData
        first data object (usually the one that is to be compared with obs)
    stat_data_ref : StationData
        second data object (usually obs)
    var : str
        variable to be used from `stat_data`
    var_ref : str
        variable to be used from `stat_data_ref`
    ts_type : str
        output frequency
    resample_how : str or dict
        string specifying how data should be aggregated when resampling in time.
        Default is "mean". Can also be a nested dictionary, e.g.
        resample_how={'daily': {'hourly' : 'max'}} would use the maximum value
        to aggregate from hourly to daily, rather than the mean.
    apply_time_resampling_constraints : bool, optional
        if True, then time resampling constraints are applied as provided via
        :attr:`min_num_obs` or if that one is unspecified, as defined in
        :attr:`pyaerocom.const.OBS_MIN_NUM_RESAMPLE`. If None, than
        :attr:`pyaerocom.const.OBS_APPLY_TIME_RESAMPLE_CONSTRAINTS` is used
        (which defaults to True !!).
    min_num_obs : int or dict, optional
        minimum number of observations for resampling of time
    use_climatology_ref : bool
        if True, NotImplementedError is raised

    Raises
    ------
    TemporalResolutionError
        if model or obs sampling frequency is lower than desired output frequency
    NotImplementedError
        if input arg `use_climatology_ref` is True.

    Returns
    -------
    pandas.DataFrame
        dataframe containing the colocated input data (column names are
        data and ref)
    """
    if use_climatology_ref:
        raise NotImplementedError(
            'Using observation climatology in colocation with option '
            'colocate_time=True is not available yet ...')

    grid_tst = stat_data.get_var_ts_type(var)
    obs_tst = stat_data_ref.get_var_ts_type(var_ref)
    coltst = TsType(get_lowest_resolution(grid_tst, obs_tst))
    if coltst.mulfac != 1:
        coltst = coltst.next_lower
    stat_data.resample_time(
        var_name=var,
        ts_type=str(coltst),
        how=resample_how,
        apply_constraints=apply_time_resampling_constraints,
        min_num_obs=min_num_obs,
        inplace=True)

    stat_data_ref.resample_time(
        var_name=var_ref,
        ts_type=str(coltst),
        how=resample_how,
        apply_constraints=apply_time_resampling_constraints,
        min_num_obs=min_num_obs,
        inplace=True)
    # now both StationData objects are in the same resolution, but they still
    # might have gaps in their time axis, thus concatenate them in a DataFrame,
    # which will merge the time index
    merged = pd.concat([stat_data_ref[var_ref], stat_data[var]],
                       axis=1, keys=['ref', 'data'])

    grid_ts = merged['data']
    obs_ts = merged['ref']
    # invalidate model where obs is NaN
    obsnan = np.isnan(obs_ts.values)
    grid_ts[obsnan] = np.nan

    # now resample both to output frequency
    resampler = TimeResampler()
    obs_ts = resampler.resample(
        to_ts_type=ts_type,
        input_data=obs_ts,
        from_ts_type=coltst,
        how=resample_how,
        apply_constraints=apply_time_resampling_constraints,
        min_num_obs=min_num_obs
        )

    grid_ts = resampler.resample(
        to_ts_type=ts_type,
        input_data=grid_ts,
        from_ts_type=coltst,
        how=resample_how,
        apply_constraints=apply_time_resampling_constraints,
        min_num_obs=min_num_obs
        )
    # fill up missing time stamps
    return pd.concat([obs_ts, grid_ts], axis=1, keys=['ref', 'data'])

def colocate_gridded_ungridded(gridded_data, ungridded_data, ts_type=None,
                               start=None, stop=None, filter_name=None,
                               regrid_res_deg=None, remove_outliers=True,
                               vert_scheme=None, harmonise_units=True,
                               regrid_scheme='areaweighted',
                               var_ref=None,
                               var_outlier_ranges=None,
                               var_ref_outlier_ranges=None,
                               update_baseyear_gridded=None,
                               ignore_station_names=None,
                               apply_time_resampling_constraints=None,
                               min_num_obs=None,
                               colocate_time=False,
                               var_keep_outliers=True,
                               var_ref_keep_outliers=False,
                               use_climatology_ref=False,
                               resample_how=None,
                               **kwargs):
    """Colocate gridded with ungridded data (low level method)

    For high-level colocation see :class:`pyaerocom.colocation_auto.Colocator`
    and :class:`pyaerocom.colocation_auto.ColocationSetup`

    Note
    ----
    Uses the variable that is contained in input :class:`GriddedData` object
    (since these objects only contain a single variable). If this variable
    is not contained in observation data (or contained but using a different
    variable name) you may specify the obs variable to be used via input arg
    `var_ref`

    Parameters
    ----------
    gridded_data : GriddedData
        gridded data object (e.g. model results).
    ungridded_data : UngriddedData
        ungridded data object (e.g. observations).
    ts_type : str
        desired temporal resolution of colocated data (must be valid AeroCom
        ts_type str such as daily, monthly, yearly.).
    start : :obj:`str` or :obj:`datetime64` or similar, optional
        start time for colocation, if None, the start time of the input
        :class:`GriddedData` object is used.
    stop : :obj:`str` or :obj:`datetime64` or similar, optional
        stop time for colocation, if None, the stop time of the input
        :class:`GriddedData` object is used
    filter_name : str
        string specifying filter used (cf. :class:`pyaerocom.filter.Filter` for
        details). If None, then it is set to 'WORLD-wMOUNTAINS', which
        corresponds to no filtering (world with mountains).
        Use WORLD-noMOUNTAINS to exclude mountain sites.
    regrid_res_deg : int or dict, optional
        regrid resolution in degrees. If specified, the input gridded data
        object will be regridded in lon / lat dimension to the input
        resolution (if input is integer, both lat and lon are regridded to that
        resolution, if input is dict, use keys `lat_res_deg` and `lon_res_deg`
        to specify regrid resolutions, respectively).
    remove_outliers : bool
        if True, outliers are removed from model and obs data before colocation,
        else not. Outlier ranges can be specified via input args
        `var_outlier_ranges` and `var_ref_outlier_ranges`.
    vert_scheme : str
        string specifying scheme used to reduce the dimensionality in case
        input grid data contains vertical dimension. Example schemes are
        `mean, surface, altitude`, for details see
        :func:`GriddedData.to_time_series`.
    harmonise_units : bool
        if True, units are attempted to be harmonised (note: raises Exception
        if True and units cannot be harmonised).
    var_ref : :obj:`str`, optional
        variable against which data in :attr:`gridded_data` is supposed to be
        compared. If None, then the same variable is used
        (i.e. `gridded_data.var_name`).
    var_outlier_ranges : dict, optional
        dictionary specifying outlier ranges for dataset to be analysed
        (e.g. dict(od550aer = [-0.05, 10], ang4487aer=[0,4])). If None, then
        the pyaerocom default outlier ranges are used for the input variable.
        Defaults to None.
    var_ref_outlier_ranges : dict, optional
        like `var_outlier_ranges` but for reference dataset.
    update_baseyear_gridded : int, optional
        optional input that can be set in order to re-define the time dimension
        in the gridded data object to be analysed. E.g., if the data object
        is a climatology (one year of data) that has set the base year of the
        time dimension to a value other than the specified input start / stop
        time this may be used to update the time in order to make colocation
        possible.
    ignore_station_names : str or list, optional
        station name or pattern or list of station names or patterns that should
        be ignored
    apply_time_resampling_constraints : bool, optional
        if True, then time resampling constraints are applied as provided via
        :attr:`min_num_obs` or if that one is unspecified, as defined in
        :attr:`pyaerocom.const.OBS_MIN_NUM_RESAMPLE`. If None, than
        :attr:`pyaerocom.const.OBS_APPLY_TIME_RESAMPLE_CONSTRAINTS` is used
        (which defaults to True !!).
    min_num_obs : int or dict, optional
        minimum number of observations for resampling of time
    colocate_time : bool
        if True and if original time resolution of data is higher than desired
        time resolution (`ts_type`), then both datasets are colocated in time
        *before* resampling to lower resolution.
    var_keep_outliers : bool
        if True, then no outliers will be removed from dataset to be analysed,
        even if `remove_outliers` is True. That is because for model evaluation
        often only outliers are supposed to be removed in the observations but
        not in the model.
    var_ref_keep_outliers : bool
        if True, then no outliers will be removed from the reference dataset,
        even if `remove_outliers` is True.
    use_climatology_ref : bool
        if True, climatological timeseries are used from observations
    resample_how : str or dict
        string specifying how data should be aggregated when resampling in time.
        Default is "mean". Can also be a nested dictionary, e.g.
        resample_how={'daily': {'hourly' : 'max'}} would use the maximum value
        to aggregate from hourly to daily, rather than the mean.
    **kwargs
        additional keyword args (passed to
        :func:`UngriddedData.to_station_data_all`)

    Returns
    -------
    ColocatedData
        instance of colocated data

    Raises
    ------
    VarNotAvailableError
        if grid data variable is not available in ungridded data object
    AttributeError
        if instance of input :class:`UngriddedData` object contains more than
        one dataset
    TimeMatchError
        if gridded data time range does not overlap with input time range
    ColocationError
        if none of the data points in input :class:`UngriddedData` matches
        the input colocation constraints
    """
    if var_outlier_ranges is None:
        var_outlier_ranges = {}
    if var_ref_outlier_ranges is None:
        var_ref_outlier_ranges = {}

    if filter_name is None:
        filter_name = const.DEFAULT_REG_FILTER

    try:
        gridded_data.check_dimcoords_tseries()
    except DimensionOrderError:
        gridded_data.reorder_dimensions_tseries()

    var = gridded_data.var_name
    aerocom_var = gridded_data.var_name_aerocom

    _check_var_registered(var, aerocom_var, gridded_data)

    if var_ref is None:
        if aerocom_var is not None:
            var_ref = aerocom_var
        else:
            var_ref = var

    if remove_outliers:
        low, high, low_ref, high_ref = None, None, None, None
        if var in var_outlier_ranges:
            low, high = var_outlier_ranges[var]
        if var_ref in var_ref_outlier_ranges:
            low_ref, high_ref = var_ref_outlier_ranges[var_ref]

    if not var_ref in ungridded_data.contains_vars:
        raise VarNotAvailableError('Variable {} is not available in ungridded '
                                   'data (which contains {})'
                                   .format(var_ref,
                                           ungridded_data.contains_vars))
    elif len(ungridded_data.contains_datasets) > 1:
        raise AttributeError('Colocation can only be performed with '
                             'ungridded data objects that only contain a '
                             'single dataset. Use method `extract_dataset` of '
                             'UngriddedData object to extract single datasets')

    dataset_ref = ungridded_data.contains_datasets[0]

    if update_baseyear_gridded is not None:
        # update time dimension in gridded data
        gridded_data.base_year = update_baseyear_gridded

    grid_ts_type_src = gridded_data.ts_type
    grid_ts_type = TsType(gridded_data.ts_type)
    if isinstance(ts_type, str):
        to_ts_type = TsType(ts_type)
    if ts_type is None or grid_ts_type < to_ts_type:
        to_ts_type = grid_ts_type
    elif grid_ts_type > to_ts_type and not colocate_time:
        gridded_data = gridded_data.resample_time(
            str(to_ts_type),
            apply_constraints=apply_time_resampling_constraints,
            min_num_obs=min_num_obs,
            how=resample_how
            )
        grid_ts_type = to_ts_type

    # get start / stop of gridded data as pandas.Timestamp
    grid_start = to_pandas_timestamp(gridded_data.start)
    grid_stop = to_pandas_timestamp(gridded_data.stop)

    if start is None:
        start = grid_start
    else:
        start = to_pandas_timestamp(start)
    if stop is None:
        stop = grid_stop
    else:
        stop = to_pandas_timestamp(stop)

    if start < grid_start:
        start = grid_start
    if stop > grid_stop:
        stop = grid_stop
    # check overlap
    if stop < grid_start or start > grid_stop:
        raise TimeMatchError('Input time range {}-{} does not '
                             'overlap with data range: {}-{}'
                             .format(start, stop, grid_start, grid_stop))
    # create instance of Filter class (may, in the future, also include all
    # filter options, e.g. start, stop, variables, only land, only oceans, and
    # may also be linked with other data object, e.g. if data is only supposed
    # to be used if other data object exceeds a certain threshold... but for
    # now, only region and altitude range)
    regfilter = Filter(name=filter_name)

    # apply filter to data
    ungridded_data = regfilter.apply(ungridded_data)

    #crop time
    gridded_data = regfilter.apply(gridded_data)
    if start > grid_start or stop < grid_stop:
        gridded_data = gridded_data.crop(time_range=(start, stop))

    if regrid_res_deg is not None:
        gridded_data = _regrid_gridded(gridded_data, regrid_scheme,
                                       regrid_res_deg)

    if remove_outliers and not var_ref_keep_outliers: #called twice if used via Colocator, this should go out here
        ungridded_data.remove_outliers(var_ref, inplace=True,
                                       low=low_ref,
                                       high=high_ref)

    if use_climatology_ref:
        col_freq='monthly'
        obs_start = const.CLIM_START
        obs_stop = const.CLIM_STOP
    else:
        col_freq = str(to_ts_type)#TS_TYPE_TO_PANDAS_FREQ[grid_ts_type]
        obs_start = start
        obs_stop = stop

    # colocation frequency
    col_tst = TsType(col_freq)

    latitude = gridded_data.latitude.points
    longitude = gridded_data.longitude.points
    lat_range = [np.min(latitude), np.max(latitude)]
    lon_range = [np.min(longitude), np.max(longitude)]
    ungridded_data = ungridded_data.filter_by_meta(latitude=lat_range,
                                                   longitude=lon_range)

    # get timeseries from all stations in provided time resolution
    # (time resampling is done below in main loop)
    all_stats = ungridded_data.to_station_data_all(
            vars_to_convert=var_ref,
            start=obs_start,
            stop=obs_stop,
            by_station_name=True,
            ignore_index=ignore_station_names,
            **kwargs
            )

# =============================================================================
#     highest_obs_freq, obs_freqs = get_highest_freq(obs_stat_data, var_ref)
#
#     if highest_obs_freq < col_tst:
#         col_tst = highest_obs_freq
#         col_freq = str(col_tst)
# =============================================================================

    obs_stat_data = all_stats['stats']
    ungridded_lons = all_stats['longitude']
    ungridded_lats = all_stats['latitude']

    if len(obs_stat_data) == 0:
        raise VarNotAvailableError('Variable {} is not available in specified '
                                   'time interval ({}-{})'
                                   .format(var_ref, start, stop))
    # make sure the gridded data is in the right dimension
    if gridded_data.ndim > 3:
        if vert_scheme is None:
            vert_scheme = 'mean'
        if not vert_scheme in gridded_data.SUPPORTED_VERT_SCHEMES:
            raise ValueError('Vertical scheme {} is not supported'.format(vert_scheme))

    grid_stat_data = gridded_data.to_time_series(longitude=ungridded_lons,
                                                 latitude=ungridded_lats,
                                                 vert_scheme=vert_scheme)

    pd_freq = col_tst.to_pandas_freq()
    time_idx = make_datetime_index(start, stop, pd_freq)

    time_num = len(time_idx)
    stat_num = len(obs_stat_data)
    coldata = np.empty((2, time_num, stat_num))*np.nan

    lons = [np.nan] * stat_num
    lats = [np.nan] * stat_num
    alts = [np.nan] * stat_num
    station_names = [''] * stat_num

    ungridded_unit = None
    ts_type_src_ref = None
    if not harmonise_units:
        gridded_unit = str(gridded_data.units)
    else:
        gridded_unit = None

    # loop over all stations and append to colocated data object
    for i, obs_stat in enumerate(obs_stat_data):
        # Add coordinates to arrays required for xarray.DataArray below
        lons[i] = obs_stat.longitude
        lats[i] = obs_stat.latitude
        alts[i] = obs_stat.altitude
        station_names[i] = obs_stat.station_name

        # ToDo: consider removing to keep ts_type_src_ref (this was probably
        # introduced for EBAS were the original data frequency is not constant
        # but can vary from site to site)
        if ts_type_src_ref is None:
            ts_type_src_ref = obs_stat['ts_type_src']
        elif obs_stat['ts_type_src'] != ts_type_src_ref:
            spl = ts_type_src_ref.split(';')
            if not obs_stat['ts_type_src'] in spl:
                spl.append(obs_stat['ts_type_src'])
            ts_type_src_ref = ';'.join(spl)

        if ungridded_unit is None:
            try:
                ungridded_unit = obs_stat['var_info'][var_ref]['units']
            except KeyError as e: #variable information or unit is not defined
                logger.exception(repr(e))
        try:
            unit = obs_stat['var_info'][var_ref]['units']
        except Exception:
            unit = None
        if not unit == ungridded_unit:
            raise ValueError('Cannot perform colocation. Ungridded data '
                             'object contains different units ({})'.format(var_ref))
        # get observations (Note: the index of the observation time series
        # is already in the specified frequency format, and thus, does not
        # need to be updated, for details (or if errors occur), cf.
        # UngriddedData.to_station_data, where the conversion happens)

        # get model station data
        grid_stat = grid_stat_data[i]
        if harmonise_units:
            grid_unit = grid_stat.get_unit(var)
            obs_unit = obs_stat.get_unit(var_ref)
            if not grid_unit == obs_unit:
                grid_stat.convert_unit(var, obs_unit)
            if gridded_unit is None:
                gridded_unit = obs_unit

        if remove_outliers and not var_keep_outliers:
            # don't check if harmonise_units is active, because the
            # remove_outliers method checks units based on AeroCom default
            # variables, and a variable mapping might be active, i.e.
            # sometimes models use abs550aer for absorption coefficients
            # with units [m-1] and not for AAOD (which is the AeroCom default
            # and unitless. Hence, unit check in remove_outliers works only
            # if the variable name (and unit) corresonds to AeroCom default)
            #chk_unit = not harmonise_units
            grid_stat.remove_outliers(var, low=low, high=high,
                                      check_unit=True)

<<<<<<< HEAD
        try:
            if colocate_time:
                _df = _colocate_site_data_helper_timecol(

                    stat_data=grid_stat,
                    stat_data_ref=obs_stat,
                    var=var, var_ref=var_ref,
                    ts_type=col_freq,
                    resample_how=resample_how,
                    apply_time_resampling_constraints=apply_time_resampling_constraints,
                    min_num_obs=min_num_obs,
                    use_climatology_ref=use_climatology_ref)
            else:
                _df = _colocate_site_data_helper(

                    stat_data=grid_stat,
                    stat_data_ref=obs_stat,
                    var=var, var_ref=var_ref,
                    ts_type=col_freq,
                    resample_how=resample_how,
                    apply_time_resampling_constraints=apply_time_resampling_constraints,
                    min_num_obs=min_num_obs,
                    use_climatology_ref=use_climatology_ref)

            # assign the unified timeseries data to the colocated data array
            coldata[0, :, i] = _df['ref'].values
            coldata[1, :, i] = _df['data'].values

        except TemporalResolutionError as e:
            # resolution of obsdata is too low
            const.print_log.warning(
                f'{var_ref} data from site {obs_stat.station_name} will '
                f'not be added to ColocatedData. Reason: {e}'
                )
=======
        _df = _colocate_site_data_helper(

            stat_data=grid_stat,
            stat_data_ref=obs_stat,
            var=var, var_ref=var_ref,
            ts_type=col_freq,
            resample_how=resample_how,
            apply_time_resampling_constraints=apply_time_resampling_constraints,
            min_num_obs=min_num_obs,
            use_climatology_ref=use_climatology_ref)


        # this try/except block was introduced on 23/2/2021 as temporary fix from
        # v0.10.0 -> v0.10.1 as a result of multi-weekly obsdata (EBAS) that
        # can end up resulting in incorrect number of timestamps after resampling
        # (the error was discovered using EBASMC, concpm10, 2019 and colocation
        # frequency monthly)
        try:
            # assign the unified timeseries data to the colocated data array
            coldata[0, :, i] = _df['ref'].values
            coldata[1, :, i] = _df['data'].values
        except ValueError as e:
            const.print_log.warning(
                f'Failed to colocate time for station {obs_stat.station_name}. '
                f'This station will be skipped (error: {e})'
                )



        lons.append(obs_stat.longitude)
        lats.append(obs_stat.latitude)
        alts.append(obs_stat.altitude)
        station_names.append(obs_stat.station_name)

>>>>>>> 9b4e31a5
    try:
        revision = ungridded_data.data_revision[dataset_ref]
    except Exception:
        try:
            revision = ungridded_data._get_data_revision_helper(dataset_ref)
        except MetaDataError:
            revision = 'MULTIPLE'
        except Exception:
            revision = 'n/a'

    files = [os.path.basename(x) for x in gridded_data.from_files]

    meta = {'data_source'       :   [dataset_ref,
                                     gridded_data.name],
            'var_name'          :   [var_ref, var],
            'ts_type'           :   col_freq, # will be updated below if resampling
            'filter_name'       :   filter_name,
            'ts_type_src'       :   [ts_type_src_ref, grid_ts_type_src],
            'start_str'         :   to_datestring_YYYYMMDD(start),
            'stop_str'          :   to_datestring_YYYYMMDD(stop),
            'var_units'         :   [ungridded_unit,
                                     gridded_unit],
            'vert_scheme'       :   vert_scheme,
            'data_level'        :   3,
            'revision_ref'      :   revision,
            'from_files'        :   files,
            'from_files_ref'    :   None,
            'stations_ignored'  :   ignore_station_names,
            'colocate_time'     :   colocate_time,
            'obs_is_clim'       :   use_climatology_ref,
            'pyaerocom'         :   pya_ver,
            'apply_constraints' :   apply_time_resampling_constraints,
            'min_num_obs'       :   min_num_obs,
            'outliers_removed'  :   remove_outliers}


    meta.update(regfilter.to_dict())

    # create coordinates of DataArray
    coords = {'data_source' : meta['data_source'],
              'var_name'    : ('data_source', meta['var_name']),
              'var_units'   : ('data_source', meta['var_units']),
              'ts_type_src' : ('data_source', meta['ts_type_src']),
              'time'        : time_idx,
              'station_name': station_names,
              'latitude'    : ('station_name', lats),
              'longitude'   : ('station_name', lons),
              'altitude'    : ('station_name', alts)
              }

    dims = ['data_source', 'time', 'station_name']
    data = ColocatedData(data=coldata, coords=coords, dims=dims, name=var,
                         attrs=meta)

    # add correct units for lat / lon dimensions
    data.latitude.attrs['standard_name'] = gridded_data.latitude.standard_name
    data.latitude.attrs['units'] = str(gridded_data.latitude.units)

    data.longitude.attrs['standard_name'] = gridded_data.longitude.standard_name
    data.longitude.attrs['units'] = str(gridded_data.longitude.units)

    return data

def correct_model_stp_coldata(coldata, p0=None, t0=273.15, inplace=False):
    """Correct modeldata in colocated data object to STP conditions

    Note
    ----
    BETA version, quite unelegant coded (at 8pm 3 weeks before IPCC deadline),
    but should do the job for 2010 monthly colocated data files (AND NOTHING
    ELSE)!

    """
    if coldata.ndim != 3:
        raise NotImplementedError('Can only handle 3D coldata so far...')
    elif not coldata.ts_type == 'monthly' or not len(coldata.time)==12:
        raise NotImplementedError('Can only handle monthly colocated data files '
                                  'so far (since ERA5 temps are only available) '
                                  'in monthly resolution')
    startyr = pd.Timestamp(coldata.start).year
    stopyr = pd.Timestamp(coldata.stop).year
    if not all([x==2010 for x in (startyr, stopyr)]):
        raise NotImplementedError('Can only handle 2010 monthly data so far')

    if not inplace:
        coldata = coldata.copy()
    temp = xr.open_dataset(const.ERA5_SURFTEMP_FILE)['t2m']
    from geonum.atmosphere import pressure
    arr = coldata.data

    coords = zip(arr.latitude.values, arr.longitude.values,
                 arr.altitude.values, arr.station_name.values)
    if p0 is None:
        p0 = pressure() #STD conditions sea level
    const.logger.info('Correcting model data in ColocatedData instance to STP')
    cfacs = []
    meantemps = []
    mintemps = []
    maxtemps =[]
    ps = []
    for i, (lat, lon, alt, name) in enumerate(coords):
        const.logger.info(name, ', Lat', lat, ', Lon', lon)
        p = pressure(alt)
        const.logger.info('Alt', alt)
        const.logger.info('P=', p/100, 'hPa')

        ps.append(p/100)

        temps = temp.sel(latitude=lat, longitude=lon, method='nearest').data

        meantemps.append(temps.mean())
        mintemps.append(temps.min())
        maxtemps.append(temps.min())

        if not len(temps) == len(arr.time):
            raise NotImplementedError('Check timestamps')
        const.logger.info('Mean Temp: ', temps.mean() - t0, ' C')

        corrfacs = (p0 / p) * (temps / t0)

        const.logger.info('Corr fac:', corrfacs.mean(), '+/-', corrfacs.std())

        cfacs.append(corrfacs.mean())

        #mularr = xr.DataArray(corrfacs)

        if not arr.station_name.values[i] == name:
            raise Exception
        elif not arr.dims[1] == 'time':
            raise Exception
    # =============================================================================
    #     const.logger.info(corrfacs)
    #     const.logger.info('Before', arr[1, :, i].data)
    #     corrfacs[0] = 1
    # =============================================================================
        arr[1, :, i] *= corrfacs
        #const.logger.info('After', arr[1, :, i].data)
    cfacs = np.asarray(cfacs)

    const.logger.info('Min: ', cfacs.min())
    const.logger.info('Mean: ', cfacs.mean())
    const.logger.info('Max: ', cfacs.max())
    coldata.data.attrs['Model_STP_corr'] = True

    newcoords = dict(pres=('station_name', ps),
                     temp_mean=('station_name', meantemps),
                     temp_min=('station_name', mintemps),
                     temp_max=('station_name', maxtemps),
                     stp_corrfac_mean=('station_name', cfacs))

    coldata.data = coldata.data.assign_coords(newcoords)

    info_str = ('Correction factors to convert model data from ambient to '
                'STP were computed using corrfac=(p0/p)*(T/T0) with T0=273K '
                'and p0=1013 hPa and p is the pressure at the station location '
                '(which was computed assuming a standard atmosphere and using '
                'the station altitude) and T is the 2m surface temperature at '
                'the station, applied on a monthly basis and estimated using '
                'ERA5 data')

    coldata.data['pres'].attrs['units'] = 'hPa'
    coldata.data['temp_mean'].attrs['units'] = 'K'
    coldata.data['temp_min'].attrs['units'] = 'K'
    coldata.data['temp_max'].attrs['units'] = 'K'

    coldata.data.attrs['Model_STP_corr'] = True
    coldata.data.attrs['Model_STP_corr_info'] = info_str
    return coldata

if __name__=='__main__':
    import pyaerocom as pya
    import matplotlib.pyplot as plt
    plt.close('all')

    obsdata = pya.io.ReadUngridded().read('EBASMC', 'ac550aer')

    # update unit to wrong unit
    obsdata.check_convert_var_units('ac550aer', 'm-1', inplace=True)

    obsdata.remove_outliers('ac550aer', inplace=True)<|MERGE_RESOLUTION|>--- conflicted
+++ resolved
@@ -968,7 +968,6 @@
             grid_stat.remove_outliers(var, low=low, high=high,
                                       check_unit=True)
 
-<<<<<<< HEAD
         try:
             if colocate_time:
                 _df = _colocate_site_data_helper_timecol(
@@ -993,9 +992,21 @@
                     min_num_obs=min_num_obs,
                     use_climatology_ref=use_climatology_ref)
 
-            # assign the unified timeseries data to the colocated data array
-            coldata[0, :, i] = _df['ref'].values
-            coldata[1, :, i] = _df['data'].values
+
+            # this try/except block was introduced on 23/2/2021 as temporary fix from
+            # v0.10.0 -> v0.10.1 as a result of multi-weekly obsdata (EBAS) that
+            # can end up resulting in incorrect number of timestamps after resampling
+            # (the error was discovered using EBASMC, concpm10, 2019 and colocation
+            # frequency monthly)
+            try:
+                # assign the unified timeseries data to the colocated data array
+                coldata[0, :, i] = _df['ref'].values
+                coldata[1, :, i] = _df['data'].values
+            except ValueError as e:
+                const.print_log.warning(
+                    f'Failed to colocate time for station {obs_stat.station_name}. '
+                    f'This station will be skipped (error: {e})'
+                    )
 
         except TemporalResolutionError as e:
             # resolution of obsdata is too low
@@ -1003,42 +1014,6 @@
                 f'{var_ref} data from site {obs_stat.station_name} will '
                 f'not be added to ColocatedData. Reason: {e}'
                 )
-=======
-        _df = _colocate_site_data_helper(
-
-            stat_data=grid_stat,
-            stat_data_ref=obs_stat,
-            var=var, var_ref=var_ref,
-            ts_type=col_freq,
-            resample_how=resample_how,
-            apply_time_resampling_constraints=apply_time_resampling_constraints,
-            min_num_obs=min_num_obs,
-            use_climatology_ref=use_climatology_ref)
-
-
-        # this try/except block was introduced on 23/2/2021 as temporary fix from
-        # v0.10.0 -> v0.10.1 as a result of multi-weekly obsdata (EBAS) that
-        # can end up resulting in incorrect number of timestamps after resampling
-        # (the error was discovered using EBASMC, concpm10, 2019 and colocation
-        # frequency monthly)
-        try:
-            # assign the unified timeseries data to the colocated data array
-            coldata[0, :, i] = _df['ref'].values
-            coldata[1, :, i] = _df['data'].values
-        except ValueError as e:
-            const.print_log.warning(
-                f'Failed to colocate time for station {obs_stat.station_name}. '
-                f'This station will be skipped (error: {e})'
-                )
-
-
-
-        lons.append(obs_stat.longitude)
-        lats.append(obs_stat.latitude)
-        alts.append(obs_stat.altitude)
-        station_names.append(obs_stat.station_name)
-
->>>>>>> 9b4e31a5
     try:
         revision = ungridded_data.data_revision[dataset_ref]
     except Exception:
@@ -1169,13 +1144,8 @@
             raise Exception
         elif not arr.dims[1] == 'time':
             raise Exception
-    # =============================================================================
-    #     const.logger.info(corrfacs)
-    #     const.logger.info('Before', arr[1, :, i].data)
-    #     corrfacs[0] = 1
-    # =============================================================================
         arr[1, :, i] *= corrfacs
-        #const.logger.info('After', arr[1, :, i].data)
+
     cfacs = np.asarray(cfacs)
 
     const.logger.info('Min: ', cfacs.min())
