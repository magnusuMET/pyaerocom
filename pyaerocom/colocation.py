--- conflicted
+++ resolved
@@ -42,10 +42,6 @@
                              **kwargs):
     """Colocate 2 gridded data objects
 
-<<<<<<< HEAD
-
-=======
->>>>>>> e2131c18
     Todo
     ----
     - think about vertical dimension (vert_scheme input not used at the moment)
@@ -203,10 +199,6 @@
                     min_num_obs=min_num_obs,
                     how=resample_how)
 
-<<<<<<< HEAD
-
-=======
->>>>>>> e2131c18
         else:
             gridded_data = gridded_data.resample_time(
                     ref_ts_type,
@@ -253,10 +245,6 @@
     files_ref = [os.path.basename(x) for x in gridded_data_ref.from_files]
     files = [os.path.basename(x) for x in gridded_data.from_files]
 
-<<<<<<< HEAD
-
-=======
->>>>>>> e2131c18
     meta = {'data_source'       :   [gridded_data_ref.data_id,
                                      gridded_data.data_id],
             'var_name'          :   [var_ref, var],
@@ -297,10 +285,6 @@
     lats = gridded_data.latitude.points
     lons = gridded_data.longitude.points
 
-<<<<<<< HEAD
-
-=======
->>>>>>> e2131c18
     # create coordinates of DataArray
     coords = {'data_source' : meta['data_source'],
               'var_name'    : ('data_source', meta['var_name']),
@@ -582,10 +566,7 @@
     lon0, lon1 = float(np.min(gridded_data.longitude.points)), float(np.max(gridded_data.longitude.points))
 
     all_stats = ungridded_data.to_station_data_all(
-<<<<<<< HEAD
-=======
-
->>>>>>> e2131c18
+
             vars_to_convert=var_ref,
             start=obs_start,
             stop=obs_stop,
@@ -595,10 +576,6 @@
             longitudes = [lon0, lon1],
             **kwargs)
 
-<<<<<<< HEAD
-
-=======
->>>>>>> e2131c18
     obs_stat_data = all_stats['stats']
     ungridded_lons = all_stats['longitude']
     ungridded_lats = all_stats['latitude']
@@ -627,20 +604,13 @@
     pd_freq = TsType(col_freq).to_pandas_freq()
     time_idx = make_datetime_index(start, stop, pd_freq)
 
-<<<<<<< HEAD
-=======
     coldata = np.empty((2, len(time_idx), len(obs_stat_data)))
 
->>>>>>> e2131c18
     lons = []
     lats = []
     alts = []
     station_names = []
 
-<<<<<<< HEAD
-
-=======
->>>>>>> e2131c18
     ungridded_unit = None
     ts_type_src_ref = None
     if not harmonise_units:
@@ -648,14 +618,6 @@
     else:
         gridded_unit = None
 
-<<<<<<< HEAD
-
-    coldata = np.empty((2, len(time_idx), len(obs_stat_data)))
-
-
-
-=======
->>>>>>> e2131c18
     # loop over all stations and append to colocated data object
     for i, obs_stat in enumerate(obs_stat_data):
         if ts_type_src_ref is None:
@@ -776,10 +738,6 @@
             'min_num_obs'       :   min_num_obs,
             'outliers_removed'  :   remove_outliers}
 
-<<<<<<< HEAD
-
-=======
->>>>>>> e2131c18
     meta.update(regfilter.to_dict())
 
     # create coordinates of DataArray
@@ -934,10 +892,6 @@
 
     #obsdata = pya.io.ReadUngridded().read(obs_id, 'concso4').set_flags_nan()
 
-<<<<<<< HEAD
-
-=======
->>>>>>> e2131c18
     rsh = {'daily': {'hourly': 'max'}}
 
     coldata_max = pya.colocation.colocate_gridded_ungridded(modeldata, obsdata,
