#!/usr/bin/env python3
"""
Methods and / or classes to perform colocation
"""
import os

import numpy as np
import pandas as pd
import xarray as xr

from pyaerocom import __version__ as pya_ver
from pyaerocom import const, logger
from pyaerocom.colocateddata import ColocatedData
from pyaerocom.exceptions import (
    DataUnitError,
    DimensionOrderError,
    MetaDataError,
    TemporalResolutionError,
    TimeMatchError,
    VariableDefinitionError,
    VarNotAvailableError,
)
from pyaerocom.filter import Filter
from pyaerocom.helpers import (
    get_lowest_resolution,
    isnumeric,
    make_datetime_index,
    to_pandas_timestamp,
)
from pyaerocom.time_resampler import TimeResampler
from pyaerocom.tstype import TsType
from pyaerocom.variable import Variable


def _resolve_var_name(data):
    """
    Check variable name of `GriddedData` against AeroCom default

    Checks whether the variable name set in the data corresponds to the
    AeroCom variable name, or whether it is an alias. Returns both the
    variable name set and the AeroCom variable name.

    Parameters
    ----------
    data : GriddedData
        Data to be checked.

    Returns
    -------
    str
        variable name as set in data (may be alias, but may also be AeroCom
        variable name, in which case first and second return parameter are the
        same).
    str
        corresponding AeroCom variable name

    """

    var = data.var_name
    try:
        vardef = const.VARS[var]
    except VariableDefinitionError:
        vardef = data.register_var_glob()

    return (var, vardef.var_name_aerocom)


def _regrid_gridded(gridded, regrid_scheme, regrid_res_deg):
    """
    Regrid instance of `GriddedData`

    Makes sure to handle different input options for `regrid_res_deg`.

    Parameters
    ----------
    gridded : GriddedData
        instance of :class:`GriddedData` that is supposed to be regridded.
    regrid_scheme : str
        iris scheme used for regridding (defaults to area weighted regridding)
    regrid_res_deg : int or dict, optional
        regrid resolution in degrees. If specified, the input gridded data
        objects will be regridded in lon / lat dimension to the input
        resolution (if input is integer, both lat and lon are regridded to that
        resolution, if input is dict, use keys `lat_res_deg` and `lon_res_deg`
        to specify regrid resolutions, respectively).

    Raises
    ------
    ValueError
        If input for `regrid_res_deg` is invalid.

    Returns
    -------
    GriddedData
        regridded data object

    """
    if not isinstance(regrid_res_deg, dict):
        if not isnumeric(regrid_res_deg):
            raise ValueError(
                "Invalid input for regrid_res_deg. Need integer "
                "or dict specifying lat and lon res"
            )
        regrid_res_deg = dict(lat_res_deg=regrid_res_deg, lon_res_deg=regrid_res_deg)

    return gridded.regrid(scheme=regrid_scheme, **regrid_res_deg)


def _ensure_gridded_gridded_same_freq(data, data_ref, min_num_obs, resample_how):
    """
    Make sure 2 input gridded data objects are in the same frequency

    Checks if both input data objects are in the same frequency, and if not,
    downsample the one with higher freqency accordingly.

    Parameters
    ----------
    data : GriddedData
        first data object.
    data_ref : GriddedData
        second data object.
    min_num_obs : int or dict, optional
        Minimum number of observations for resampling.
    resample_how : str or dict, optional
        Resampling aggregators used.

    Returns
    -------
    GriddedData
        first data object.
    GriddedData
        second data object.
    str
        sampling frequency of both data objects.

    """
    ts_type_data = data.ts_type
    ts_type_data_ref = data_ref.ts_type
    if ts_type_data != ts_type_data_ref:
        # ref data is in higher resolution
        if TsType(ts_type_data_ref) > TsType(ts_type_data):
            data_ref = data_ref.resample_time(
                ts_type_data, min_num_obs=min_num_obs, how=resample_how
            )
        else:
            data = data.resample_time(ts_type_data_ref, min_num_obs=min_num_obs, how=resample_how)
    return data, data_ref, data.ts_type


def colocate_gridded_gridded(
    data,
    data_ref,
    ts_type=None,
    start=None,
    stop=None,
    filter_name=None,
    regrid_res_deg=None,
    harmonise_units=True,
    regrid_scheme="areaweighted",
    update_baseyear_gridded=None,
    min_num_obs=None,
    colocate_time=False,
    resample_how=None,
    **kwargs,
):
    """Colocate 2 gridded data objects

    Todo
    ----
    - think about vertical dimension (vert_scheme input not used at the moment)

    Parameters
    ----------
    data : GriddedData
        gridded data (e.g. model results)
    data_ref : GriddedData
        reference data (e.g. gridded satellite object) that is co-located with
        `data`.
        observation data or other model)
    ts_type : str, optional
        desired temporal resolution of output colocated data (e.g. "monthly").
        Defaults to None, in which case the highest possible resolution is
        used.
    start : str or datetime64 or similar, optional
        start time for colocation, if None, the start time of the input
        :class:`GriddedData` object is used
    stop : str or datetime64 or similar, optional
        stop time for colocation, if None, the stop time of the input
        :class:`GriddedData` object is used
    filter_name : str, optional
        string specifying filter used (cf. :class:`pyaerocom.filter.Filter` for
        details). If None, then it is set to 'WORLD-wMOUNTAINS', which
        corresponds to no filtering (world with mountains).
        Use WORLD-noMOUNTAINS to exclude mountain sites.
    regrid_res_deg : int or dict, optional
        regrid resolution in degrees. If specified, the input gridded data
        objects will be regridded in lon / lat dimension to the input
        resolution (if input is integer, both lat and lon are regridded to that
        resolution, if input is dict, use keys `lat_res_deg` and `lon_res_deg`
        to specify regrid resolutions, respectively).
    harmonise_units : bool
        if True, units are attempted to be harmonised (note: raises Exception
        if True and units cannot be harmonised). Defaults to True.
    regrid_scheme : str
        iris scheme used for regridding (defaults to area weighted regridding)
    update_baseyear_gridded : int, optional
        optional input that can be set in order to redefine the time dimension
        in the first gridded data object `data`to be analysed. E.g., if the
        data object is a climatology (one year of data) that has set the base
        year of the time dimension to a value other than the specified input
        start / stop time this may be used to update the time in order to make
        co-location possible.
    min_num_obs : int or dict, optional
        minimum number of observations for resampling of time
    colocate_time : bool
        if True and if original time resolution of data is higher than desired
        time resolution (`ts_type`), then both datasets are colocated in time
        *before* resampling to lower resolution.
    resample_how : str or dict
        string specifying how data should be aggregated when resampling in time.
        Default is "mean". Can also be a nested dictionary, e.g.
        resample_how={'daily': {'hourly' : 'max'}} would use the maximum value
        to aggregate from hourly to daily, rather than the mean.
    **kwargs
        additional keyword args (not used here, but included such that factory
        class can handle different methods with different inputs)

    Returns
    -------
    ColocatedData
        instance of colocated data

    """
    if filter_name is None:
        filter_name = const.DEFAULT_REG_FILTER

    if harmonise_units:
        if not data.units == data_ref.units:
            try:
                data_ref.convert_unit(data.units)
            except Exception:
                raise DataUnitError(
                    "Failed to merge data unit of reference "
                    "gridded data object ({}) to data unit "
                    "of gridded data object ({})".format(data.units, data_ref.units)
                )

    if update_baseyear_gridded is not None:
        # update time dimension in gridded data
        data.base_year = update_baseyear_gridded

    if regrid_res_deg is not None:
        data_ref = _regrid_gridded(data_ref, regrid_scheme, regrid_res_deg)
    # perform regridding
    if data.lon_res < data_ref.lon_res:  # obs has lower resolution
        data = data.regrid(data_ref, scheme=regrid_scheme)
    else:
        data_ref = data_ref.regrid(data, scheme=regrid_scheme)

    ts_type_src = [data_ref.ts_type, data.ts_type]
    # time resolution of dataset to be analysed
    data, data_ref, data_ts_type = _ensure_gridded_gridded_same_freq(
        data, data_ref, min_num_obs, resample_how
    )
    # now both are in same temporal resolution

    # input ts_type is not specified or model is in lower resolution
    # than input ts_type -> use model frequency to colocate
    if ts_type is None or TsType(data_ts_type) < TsType(ts_type):
        ts_type = data_ts_type

    # 1. match model data with potential input start / stop and update if
    # applicable
    start, stop = _check_time_ival(data, start, stop)
    # 2. narrow it down with obsdata availability, if applicable
    start, stop = _check_time_ival(data_ref, start, stop)

    data = data.crop(time_range=(start, stop))
    data_ref = data_ref.crop(time_range=(start, stop))

    # perform region extraction (if applicable)
    regfilter = Filter(name=filter_name)
    data = regfilter(data)
    data_ref = regfilter(data_ref)

    files_ref = [os.path.basename(x) for x in data_ref.from_files]
    files = [os.path.basename(x) for x in data.from_files]

    var, var_aerocom = _resolve_var_name(data)
    var_ref, var_ref_aerocom = _resolve_var_name(data_ref)
    meta = {
        "data_source": [data_ref.data_id, data.data_id],
        "var_name": [var_ref_aerocom, var_aerocom],
        "var_name_input": [var_ref, var],
        "ts_type": data_ts_type,
        "filter_name": filter_name,
        "ts_type_src": ts_type_src,
        "var_units": [str(data_ref.units), str(data.units)],
        "data_level": 3,
        "revision_ref": data_ref.data_revision,
        "from_files": files,
        "from_files_ref": files_ref,
        "colocate_time": colocate_time,
        "obs_is_clim": False,
        "pyaerocom": pya_ver,
        "min_num_obs": min_num_obs,
        "resample_how": resample_how,
    }

    data_np = data.grid.data
    if isinstance(data_np, np.ma.core.MaskedArray):
        data_np = data_np.filled(np.nan)
    data_ref_np = data_ref.grid.data
    if isinstance(data_ref_np, np.ma.core.MaskedArray):
        data_ref_np = data_ref_np.filled(np.nan)
    arr = np.asarray((data_ref_np, data_np))
    time = data.time_stamps().astype("datetime64[ns]")
    lats = data.latitude.points
    lons = data.longitude.points

    # create coordinates of DataArray
    coords = {
        "data_source": meta["data_source"],
        "time": time,
        "latitude": lats,
        "longitude": lons,
    }

    dims = ["data_source", "time", "latitude", "longitude"]

    coldata = ColocatedData(data=arr, coords=coords, dims=dims, name=data.var_name, attrs=meta)

    # add correct units for lat / lon dimensions
    coldata.latitude.attrs["standard_name"] = data.latitude.standard_name
    coldata.latitude.attrs["units"] = str(data.latitude.units)

    coldata.longitude.attrs["standard_name"] = data.longitude.standard_name
    coldata.longitude.attrs["units"] = str(data.longitude.units)

    if data_ts_type != ts_type:
        coldata = coldata.resample_time(
            to_ts_type=ts_type,
            colocate_time=colocate_time,
            min_num_obs=min_num_obs,
            how=resample_how,
            **kwargs,
        )
    return coldata


def _check_time_ival(data, start, stop):
    # get start / stop of gridded data as pandas.Timestamp
    data_start = to_pandas_timestamp(data.start)
    data_stop = to_pandas_timestamp(data.stop)

    if start is None:
        start = data_start
    else:
        start = to_pandas_timestamp(start)
    if stop is None:
        stop = data_stop
    else:
        stop = to_pandas_timestamp(stop)

    if start < data_start:
        start = data_start
    if stop > data_stop:
        stop = data_stop
    # check overlap
    if stop < data_start or start > data_stop:
        raise TimeMatchError(
            f"Input time range {start}-{stop} does not overlap with data "
            f"range: {data_start}-{data_stop}"
        )
    return start, stop


def _check_ts_type(data, ts_type):
    ts_type_data = TsType(data.ts_type)
    if ts_type is None:
        ts_type = ts_type_data
    elif isinstance(ts_type, str):
        ts_type = TsType(ts_type)
    if ts_type > ts_type_data:
        # desired output frequency ts_type is higher resolution than frequency
        # of data (e.g. desired output is hourly but data is daily, update
        # output ts_type)
        ts_type = ts_type_data
    return ts_type, ts_type_data


def _colocate_site_data_helper(
    stat_data, stat_data_ref, var, var_ref, ts_type, resample_how, min_num_obs, use_climatology_ref
):
    """
    Helper method that colocates two timeseries from 2 StationData objects

    Used in main loop of :func:`colocate_gridded_ungridded`

    Parameters
    ----------
    stat_data : StationData
        first data object (usually the one that is to be compared with obs)
    stat_data_ref : StationData
        second data object (usually obs)
    var : str
        variable to be used from `stat_data`
    var_ref : str
        variable to be used from `stat_data_ref`
    ts_type : str
        output frequency
    resample_how : str or dict
        string specifying how data should be aggregated when resampling in time.
        Default is "mean". Can also be a nested dictionary, e.g.
        resample_how={'daily': {'hourly' : 'max'}} would use the maximum value
        to aggregate from hourly to daily, rather than the mean.
    min_num_obs : int or dict, optional
        minimum number of observations for resampling of time
    use_climatology_ref : bool
        if True, climatological timeseries are used from observations

    Raises
    ------
    TemporalResolutionError
        if obs sampling frequency is lower than desired output frequency

    Returns
    -------
    pandas.DataFrame
        dataframe containing the colocated input data (column names are
        data and ref)
    """

    # get grid and obs timeseries data (that may be sampled in arbitrary
    # time resolution, particularly the obs data)
    grid_ts = stat_data.resample_time(
        var, ts_type=ts_type, how=resample_how, min_num_obs=min_num_obs, inplace=True
    )[var]

    if use_climatology_ref:
        obs_ts = stat_data_ref.calc_climatology(var_ref, min_num_obs=min_num_obs)[var_ref]
    else:
        obs_ts = stat_data_ref.resample_time(
            var_ref, ts_type=ts_type, how=resample_how, min_num_obs=min_num_obs, inplace=True
        )[var_ref]

    # fill up missing time stamps
    return pd.concat([obs_ts, grid_ts], axis=1, keys=["ref", "data"])


def _colocate_site_data_helper_timecol(
    stat_data, stat_data_ref, var, var_ref, ts_type, resample_how, min_num_obs, use_climatology_ref
):
    """
    Helper method that colocates two timeseries from 2 StationData objects

    Other than :func:`_colocate_site_data_helper` this method applies time
    colocation in highest possible resolution (used if option `colocate_time`
    is active in colocation routine :func:`colocate_gridded_ungridded`).

    Used in main loop of :func:`colocate_gridded_ungridded`

    Parameters
    ----------
    stat_data : StationData
        first data object (usually the one that is to be compared with obs)
    stat_data_ref : StationData
        second data object (usually obs)
    var : str
        variable to be used from `stat_data`
    var_ref : str
        variable to be used from `stat_data_ref`
    ts_type : str
        output frequency
    resample_how : str or dict
        string specifying how data should be aggregated when resampling in time.
        Default is "mean". Can also be a nested dictionary, e.g.
        resample_how={'daily': {'hourly' : 'max'}} would use the maximum value
        to aggregate from hourly to daily, rather than the mean.
    min_num_obs : int or dict, optional
        minimum number of observations for resampling of time
    use_climatology_ref : bool
        if True, NotImplementedError is raised

    Raises
    ------
    TemporalResolutionError
        if model or obs sampling frequency is lower than desired output frequency
    NotImplementedError
        if input arg `use_climatology_ref` is True.

    Returns
    -------
    pandas.DataFrame
        dataframe containing the colocated input data (column names are
        data and ref)
    """
    if use_climatology_ref:
        raise NotImplementedError(
            "Using observation climatology in colocation with option "
            "colocate_time=True is not available yet ..."
        )

    grid_tst = stat_data.get_var_ts_type(var)
    obs_tst = stat_data_ref.get_var_ts_type(var_ref)
    coltst = TsType(get_lowest_resolution(grid_tst, obs_tst))
    # =============================================================================
    #     if coltst.mulfac != 1:
    #         coltst = coltst.next_lower
    # =============================================================================

    stat_data.resample_time(
        var_name=var, ts_type=str(coltst), how=resample_how, min_num_obs=min_num_obs, inplace=True
    )

    stat_data_ref.resample_time(
        var_name=var_ref,
        ts_type=str(coltst),
        how=resample_how,
        min_num_obs=min_num_obs,
        inplace=True,
    )

    # Save time indices of the observations and a mask of where it is NaN
    obs_idx = stat_data_ref[var_ref].index
    obs_isnan = stat_data_ref[var_ref].isnull()

    # now both StationData objects are in the same resolution, but they still
    # might have gaps in their time axis, thus concatenate them in a DataFrame,
    # which will merge the time index
    merged = pd.concat([stat_data_ref[var_ref], stat_data[var]], axis=1, keys=["ref", "data"])

    # Interpolate the model to the times of the observations
    # (for non-standard coltst it could be that 'resample_time'
    # has placed the model and observations at different time stamps)
    merged = merged.interpolate("index").reindex(obs_idx).loc[obs_idx]
    # Set to NaN at times when observations were NaN originally
    # (because the interpolation will interpolate the 'ref' column as well)
    merged.loc[obs_isnan] = np.nan
    # due to interpolation some model values may be NaN, where there is obs
    merged.loc[merged.data.isnull()] = np.nan
    # Ensure the whole timespan of the model is kept in "merged"
    stat_data[var].name = "tmp"
    merged = pd.concat([merged, stat_data[var]], axis=1)
    merged = merged[["ref", "data"]]

    grid_ts = merged["data"]
    obs_ts = merged["ref"]
    # invalidate model where obs is NaN (NB: maybe not needed any more?)
    obsnan = np.isnan(obs_ts.values)
    grid_ts[obsnan] = np.nan

    # now resample both to output frequency
    resampler = TimeResampler()
    obs_ts = resampler.resample(
        to_ts_type=ts_type,
        input_data=obs_ts,
        from_ts_type=coltst,
        how=resample_how,
        min_num_obs=min_num_obs,
    )

    grid_ts = resampler.resample(
        to_ts_type=ts_type,
        input_data=grid_ts,
        from_ts_type=coltst,
        how=resample_how,
        min_num_obs=min_num_obs,
    )
    # fill up missing time stamps
    return pd.concat([obs_ts, grid_ts], axis=1, keys=["ref", "data"])


def colocate_gridded_ungridded(
    data,
    data_ref,
    ts_type=None,
    start=None,
    stop=None,
    filter_name=None,
    regrid_res_deg=None,
    harmonise_units=True,
    regrid_scheme="areaweighted",
    var_ref=None,
    update_baseyear_gridded=None,
    min_num_obs=None,
    colocate_time=False,
    use_climatology_ref=False,
    resample_how=None,
    **kwargs,
):
    """Colocate gridded with ungridded data (low level method)

    For high-level colocation see :class:`pyaerocom.colocation_auto.Colocator`
    and :class:`pyaerocom.colocation_auto.ColocationSetup`

    Note
    ----
    Uses the variable that is contained in input :class:`GriddedData` object
    (since these objects only contain a single variable). If this variable
    is not contained in observation data (or contained but using a different
    variable name) you may specify the obs variable to be used via input arg
    `var_ref`

    Parameters
    ----------
    data : GriddedData
        gridded data object (e.g. model results).
    data_ref : UngriddedData
        ungridded data object (e.g. observations).
    ts_type : str
        desired temporal resolution of colocated data (must be valid AeroCom
        ts_type str such as daily, monthly, yearly.).
    start : :obj:`str` or :obj:`datetime64` or similar, optional
        start time for colocation, if None, the start time of the input
        :class:`GriddedData` object is used.
    stop : :obj:`str` or :obj:`datetime64` or similar, optional
        stop time for colocation, if None, the stop time of the input
        :class:`GriddedData` object is used
    filter_name : str
        string specifying filter used (cf. :class:`pyaerocom.filter.Filter` for
        details). If None, then it is set to 'WORLD-wMOUNTAINS', which
        corresponds to no filtering (world with mountains).
        Use WORLD-noMOUNTAINS to exclude mountain sites.
    regrid_res_deg : int or dict, optional
        regrid resolution in degrees. If specified, the input gridded data
        object will be regridded in lon / lat dimension to the input
        resolution (if input is integer, both lat and lon are regridded to that
        resolution, if input is dict, use keys `lat_res_deg` and `lon_res_deg`
        to specify regrid resolutions, respectively).
    harmonise_units : bool
        if True, units are attempted to be harmonised (note: raises Exception
        if True and units cannot be harmonised).
    var_ref : :obj:`str`, optional
        variable against which data in arg `data` is supposed to be compared.
        If None, then the same variable is used (i.e. `data.var_name`).
    update_baseyear_gridded : int, optional
        optional input that can be set in order to re-define the time dimension
        in the gridded data object to be analysed. E.g., if the data object
        is a climatology (one year of data) that has set the base year of the
        time dimension to a value other than the specified input start / stop
        time this may be used to update the time in order to make colocation
        possible.
    min_num_obs : int or dict, optional
        minimum number of observations for resampling of time
    colocate_time : bool
        if True and if original time resolution of data is higher than desired
        time resolution (`ts_type`), then both datasets are colocated in time
        *before* resampling to lower resolution.
    use_climatology_ref : bool
        if True, climatological timeseries are used from observations
    resample_how : str or dict
        string specifying how data should be aggregated when resampling in time.
        Default is "mean". Can also be a nested dictionary, e.g.
        resample_how={'daily': {'hourly' : 'max'}} would use the maximum value
        to aggregate from hourly to daily, rather than the mean.
    **kwargs
        additional keyword args (passed to
        :func:`UngriddedData.to_station_data_all`)

    Returns
    -------
    ColocatedData
        instance of colocated data

    Raises
    ------
    VarNotAvailableError
        if grid data variable is not available in ungridded data object
    AttributeError
        if instance of input :class:`UngriddedData` object contains more than
        one dataset
    TimeMatchError
        if gridded data time range does not overlap with input time range
    ColocationError
        if none of the data points in input :class:`UngriddedData` matches
        the input colocation constraints
    """
    if filter_name is None:
        filter_name = const.DEFAULT_REG_FILTER
    try:
        data.check_dimcoords_tseries()
    except DimensionOrderError:
        data.reorder_dimensions_tseries()

    var, var_aerocom = _resolve_var_name(data)
    if var_ref is None:
        var_ref = var_aerocom
        var_ref_aerocom = var_aerocom
    else:
        var_ref_aerocom = const.VARS[var_ref].var_name_aerocom

    if not var_ref in data_ref.contains_vars:
        raise VarNotAvailableError(
            "Variable {} is not available in ungridded "
            "data (which contains {})".format(var_ref, data_ref.contains_vars)
        )
    elif len(data_ref.contains_datasets) > 1:
        raise AttributeError(
            f"Colocation can only be performed with ungridded data objects "
            f"that only contain a single dataset (input data contains: "
            f"{data_ref.contains_datasets}. Use method `extract_dataset` of "
            f"UngriddedData object to extract single datasets."
        )

    dataset_ref = data_ref.contains_datasets[0]

    if update_baseyear_gridded is not None:
        # update time dimension in gridded data
        data.base_year = update_baseyear_gridded

    # apply region filter to data
    regfilter = Filter(name=filter_name)
    data_ref = regfilter.apply(data_ref)
    data = regfilter.apply(data)

    # check time overlap and crop model data if needed
    start, stop = _check_time_ival(data, start, stop)
    data = data.crop(time_range=(start, stop))

    if regrid_res_deg is not None:
        data = _regrid_gridded(data, regrid_scheme, regrid_res_deg)

    ts_type_src_data = data.ts_type
    ts_type, ts_type_data = _check_ts_type(data, ts_type)
    if not colocate_time and ts_type < ts_type_data:
        data = data.resample_time(str(ts_type), min_num_obs=min_num_obs, how=resample_how)
        ts_type_data = ts_type

    if use_climatology_ref:
        col_freq = "monthly"
        obs_start = const.CLIM_START
        obs_stop = const.CLIM_STOP
    else:
        col_freq = str(ts_type)
        obs_start = start
        obs_stop = stop

    # colocation frequency
    col_tst = TsType(col_freq)

    latitude = data.latitude.points
    longitude = data.longitude.points
    lat_range = [np.min(latitude), np.max(latitude)]
    lon_range = [np.min(longitude), np.max(longitude)]
    # use only sites that are within model domain
    data_ref = data_ref.filter_by_meta(latitude=lat_range, longitude=lon_range)

    # get timeseries from all stations in provided time resolution
    # (time resampling is done below in main loop)
    all_stats = data_ref.to_station_data_all(
        vars_to_convert=var_ref, start=obs_start, stop=obs_stop, by_station_name=True, **kwargs
    )

    obs_stat_data = all_stats["stats"]
    ungridded_lons = all_stats["longitude"]
    ungridded_lats = all_stats["latitude"]

    if len(obs_stat_data) == 0:
        raise VarNotAvailableError(
            "Variable {} is not available in specified "
            "time interval ({}-{})".format(var_ref, start, stop)
        )

    grid_stat_data = data.to_time_series(longitude=ungridded_lons, latitude=ungridded_lats)

    pd_freq = col_tst.to_pandas_freq()
    time_idx = make_datetime_index(start, stop, pd_freq)

    time_num = len(time_idx)
    stat_num = len(obs_stat_data)

<<<<<<< HEAD
    arr = np.empty((2, time_num, stat_num)) * np.nan
=======
    arr = np.full((2, time_num, stat_num), np.nan)
>>>>>>> ac997857

    lons = [np.nan] * stat_num
    lats = [np.nan] * stat_num
    alts = [np.nan] * stat_num
    station_names = [""] * stat_num

    data_ref_unit = None
    ts_type_src_ref = None
    if not harmonise_units:
        data_unit = str(data.units)
    else:
        data_unit = None

    # loop over all stations and append to colocated data object
    for i, obs_stat in enumerate(obs_stat_data):
        # Add coordinates to arrays required for xarray.DataArray below
        lons[i] = obs_stat.longitude
        lats[i] = obs_stat.latitude
        alts[i] = obs_stat.altitude
        station_names[i] = obs_stat.station_name

        # ToDo: consider removing to keep ts_type_src_ref (this was probably
        # introduced for EBAS were the original data frequency is not constant
        # but can vary from site to site)
        if ts_type_src_ref is None:
            ts_type_src_ref = obs_stat["ts_type_src"]
        elif obs_stat["ts_type_src"] != ts_type_src_ref:
            spl = ts_type_src_ref.split(";")
            if not obs_stat["ts_type_src"] in spl:
                spl.append(obs_stat["ts_type_src"])
            ts_type_src_ref = ";".join(spl)

        if data_ref_unit is None:
            try:
                data_ref_unit = obs_stat["var_info"][var_ref]["units"]
            except KeyError as e:  # variable information or unit is not defined
                logger.exception(repr(e))
        try:
            unit = obs_stat["var_info"][var_ref]["units"]
        except Exception:
            unit = None
        if not unit == data_ref_unit:
            raise ValueError(
                "Cannot perform colocation. Ungridded data "
                "object contains different units ({})".format(var_ref)
            )
        # get observations (Note: the index of the observation time series
        # is already in the specified frequency format, and thus, does not
        # need to be updated, for details (or if errors occur), cf.
        # UngriddedData.to_station_data, where the conversion happens)

        # get model station data
        grid_stat = grid_stat_data[i]
        if harmonise_units:
            grid_unit = grid_stat.get_unit(var)
            obs_unit = obs_stat.get_unit(var_ref)
            if not grid_unit == obs_unit:
                grid_stat.convert_unit(var, obs_unit)
            if data_unit is None:
                data_unit = obs_unit

        try:
            if colocate_time:
                _df = _colocate_site_data_helper_timecol(
                    stat_data=grid_stat,
                    stat_data_ref=obs_stat,
                    var=var,
                    var_ref=var_ref,
                    ts_type=col_freq,
                    resample_how=resample_how,
                    min_num_obs=min_num_obs,
                    use_climatology_ref=use_climatology_ref,
                )
            else:
                _df = _colocate_site_data_helper(
                    stat_data=grid_stat,
                    stat_data_ref=obs_stat,
                    var=var,
                    var_ref=var_ref,
                    ts_type=col_freq,
                    resample_how=resample_how,
                    min_num_obs=min_num_obs,
                    use_climatology_ref=use_climatology_ref,
                )

            # this try/except block was introduced on 23/2/2021 as temporary fix from
            # v0.10.0 -> v0.10.1 as a result of multi-weekly obsdata (EBAS) that
            # can end up resulting in incorrect number of timestamps after resampling
            # (the error was discovered using EBASMC, concpm10, 2019 and colocation
            # frequency monthly)
            try:
                # assign the unified timeseries data to the colocated data array
                arr[0, :, i] = _df["ref"].values
                arr[1, :, i] = _df["data"].values
            except ValueError:
                try:
                    mask = _df.index.intersection(time_idx)
                    _df = _df.loc[mask]
                    arr[0, :, i] = _df["ref"].values
                    arr[1, :, i] = _df["data"].values
                except ValueError as e:
                    const.print_log.warning(
                        f"Failed to colocate time for station {obs_stat.station_name}. "
                        f"This station will be skipped (error: {e})"
                    )
        except TemporalResolutionError as e:
            # resolution of obsdata is too low
            const.print_log.warning(
                f"{var_ref} data from site {obs_stat.station_name} will "
                f"not be added to ColocatedData. Reason: {e}"
            )
    try:
        revision = data_ref.data_revision[dataset_ref]
    except Exception:
        try:
            revision = data_ref._get_data_revision_helper(dataset_ref)
        except MetaDataError:
            revision = "MULTIPLE"
        except Exception:
            revision = "n/a"

    files = [os.path.basename(x) for x in data.from_files]

    meta = {
        "data_source": [dataset_ref, data.name],
        "var_name": [var_ref_aerocom, var_aerocom],
        "var_name_input": [var_ref, var],
        "ts_type": col_freq,  # will be updated below if resampling
        "filter_name": filter_name,
        "ts_type_src": [ts_type_src_ref, ts_type_src_data],
        "var_units": [data_ref_unit, data_unit],
        "data_level": 3,
        "revision_ref": revision,
        "from_files": files,
        "from_files_ref": None,
        "colocate_time": colocate_time,
        "obs_is_clim": use_climatology_ref,
        "pyaerocom": pya_ver,
        "min_num_obs": min_num_obs,
        "resample_how": resample_how,
    }

    # create coordinates of DataArray
    coords = {
        "data_source": meta["data_source"],
        "time": time_idx,
        "station_name": station_names,
        "latitude": ("station_name", lats),
        "longitude": ("station_name", lons),
        "altitude": ("station_name", alts),
    }

    dims = ["data_source", "time", "station_name"]
    coldata = ColocatedData(data=arr, coords=coords, dims=dims, name=var, attrs=meta)

    # add correct units for lat / lon dimensions
    coldata.latitude.attrs["standard_name"] = data.latitude.standard_name
    coldata.latitude.attrs["units"] = str(data.latitude.units)

    coldata.longitude.attrs["standard_name"] = data.longitude.standard_name
    coldata.longitude.attrs["units"] = str(data.longitude.units)

    return coldata


def correct_model_stp_coldata(coldata, p0=None, t0=273.15, inplace=False):
    """Correct modeldata in colocated data object to STP conditions

    Note
    ----
    BETA version, quite unelegant coded (at 8pm 3 weeks before IPCC deadline),
    but should do the job for 2010 monthly colocated data files (AND NOTHING
    ELSE)!

    """
    if coldata.ndim != 3:
        raise NotImplementedError("Can only handle 3D coldata so far...")
    elif not coldata.ts_type == "monthly" or not len(coldata.time) == 12:
        raise NotImplementedError(
            "Can only handle monthly colocated data files "
            "so far (since ERA5 temps are only available) "
            "in monthly resolution"
        )
    startyr = pd.Timestamp(coldata.start).year
    stopyr = pd.Timestamp(coldata.stop).year
    if not all([x == 2010 for x in (startyr, stopyr)]):
        raise NotImplementedError("Can only handle 2010 monthly data so far")

    if not inplace:
        coldata = coldata.copy()
    temp = xr.open_dataset(const.ERA5_SURFTEMP_FILE)["t2m"]
    from geonum.atmosphere import pressure

    arr = coldata.data

    coords = zip(
        arr.latitude.values, arr.longitude.values, arr.altitude.values, arr.station_name.values
    )
    if p0 is None:
        p0 = pressure()  # STD conditions sea level
    const.logger.info("Correcting model data in ColocatedData instance to STP")
    cfacs = []
    meantemps = []
    mintemps = []
    maxtemps = []
    ps = []
    for i, (lat, lon, alt, name) in enumerate(coords):
        const.logger.info(name, ", Lat", lat, ", Lon", lon)
        p = pressure(alt)
        const.logger.info("Alt", alt)
        const.logger.info("P=", p / 100, "hPa")

        ps.append(p / 100)

        temps = temp.sel(latitude=lat, longitude=lon, method="nearest").data

        meantemps.append(temps.mean())
        mintemps.append(temps.min())
        maxtemps.append(temps.min())

        if not len(temps) == len(arr.time):
            raise NotImplementedError("Check timestamps")
        const.logger.info("Mean Temp: ", temps.mean() - t0, " C")

        corrfacs = (p0 / p) * (temps / t0)

        const.logger.info("Corr fac:", corrfacs.mean(), "+/-", corrfacs.std())

        cfacs.append(corrfacs.mean())

        # mularr = xr.DataArray(corrfacs)

        if not arr.station_name.values[i] == name:
            raise Exception
        elif not arr.dims[1] == "time":
            raise Exception
        arr[1, :, i] *= corrfacs

    cfacs = np.asarray(cfacs)

    const.logger.info("Min: ", cfacs.min())
    const.logger.info("Mean: ", cfacs.mean())
    const.logger.info("Max: ", cfacs.max())
    coldata.data.attrs["Model_STP_corr"] = True

    newcoords = dict(
        pres=("station_name", ps),
        temp_mean=("station_name", meantemps),
        temp_min=("station_name", mintemps),
        temp_max=("station_name", maxtemps),
        stp_corrfac_mean=("station_name", cfacs),
    )

    coldata.data = coldata.data.assign_coords(newcoords)

    info_str = (
        "Correction factors to convert model data from ambient to "
        "STP were computed using corrfac=(p0/p)*(T/T0) with T0=273K "
        "and p0=1013 hPa and p is the pressure at the station location "
        "(which was computed assuming a standard atmosphere and using "
        "the station altitude) and T is the 2m surface temperature at "
        "the station, applied on a monthly basis and estimated using "
        "ERA5 data"
    )

    coldata.data["pres"].attrs["units"] = "hPa"
    coldata.data["temp_mean"].attrs["units"] = "K"
    coldata.data["temp_min"].attrs["units"] = "K"
    coldata.data["temp_max"].attrs["units"] = "K"

    coldata.data.attrs["Model_STP_corr"] = True
    coldata.data.attrs["Model_STP_corr_info"] = info_str
    return coldata


if __name__ == "__main__":
    import matplotlib.pyplot as plt

    import pyaerocom as pya

    plt.close("all")

    obsdata = pya.io.ReadUngridded().read("EBASMC", "ac550aer")

    # update unit to wrong unit
    obsdata.check_convert_var_units("ac550aer", "m-1", inplace=True)

    obsdata.remove_outliers("ac550aer", inplace=True)<|MERGE_RESOLUTION|>--- conflicted
+++ resolved
@@ -770,11 +770,7 @@
     time_num = len(time_idx)
     stat_num = len(obs_stat_data)
 
-<<<<<<< HEAD
-    arr = np.empty((2, time_num, stat_num)) * np.nan
-=======
     arr = np.full((2, time_num, stat_num), np.nan)
->>>>>>> ac997857
 
     lons = [np.nan] * stat_num
     lats = [np.nan] * stat_num
