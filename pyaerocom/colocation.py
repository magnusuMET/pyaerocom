#!/usr/bin/env python3
# -*- coding: utf-8 -*-
"""
Methods and / or classes to perform colocation
"""
import numpy as np
import os
import pandas as pd
import xarray as xr
from pyaerocom import logger, const
from pyaerocom import __version__ as pya_ver
from pyaerocom.tstype import TsType
<<<<<<< HEAD
from pyaerocom.helpers import isnumeric
from pyaerocom.exceptions import (ColocationError, 
=======
from pyaerocom.exceptions import (ColocationError,
>>>>>>> 7285f1aa
                                  DataUnitError,
                                  DimensionOrderError,
                                  MetaDataError,
                                  TimeMatchError,
                                  VarNotAvailableError)

#from pyaerocom.time_config import TS_TYPE_TO_PANDAS_FREQ
from pyaerocom.helpers import (to_pandas_timestamp,
                               to_datestring_YYYYMMDD,
                               make_datetime_index)

from pyaerocom.filter import Filter
from pyaerocom.colocateddata import ColocatedData

def colocate_gridded_gridded(gridded_data, gridded_data_ref, ts_type=None,
                             start=None, stop=None, filter_name=None,
                             regrid_res_deg=None, remove_outliers=True,
                             vert_scheme=None, harmonise_units=True,
                             regrid_scheme='areaweighted',
                             var_outlier_ranges=None,
                             var_ref_outlier_ranges=None,
                             update_baseyear_gridded=None,
                             apply_time_resampling_constraints=None,
                             min_num_obs=None,
                             colocate_time=False,
                             var_keep_outliers=True,
                             var_ref_keep_outliers=False,
                             resample_how=None,
                             **kwargs):
    """Colocate 2 gridded data objects

    Todo
    ----
    - think about vertical dimension (vert_scheme input not used at the moment)

    Parameters
    ----------
    gridded_data : GriddedData
        gridded data (e.g. model results)
    gridded_data_ref : GriddedData
        reference dataset that is used to evaluate
        :attr:`gridded_data` (e.g. gridded observation data)
    ts_type : str
        desired temporal resolution of colocated data (must be valid AeroCom
        ts_type str such as daily, monthly, yearly..)
    start : :obj:`str` or :obj:`datetime64` or similar, optional
        start time for colocation, if None, the start time of the input
        :class:`GriddedData` object is used
    stop : :obj:`str` or :obj:`datetime64` or similar, optional
        stop time for colocation, if None, the stop time of the input
        :class:`GriddedData` object is used
    filter_name : str
        string specifying filter used (cf. :class:`pyaerocom.filter.Filter` for
        details). If None, then it is set to 'WORLD-wMOUNTAINS', which
        corresponds to no filtering (world with mountains).
        Use WORLD-noMOUNTAINS to exclude mountain sites.
<<<<<<< HEAD
    regrid_res_deg : int or dict, optional
        regrid resolution in degrees. If specified, the input gridded data 
        objects will be regridded in lon / lat dimension to the input 
        resolution. 
=======
    regrid_res_deg : :obj:`int`, optional
        regrid resolution in degrees. If specified, the input gridded data
        objects will be regridded in lon / lat dimension to the input
        resolution. (BETA feature)
>>>>>>> 7285f1aa
    remove_outliers : bool
        if True, outliers are removed from model and obs data before colocation,
        else not.
    vert_scheme : str
        string specifying scheme used to reduce the dimensionality in case
        input grid data contains vertical dimension. Example schemes are
        `mean, surface, altitude`, for details see
        :func:`GriddedData.to_time_series`.
    harmonise_units : bool
        if True, units are attempted to be harmonised (note: raises Exception
        if True and units cannot be harmonised).
    regrid_scheme : str
        iris scheme used for regridding (defaults to area weighted regridding)
    var_outlier_ranges : :obj:`dict`, optional
        dictionary specifying outlier ranges for dataset to be analysed
        (e.g. dict(od550aer = [-0.05, 10], ang4487aer=[0,4])). If None, then
        the pyaerocom default outlier ranges are used for the input variable.
        Defaults to None.
    var_ref_outlier_ranges : dict, optional
        like `var_outlier_ranges` but for reference dataset.
    update_baseyear_gridded : int, optional
        optional input that can be set in order to redefine the time dimension
        in the gridded data object to be analysed. E.g., if the data object
        is a climatology (one year of data) that has set the base year of the
        time dimension to a value other than the specified input start / stop
        time this may be used to update the time in order to make colocation
        possible.
    apply_time_resampling_constraints : bool, optional
        if True, then time resampling constraints are applied as provided via
        :attr:`min_num_obs` or if that one is unspecified, as defined in
        :attr:`pyaerocom.const.OBS_MIN_NUM_RESAMPLE`. If None, than
        :attr:`pyaerocom.const.OBS_APPLY_TIME_RESAMPLE_CONSTRAINTS` is used
        (which defaults to True !!).
    min_num_obs : int or dict, optional
        minimum number of observations for resampling of time
    colocate_time : bool
        if True and if original time resolution of data is higher than desired
        time resolution (`ts_type`), then both datasets are colocated in time
        *before* resampling to lower resolution.
    var_keep_outliers : bool
        if True, then no outliers will be removed from dataset to be analysed,
        even if `remove_outliers` is True. That is because for model evaluation
        often only outliers are supposed to be removed in the observations but
        not in the model.
    var_ref_keep_outliers : bool
        if True, then no outliers will be removed from the reference dataset,
        even if `remove_outliers` is True.
    resample_how : str or dict
        string specifying how data should be aggregated when resampling in time.
        Default is "mean". Can also be a nested dictionary, e.g.
        resample_how={'daily': {'hourly' : 'max'}} would use the maximum value
        to aggregate from hourly to daily, rather than the mean.
    **kwargs
        additional keyword args (not used here, but included such that factory
        class can handle different methods with different inputs)

    Returns
    -------
    ColocatedData
        instance of colocated data

    """
    if vert_scheme is not None:
        raise NotImplementedError('Input vert_scheme cannot yet be handled '
                                  'for gridded / gridded colocation...')

    if var_outlier_ranges is None:
        var_outlier_ranges = {}
    if var_ref_outlier_ranges is None:
        var_ref_outlier_ranges = {}

    if filter_name is None:
        filter_name = const.DEFAULT_REG_FILTER

    if gridded_data.var_info.has_unit:
        if harmonise_units and not gridded_data.units == gridded_data_ref.units:
            try:
                gridded_data_ref.convert_unit(gridded_data.units)
            except Exception:
                raise DataUnitError('Failed to merge data unit of reference '
                                    'gridded data object ({}) to data unit '
                                    'of gridded data object ({})'
                                    .format(gridded_data.units,
                                            gridded_data_ref.units))

    var, var_ref = gridded_data.var_name, gridded_data_ref.var_name
    if remove_outliers:
        low, high, low_ref, high_ref = None, None, None, None
        if var in var_outlier_ranges:
            low, high = var_outlier_ranges[var]
        if var_ref in var_ref_outlier_ranges:
            low_ref, high_ref = var_ref_outlier_ranges[var_ref]

    if update_baseyear_gridded is not None:
        # update time dimension in gridded data
        gridded_data.base_year = update_baseyear_gridded

    if regrid_res_deg is not None:
        if not isinstance(regrid_res_deg, dict):
            if not isnumeric(regrid_res_deg):
                raise ValueError('Invalid input for regrid_res_deg. Need integer '
                                 'or dict specifying lat and lon res')
            regrid_res_deg = dict(lat_res_deg=regrid_res_deg,
                                  lon_res_deg=regrid_res_deg)
            
        gridded_data_ref = gridded_data_ref.regrid(scheme=regrid_scheme,
                                                   **regrid_res_deg)
    # perform regridding
    if gridded_data.lon_res < gridded_data_ref.lon_res: #obs has lower resolution
        gridded_data = gridded_data.regrid(gridded_data_ref,
                                           scheme=regrid_scheme)
    else:
        gridded_data_ref = gridded_data_ref.regrid(gridded_data,
                                                   scheme=regrid_scheme)
    # get start / stop of gridded data as pandas.Timestamp
    grid_start = to_pandas_timestamp(gridded_data.start)
    grid_stop = to_pandas_timestamp(gridded_data.stop)

    grid_start_ref = to_pandas_timestamp(gridded_data_ref.start)
    grid_stop_ref = to_pandas_timestamp(gridded_data_ref.stop)

    # time resolution of dataset to be analysed
    grid_ts_type = grid_ts_type_src = gridded_data.ts_type
    ref_ts_type = ref_ts_type_src = gridded_data_ref.ts_type
    if ref_ts_type != grid_ts_type:
        # ref data is in higher resolution
        if TsType(ref_ts_type) > TsType(grid_ts_type):

            gridded_data_ref = gridded_data_ref.resample_time(
                    grid_ts_type,
                    apply_constraints=apply_time_resampling_constraints,
                    min_num_obs=min_num_obs,
                    how=resample_how)

        else:
            gridded_data = gridded_data.resample_time(
                    ref_ts_type,
                    apply_constraints=apply_time_resampling_constraints,
                    min_num_obs=min_num_obs,
                    how=resample_how)
            grid_ts_type = ref_ts_type
    # now both are in same temporal resolution

    # input ts_type is not specified or model is in lower resolution
    # than input ts_type -> use model frequency to colocate
    if ts_type is None or TsType(grid_ts_type) < TsType(ts_type):
        ts_type = grid_ts_type

    if start is None:
        start = grid_start
    else:
        start = to_pandas_timestamp(start)
    if stop is None:
        stop = grid_stop
    else:
        stop = to_pandas_timestamp(stop)

    if grid_start_ref > start:
        start = grid_start_ref
    if grid_stop_ref < stop:
        stop = grid_stop_ref
    # check overlap
    if stop < grid_start or start > grid_stop:
        raise TimeMatchError('Input time range {}-{} does not '
                             'overlap with data range: {}-{}'
                             .format(start, stop, grid_start, grid_stop))
    gridded_data = gridded_data.crop(time_range=(start, stop))
    gridded_data_ref = gridded_data_ref.crop(time_range=(start, stop))

    # perform region extraction (if applicable)
    regfilter = Filter(name=filter_name)
    gridded_data = regfilter(gridded_data)
    gridded_data_ref = regfilter(gridded_data_ref)

    if not gridded_data.shape == gridded_data_ref.shape:
        raise ColocationError('Shape mismatch between two colocated data '
                               'arrays, please debug')
    files_ref = [os.path.basename(x) for x in gridded_data_ref.from_files]
    files = [os.path.basename(x) for x in gridded_data.from_files]

    meta = {'data_source'       :   [gridded_data_ref.data_id,
                                     gridded_data.data_id],
            'var_name'          :   [var_ref, var],
            'ts_type'           :   grid_ts_type,
            'filter_name'       :   filter_name,
            'ts_type_src'       :   [ref_ts_type_src, grid_ts_type_src],
            'start_str'         :   to_datestring_YYYYMMDD(start),
            'stop_str'          :   to_datestring_YYYYMMDD(stop),
            'var_units'         :   [str(gridded_data_ref.units),
                                     str(gridded_data.units)],
            'vert_scheme'       :   vert_scheme,
            'data_level'        :   3,
            'revision_ref'      :   gridded_data_ref.data_revision,
            'from_files'        :   files,
            'from_files_ref'    :   files_ref,
            'colocate_time'     :   colocate_time,
            'obs_is_clim'       :   False,
            'pyaerocom'         :   pya_ver,
            'apply_constraints' :   apply_time_resampling_constraints,
            'min_num_obs'       :   min_num_obs}

    meta.update(regfilter.to_dict())
    if remove_outliers:
        if not var_keep_outliers:
            gridded_data.remove_outliers(low, high)
        if not var_ref_keep_outliers:
            gridded_data_ref.remove_outliers(low_ref, high_ref)

    data = gridded_data.grid.data
    if isinstance(data, np.ma.core.MaskedArray):
        data = data.filled(np.nan)
    data_ref = gridded_data_ref.grid.data
    if isinstance(data_ref, np.ma.core.MaskedArray):
        data_ref = data_ref.filled(np.nan)
    arr = np.asarray((data_ref,
                      data))
    time = gridded_data.time_stamps().astype('datetime64[ns]')
    lats = gridded_data.latitude.points
    lons = gridded_data.longitude.points

    # create coordinates of DataArray
    coords = {'data_source' : meta['data_source'],
              'var_name'    : ('data_source', meta['var_name']),
              'var_units'   : ('data_source', meta['var_units']),
              'ts_type_src' : ('data_source', meta['ts_type_src']),
              'time'        : time,
              'latitude'    : lats,
              'longitude'   : lons}

    dims = ['data_source', 'time', 'latitude', 'longitude']

    data = ColocatedData(data=arr, coords=coords, dims=dims,
                         name=gridded_data.var_name, attrs=meta)

    if grid_ts_type != ts_type:
        data = data.resample_time(to_ts_type=ts_type,
                                  colocate_time=colocate_time,
                                  apply_constraints=apply_time_resampling_constraints,
                                  min_num_obs=min_num_obs,
                                  how=resample_how,
                                  **kwargs)
    return data

def colocate_gridded_ungridded(gridded_data, ungridded_data, ts_type=None,
                               start=None, stop=None, filter_name=None,
                               regrid_res_deg=None, remove_outliers=True,
                               vert_scheme=None, harmonise_units=True,
                               regrid_scheme='areaweighted',
                               var_ref=None,
                               var_outlier_ranges=None,
                               var_ref_outlier_ranges=None,
                               update_baseyear_gridded=None,
                               ignore_station_names=None,
                               apply_time_resampling_constraints=None,
                               min_num_obs=None,
                               colocate_time=False,
                               var_keep_outliers=True,
                               var_ref_keep_outliers=False,
                               use_climatology_ref=False,
                               resample_how=None,
                               **kwargs):
    """Colocate gridded with ungridded data (low level method)

    For high-level colocation see :class:`pyaerocom.colocation_auto.Colocator`
    and :class:`pyaerocom.colocation_auto.ColocationSetup`

    Note
    ----
    Uses the variable that is contained in input :class:`GriddedData` object
    (since these objects only contain a single variable). If this variable
    is not contained in observation data (or contained but using a different
    variable name) you may specify the obs variable to be used via input arg
    `var_ref`

    Parameters
    ----------
    gridded_data : GriddedData
        gridded data object (e.g. model results).
    ungridded_data : UngriddedData
        ungridded data object (e.g. observations).
    ts_type : str
        desired temporal resolution of colocated data (must be valid AeroCom
        ts_type str such as daily, monthly, yearly.).
    start : :obj:`str` or :obj:`datetime64` or similar, optional
        start time for colocation, if None, the start time of the input
        :class:`GriddedData` object is used.
    stop : :obj:`str` or :obj:`datetime64` or similar, optional
        stop time for colocation, if None, the stop time of the input
        :class:`GriddedData` object is used
    filter_name : str
        string specifying filter used (cf. :class:`pyaerocom.filter.Filter` for
        details). If None, then it is set to 'WORLD-wMOUNTAINS', which
        corresponds to no filtering (world with mountains).
        Use WORLD-noMOUNTAINS to exclude mountain sites.
    regrid_res_deg : :obj:`int`, optional
        regrid resolution in degrees. If specified, the input gridded data
        object will be regridded in lon / lat dimension to the input
        resolution. (BETA feature)
    remove_outliers : bool
        if True, outliers are removed from model and obs data before colocation,
        else not. Outlier ranges can be specified via input args
        `var_outlier_ranges` and `var_ref_outlier_ranges`.
    vert_scheme : str
        string specifying scheme used to reduce the dimensionality in case
        input grid data contains vertical dimension. Example schemes are
        `mean, surface, altitude`, for details see
        :func:`GriddedData.to_time_series`.
    harmonise_units : bool
        if True, units are attempted to be harmonised (note: raises Exception
        if True and units cannot be harmonised).
    var_ref : :obj:`str`, optional
        variable against which data in :attr:`gridded_data` is supposed to be
        compared. If None, then the same variable is used
        (i.e. `gridded_data.var_name`).
    var_outlier_ranges : dict, optional
        dictionary specifying outlier ranges for dataset to be analysed
        (e.g. dict(od550aer = [-0.05, 10], ang4487aer=[0,4])). If None, then
        the pyaerocom default outlier ranges are used for the input variable.
        Defaults to None.
    var_ref_outlier_ranges : dict, optional
        like `var_outlier_ranges` but for reference dataset.
    update_baseyear_gridded : int, optional
        optional input that can be set in order to re-define the time dimension
        in the gridded data object to be analysed. E.g., if the data object
        is a climatology (one year of data) that has set the base year of the
        time dimension to a value other than the specified input start / stop
        time this may be used to update the time in order to make colocation
        possible.
    ignore_station_names : str or list, optional
        station name or pattern or list of station names or patterns that should
        be ignored
    apply_time_resampling_constraints : bool, optional
        if True, then time resampling constraints are applied as provided via
        :attr:`min_num_obs` or if that one is unspecified, as defined in
        :attr:`pyaerocom.const.OBS_MIN_NUM_RESAMPLE`. If None, than
        :attr:`pyaerocom.const.OBS_APPLY_TIME_RESAMPLE_CONSTRAINTS` is used
        (which defaults to True !!).
    min_num_obs : int or dict, optional
        minimum number of observations for resampling of time
    colocate_time : bool
        if True and if original time resolution of data is higher than desired
        time resolution (`ts_type`), then both datasets are colocated in time
        *before* resampling to lower resolution.
    var_keep_outliers : bool
        if True, then no outliers will be removed from dataset to be analysed,
        even if `remove_outliers` is True. That is because for model evaluation
        often only outliers are supposed to be removed in the observations but
        not in the model.
    var_ref_keep_outliers : bool
        if True, then no outliers will be removed from the reference dataset,
        even if `remove_outliers` is True.
    use_climatology_ref : bool
        if true, climatological timeseries are used from observations
    resample_how : str or dict
        string specifying how data should be aggregated when resampling in time.
        Default is "mean". Can also be a nested dictionary, e.g.
        resample_how={'daily': {'hourly' : 'max'}} would use the maximum value
        to aggregate from hourly to daily, rather than the mean.
    **kwargs
        additional keyword args (passed to
        :func:`UngriddedData.to_station_data_all`)

    Returns
    -------
    ColocatedData
        instance of colocated data

    Raises
    ------
    VarNotAvailableError
        if grid data variable is not available in ungridded data object
    AttributeError
        if instance of input :class:`UngriddedData` object contains more than
        one dataset
    TimeMatchError
        if gridded data time range does not overlap with input time range
    ColocationError
        if none of the data points in input :class:`UngriddedData` matches
        the input colocation constraints
    """
    if var_outlier_ranges is None:
        var_outlier_ranges = {}
    if var_ref_outlier_ranges is None:
        var_ref_outlier_ranges = {}

    if filter_name is None:
        filter_name = const.DEFAULT_REG_FILTER

    try:
        gridded_data.check_dimcoords_tseries()
    except DimensionOrderError:
        gridded_data.reorder_dimensions_tseries()

    var = gridded_data.var_name
    aerocom_var = gridded_data.var_name_aerocom
    if var_ref is None:
        if aerocom_var is not None:
            var_ref = aerocom_var
        else:
            var_ref = var

    if remove_outliers:
        low, high, low_ref, high_ref = None, None, None, None
        if var in var_outlier_ranges:
            low, high = var_outlier_ranges[var]
        if var_ref in var_ref_outlier_ranges:
            low_ref, high_ref = var_ref_outlier_ranges[var_ref]

    if not var_ref in ungridded_data.contains_vars:
        raise VarNotAvailableError('Variable {} is not available in ungridded '
                                   'data (which contains {})'
                                   .format(var_ref,
                                           ungridded_data.contains_vars))
    elif len(ungridded_data.contains_datasets) > 1:
        raise AttributeError('Colocation can only be performed with '
                             'ungridded data objects that only contain a '
                             'single dataset. Use method `extract_dataset` of '
                             'UngriddedData object to extract single datasets')

    dataset_ref = ungridded_data.contains_datasets[0]

    if update_baseyear_gridded is not None:
        # update time dimension in gridded data
        gridded_data.base_year = update_baseyear_gridded

    grid_ts_type_src = gridded_data.ts_type
    grid_ts_type = TsType(gridded_data.ts_type)
    if isinstance(ts_type, str):
        ts_type = TsType(ts_type)
    if ts_type is None or grid_ts_type < ts_type:
        ts_type = grid_ts_type
    elif grid_ts_type > ts_type and not colocate_time:
        gridded_data = gridded_data.resample_time(str(ts_type),
                                                  apply_constraints=apply_time_resampling_constraints,
                                                  min_num_obs=min_num_obs,
                                                  how=resample_how)
        grid_ts_type = ts_type

    # get start / stop of gridded data as pandas.Timestamp
    grid_start = to_pandas_timestamp(gridded_data.start)
    grid_stop = to_pandas_timestamp(gridded_data.stop)

    if start is None:
        start = grid_start
    else:
        start = to_pandas_timestamp(start)
    if stop is None:
        stop = grid_stop
    else:
        stop = to_pandas_timestamp(stop)

    if start < grid_start:
        start = grid_start
    if stop > grid_stop:
        stop = grid_stop
    # check overlap
    if stop < grid_start or start > grid_stop:
        raise TimeMatchError('Input time range {}-{} does not '
                             'overlap with data range: {}-{}'
                             .format(start, stop, grid_start, grid_stop))
    # create instance of Filter class (may, in the future, also include all
    # filter options, e.g. start, stop, variables, only land, only oceans, and
    # may also be linked with other data object, e.g. if data is only supposed
    # to be used if other data object exceeds a certain threshold... but for
    # now, only region and altitude range)
    regfilter = Filter(name=filter_name)

    # apply filter to data
    ungridded_data = regfilter.apply(ungridded_data)

    #crop time
    gridded_data = regfilter.apply(gridded_data)
    if start > grid_start or stop < grid_stop:
        gridded_data = gridded_data.crop(time_range=(start, stop))

    if regrid_res_deg is not None:
<<<<<<< HEAD
        if not isinstance(regrid_res_deg, dict):
            if not isnumeric(regrid_res_deg):
                raise ValueError('Invalid input for regrid_res_deg. Need integer '
                                 'or dict specifying lat and lon res')
            regrid_res_deg = dict(lat_res_deg=regrid_res_deg,
                                  lon_res_deg=regrid_res_deg)
            
        gridded_data = gridded_data.regrid(scheme=regrid_scheme,
                                           **regrid_res_deg)
        
=======
        gridded_data = gridded_data.regrid(lat_res_deg=regrid_res_deg,
                                           lon_res_deg=regrid_res_deg,
                                           scheme=regrid_scheme)

>>>>>>> 7285f1aa
    if remove_outliers and not var_ref_keep_outliers:
        ungridded_data.remove_outliers(var_ref, inplace=True,
                                       low=low_ref,
                                       high=high_ref)

    if use_climatology_ref:
        col_freq='monthly'
        obs_start = const.CLIM_START
        obs_stop = const.CLIM_STOP
    else:
        col_freq = str(grid_ts_type)#TS_TYPE_TO_PANDAS_FREQ[grid_ts_type]
        obs_start = start
        obs_stop = stop


    latitude = gridded_data.latitude.points
    longitude = gridded_data.longitude.points
    lat_range = [np.min(latitude), np.max(latitude)]
    lon_range = [np.min(longitude), np.max(longitude)]
    ungridded_data = ungridded_data.filter_by_meta(latitude=lat_range, longitude=lon_range)

    # get timeseries from all stations in provided time resolution
    # (time resampling is done below in main loop)
    all_stats = ungridded_data.to_station_data_all(

            vars_to_convert=var_ref,
            start=obs_start,
            stop=obs_stop,
            by_station_name=True,
            ignore_index=ignore_station_names,
            **kwargs)

    obs_stat_data = all_stats['stats']
    ungridded_lons = all_stats['longitude']
    ungridded_lats = all_stats['latitude']

    if len(obs_stat_data) == 0:
        raise VarNotAvailableError('Variable {} is not available in specified '
                                   'time interval ({}-{})'
                                   .format(var_ref, start, stop))
    # make sure the gridded data is in the right dimension
    if gridded_data.ndim > 3:
        if vert_scheme is None:
            vert_scheme = 'mean'
        if not vert_scheme in gridded_data.SUPPORTED_VERT_SCHEMES:
            raise ValueError('Vertical scheme {} is not supported'.format(vert_scheme))

    grid_stat_data = gridded_data.to_time_series(longitude=ungridded_lons,
                                                 latitude=ungridded_lats,
                                                 vert_scheme=vert_scheme)

    pd_freq = TsType(col_freq).to_pandas_freq()
    time_idx = make_datetime_index(start, stop, pd_freq)

    coldata = np.empty((2, len(time_idx), len(obs_stat_data)))

    lons = []
    lats = []
    alts = []
    station_names = []

    ungridded_unit = None
    ts_type_src_ref = None
    if not harmonise_units:
        gridded_unit = str(gridded_data.units)
    else:
        gridded_unit = None

    # loop over all stations and append to colocated data object
    for i, obs_stat in enumerate(obs_stat_data):
        if ts_type_src_ref is None:
            ts_type_src_ref = obs_stat['ts_type_src']
        elif obs_stat['ts_type_src'] != ts_type_src_ref:
            spl = ts_type_src_ref.split(';')
            if not obs_stat['ts_type_src'] in spl:
                spl.append(obs_stat['ts_type_src'])
            ts_type_src_ref = ';'.join(spl)

        if ungridded_unit is None:
            try:
                ungridded_unit = obs_stat['var_info'][var_ref]['units']
            except KeyError as e: #variable information or unit is not defined
                logger.exception(repr(e))
        try:
            unit = obs_stat['var_info'][var_ref]['units']
        except Exception:
            unit = None
        if not unit == ungridded_unit:
            raise ValueError('Cannot perform colocation. Ungridded data '
                             'object contains different units ({})'.format(var_ref))
        # get observations (Note: the index of the observation time series
        # is already in the specified frequency format, and thus, does not
        # need to be updated, for details (or if errors occur), cf.
        # UngriddedData.to_station_data, where the conversion happens)

        # get model data corresponding to station
        grid_stat = grid_stat_data[i]
        if harmonise_units:
            grid_unit = grid_stat.get_unit(var)
            obs_unit = obs_stat.get_unit(var_ref)
            if not grid_unit == obs_unit:
                grid_stat.convert_unit(var, obs_unit)
            if gridded_unit is None:
                gridded_unit = obs_unit

        if remove_outliers and not var_keep_outliers:
            # don't check if harmonise_units is active, because the
            # remove_outliers method checks units based on AeroCom default
            # variables, and a variable mapping might be active, i.e.
            # sometimes models use abs550aer for absorption coefficients
            # with units [m-1] and not for AAOD (which is the AeroCom default
            # and unitless. Hence, unit check in remove_outliers works only
            # if the variable name (and unit) corresonds to AeroCom default)
            #chk_unit = not harmonise_units
            grid_stat.remove_outliers(var, low=low, high=high,
                                      check_unit=True)

        # get grid and obs timeseries data (that may be sampled in arbitrary
        # time resolution, particularly the obs data)
        grid_ts2 = grid_stat.resample_time(
                    var,
                    ts_type=col_freq,
                    how=resample_how,
                    apply_constraints=apply_time_resampling_constraints,
                    min_num_obs=min_num_obs,
                    inplace=True)[var]

        if use_climatology_ref:
            obs_ts2 = obs_stat.calc_climatology(
                    var_ref,
                    apply_constraints=apply_time_resampling_constraints,
                    min_num_obs=min_num_obs)[var_ref]
        else:
            obs_ts2 = obs_stat.resample_time(
                        var_ref,
                        ts_type=col_freq,
                        how=resample_how,
                        apply_constraints=apply_time_resampling_constraints,
                        min_num_obs=min_num_obs,
                        inplace=True)[var_ref]

        # fill up missing time stamps
        _df = pd.concat([obs_ts2, grid_ts2], axis=1, keys=['o', 'm'])

        # assign the unified timeseries data to the colocated data array
        coldata[0, :, i] = _df['o'].values
        coldata[1, :, i] = _df['m'].values

        lons.append(obs_stat.longitude)
        lats.append(obs_stat.latitude)
        alts.append(obs_stat.altitude)
        station_names.append(obs_stat.station_name)

    try:
        revision = ungridded_data.data_revision[dataset_ref]
    except Exception:
        try:
            revision = ungridded_data._get_data_revision_helper(dataset_ref)
        except MetaDataError:
            revision = 'MULTIPLE'
        except Exception:
            revision = 'n/a'

    files = [os.path.basename(x) for x in gridded_data.from_files]

    meta = {'data_source'       :   [dataset_ref,
                                     gridded_data.name],
            'var_name'          :   [var_ref, var],
            'ts_type'           :   col_freq, # will be updated below if resampling
            'filter_name'       :   filter_name,
            'ts_type_src'       :   [ts_type_src_ref, grid_ts_type_src],
            'start_str'         :   to_datestring_YYYYMMDD(start),
            'stop_str'          :   to_datestring_YYYYMMDD(stop),
            'var_units'         :   [ungridded_unit,
                                     gridded_unit],
            'vert_scheme'       :   vert_scheme,
            'data_level'        :   3,
            'revision_ref'      :   revision,
            'from_files'        :   files,
            'from_files_ref'    :   None,
            'stations_ignored'  :   ignore_station_names,
            'colocate_time'     :   colocate_time,
            'obs_is_clim'       :   use_climatology_ref,
            'pyaerocom'         :   pya_ver,
            'apply_constraints' :   apply_time_resampling_constraints,
            'min_num_obs'       :   min_num_obs,
            'outliers_removed'  :   remove_outliers}

    meta.update(regfilter.to_dict())

    # create coordinates of DataArray
    coords = {'data_source' : meta['data_source'],
              'var_name'    : ('data_source', meta['var_name']),
              'var_units'   : ('data_source', meta['var_units']),
              'ts_type_src' : ('data_source', meta['ts_type_src']),
              'time'        : time_idx,
              'station_name': station_names,
              'latitude'    : ('station_name', lats),
              'longitude'   : ('station_name', lons),
              'altitude'    : ('station_name', alts)
              }

    dims = ['data_source', 'time', 'station_name']
    data = ColocatedData(data=coldata, coords=coords, dims=dims, name=var,
                         attrs=meta)

    if col_freq != str(ts_type):
        data = data.resample_time(to_ts_type=ts_type,
                                  colocate_time=colocate_time,
                                  apply_constraints=apply_time_resampling_constraints,
                                  min_num_obs=min_num_obs,
                                  how=resample_how,
                                  **kwargs)
    return data

def correct_model_stp_coldata(coldata, p0=None, t0=273, inplace=False):
    """Correct modeldata in colocated data object to STP conditions

    Note
    ----
    BETA version, quite unelegant coded (at 8pm 3 weeks before IPCC deadline),
    but should do the job for 2010 monthly colocated data files (AND NOTHING
    ELSE)!

    """
    if coldata.ndim != 3:
        raise NotImplementedError('Can only handle 3D coldata so far...')
    elif not coldata.ts_type == 'monthly' or not len(coldata.time)==12:
        raise NotImplementedError('Can only handle monthly colocated data files '
                                  'so far (since ERA5 temps are only available) '
                                  'in monthly resolution')
    startyr = pd.Timestamp(coldata.start).year
    stopyr = pd.Timestamp(coldata.stop).year
    if not all([x==2010 for x in (startyr, stopyr)]):
        raise NotImplementedError('Can only handle 2010 monthly data so far')

    if not inplace:
        coldata = coldata.copy()
    temp = xr.open_dataset(const.ERA5_SURFTEMP_FILE)['t2m']
    from geonum.atmosphere import pressure
    arr = coldata.data

    coords = zip(arr.latitude.values, arr.longitude.values,
                 arr.altitude.values, arr.station_name.values)
    if p0 is None:
        p0 = pressure() #STD conditions sea level
    const.logger.info('Correcting model data in ColocatedData instance to STP')
    cfacs = []
    meantemps = []
    mintemps = []
    maxtemps =[]
    ps = []
    for i, (lat, lon, alt, name) in enumerate(coords):
        const.logger.info(name, ', Lat', lat, ', Lon', lon)
        p = pressure(alt)
        const.logger.info('Alt', alt)
        const.logger.info('P=', p/100, 'hPa')

        ps.append(p/100)

        temps = temp.sel(latitude=lat, longitude=lon, method='nearest').data

        meantemps.append(temps.mean())
        mintemps.append(temps.min())
        maxtemps.append(temps.min())

        if not len(temps) == len(arr.time):
            raise NotImplementedError('Check timestamps')
        const.logger.info('Mean Temp: ', temps.mean() - t0, ' C')

        corrfacs = (p0 / p) * (temps / t0)

        const.logger.info('Corr fac:', corrfacs.mean(), '+/-', corrfacs.std())

        cfacs.append(corrfacs.mean())

        #mularr = xr.DataArray(corrfacs)

        if not arr.station_name.values[i] == name:
            raise Exception
        elif not arr.dims[1] == 'time':
            raise Exception
    # =============================================================================
    #     const.logger.info(corrfacs)
    #     const.logger.info('Before', arr[1, :, i].data)
    #     corrfacs[0] = 1
    # =============================================================================
        arr[1, :, i] *= corrfacs
        #const.logger.info('After', arr[1, :, i].data)
    cfacs = np.asarray(cfacs)

    const.logger.info('Min: ', cfacs.min())
    const.logger.info('Mean: ', cfacs.mean())
    const.logger.info('Max: ', cfacs.max())
    coldata.data.attrs['Model_STP_corr'] = True

    newcoords = dict(pres=('station_name', ps),
                     temp_mean=('station_name', meantemps),
                     temp_min=('station_name', mintemps),
                     temp_max=('station_name', maxtemps),
                     stp_corrfac_mean=('station_name', cfacs))

    coldata.data = coldata.data.assign_coords(newcoords)

    info_str = ('Correction factors to convert model data from ambient to '
                'STP were computed using corrfac=(p0/p)*(T/T0) with T0=273K '
                'and p0=1013 hPa and p is the pressure at the station location '
                '(which was computed assuming a standard atmosphere and using '
                'the station altitude) and T is the 2m surface temperature at '
                'the station, applied on a monthly basis and estimated using '
                'ERA5 data')

    coldata.data['pres'].attrs['units'] = 'hPa'
    coldata.data['temp_mean'].attrs['units'] = 'K'
    coldata.data['temp_min'].attrs['units'] = 'K'
    coldata.data['temp_max'].attrs['units'] = 'K'

    coldata.data.attrs['Model_STP_corr'] = True
    coldata.data.attrs['Model_STP_corr_info'] = info_str
    return coldata

if __name__=='__main__':
    import pyaerocom as pya
    import matplotlib.pyplot as plt
    plt.close('all')

    #obsdata = pya.io.ReadGhost('GHOST.hourly').read('concpm25')
    obsdata = pya.io.ReadUngridded().read('GHOST.hourly', 'conco3',
                                          only_cached=True)

    obsdata.check_set_country()

    obsdata = obsdata.filter_region('Norway', check_country_meta=True)
    model_id='ENSEMBLE.cams61.day1'

    mr = pya.io.ReadGridded(model_id)
    modeldata = mr.read_var('conco3', start=2018, vert_which='Surface')

    #modeldata.resample_time('yearly').quickplot_map()

    #obsdata = pya.io.ReadUngridded().read(obs_id, 'concso4').set_flags_nan()

    rsh = {'daily': {'hourly': 'max'}}

    coldata_max = pya.colocation.colocate_gridded_ungridded(modeldata, obsdata,
                                                         ts_type='monthly',
                                                         var_ref='conco3',
                                                         resample_how=rsh)

    coldata_mean = pya.colocation.colocate_gridded_ungridded(modeldata, obsdata,
                                                         ts_type='monthly',
                                                         var_ref='conco3')

    pya.plot.mapping.plot_nmb_map_colocateddata(coldata_max)
    pya.plot.mapping.plot_nmb_map_colocateddata(coldata_mean)
    #scoldata2.plot_scatter()<|MERGE_RESOLUTION|>--- conflicted
+++ resolved
@@ -10,12 +10,9 @@
 from pyaerocom import logger, const
 from pyaerocom import __version__ as pya_ver
 from pyaerocom.tstype import TsType
-<<<<<<< HEAD
 from pyaerocom.helpers import isnumeric
-from pyaerocom.exceptions import (ColocationError, 
-=======
 from pyaerocom.exceptions import (ColocationError,
->>>>>>> 7285f1aa
+from pyaerocom.exceptions import (ColocationError,
                                   DataUnitError,
                                   DimensionOrderError,
                                   MetaDataError,
@@ -69,27 +66,20 @@
         :class:`GriddedData` object is used
     filter_name : str
         string specifying filter used (cf. :class:`pyaerocom.filter.Filter` for
-        details). If None, then it is set to 'WORLD-wMOUNTAINS', which
-        corresponds to no filtering (world with mountains).
+        details). If None, then it is set to 'WORLD-wMOUNTAINS', which 
+        corresponds to no filtering (world with mountains). 
         Use WORLD-noMOUNTAINS to exclude mountain sites.
-<<<<<<< HEAD
     regrid_res_deg : int or dict, optional
-        regrid resolution in degrees. If specified, the input gridded data 
-        objects will be regridded in lon / lat dimension to the input 
-        resolution. 
-=======
-    regrid_res_deg : :obj:`int`, optional
         regrid resolution in degrees. If specified, the input gridded data
         objects will be regridded in lon / lat dimension to the input
-        resolution. (BETA feature)
->>>>>>> 7285f1aa
+        resolution.
     remove_outliers : bool
-        if True, outliers are removed from model and obs data before colocation,
+        if True, outliers are removed from model and obs data before colocation, 
         else not.
     vert_scheme : str
-        string specifying scheme used to reduce the dimensionality in case
-        input grid data contains vertical dimension. Example schemes are
-        `mean, surface, altitude`, for details see
+        string specifying scheme used to reduce the dimensionality in case 
+        input grid data contains vertical dimension. Example schemes are 
+        `mean, surface, altitude`, for details see 
         :func:`GriddedData.to_time_series`.
     harmonise_units : bool
         if True, units are attempted to be harmonised (note: raises Exception
@@ -105,45 +95,45 @@
         like `var_outlier_ranges` but for reference dataset.
     update_baseyear_gridded : int, optional
         optional input that can be set in order to redefine the time dimension
-        in the gridded data object to be analysed. E.g., if the data object
+        in the gridded data object to be analysed. E.g., if the data object 
         is a climatology (one year of data) that has set the base year of the
-        time dimension to a value other than the specified input start / stop
-        time this may be used to update the time in order to make colocation
+        time dimension to a value other than the specified input start / stop 
+        time this may be used to update the time in order to make colocation 
         possible.
     apply_time_resampling_constraints : bool, optional
-        if True, then time resampling constraints are applied as provided via
+        if True, then time resampling constraints are applied as provided via 
         :attr:`min_num_obs` or if that one is unspecified, as defined in
-        :attr:`pyaerocom.const.OBS_MIN_NUM_RESAMPLE`. If None, than
+        :attr:`pyaerocom.const.OBS_MIN_NUM_RESAMPLE`. If None, than 
         :attr:`pyaerocom.const.OBS_APPLY_TIME_RESAMPLE_CONSTRAINTS` is used
         (which defaults to True !!).
     min_num_obs : int or dict, optional
         minimum number of observations for resampling of time
     colocate_time : bool
         if True and if original time resolution of data is higher than desired
-        time resolution (`ts_type`), then both datasets are colocated in time
-        *before* resampling to lower resolution.
+        time resolution (`ts_type`), then both datasets are colocated in time 
+        *before* resampling to lower resolution. 
     var_keep_outliers : bool
-        if True, then no outliers will be removed from dataset to be analysed,
+        if True, then no outliers will be removed from dataset to be analysed, 
         even if `remove_outliers` is True. That is because for model evaluation
         often only outliers are supposed to be removed in the observations but
         not in the model.
     var_ref_keep_outliers : bool
-        if True, then no outliers will be removed from the reference dataset,
+        if True, then no outliers will be removed from the reference dataset, 
         even if `remove_outliers` is True.
     resample_how : str or dict
         string specifying how data should be aggregated when resampling in time.
-        Default is "mean". Can also be a nested dictionary, e.g.
+        Default is "mean". Can also be a nested dictionary, e.g. 
         resample_how={'daily': {'hourly' : 'max'}} would use the maximum value
-        to aggregate from hourly to daily, rather than the mean.
+        to aggregate from hourly to daily, rather than the mean. 
     **kwargs
-        additional keyword args (not used here, but included such that factory
+        additional keyword args (not used here, but included such that factory 
         class can handle different methods with different inputs)
-
+    
     Returns
     -------
     ColocatedData
         instance of colocated data
-
+        
     """
     if vert_scheme is not None:
         raise NotImplementedError('Input vert_scheme cannot yet be handled '
@@ -153,10 +143,10 @@
         var_outlier_ranges = {}
     if var_ref_outlier_ranges is None:
         var_ref_outlier_ranges = {}
-
+    
     if filter_name is None:
         filter_name = const.DEFAULT_REG_FILTER
-
+    
     if gridded_data.var_info.has_unit:
         if harmonise_units and not gridded_data.units == gridded_data_ref.units:
             try:
@@ -165,21 +155,21 @@
                 raise DataUnitError('Failed to merge data unit of reference '
                                     'gridded data object ({}) to data unit '
                                     'of gridded data object ({})'
-                                    .format(gridded_data.units,
+                                    .format(gridded_data.units, 
                                             gridded_data_ref.units))
-
+    
     var, var_ref = gridded_data.var_name, gridded_data_ref.var_name
     if remove_outliers:
-        low, high, low_ref, high_ref = None, None, None, None
+        low, high, low_ref, high_ref = None, None, None, None    
         if var in var_outlier_ranges:
             low, high = var_outlier_ranges[var]
         if var_ref in var_ref_outlier_ranges:
             low_ref, high_ref = var_ref_outlier_ranges[var_ref]
-
+    
     if update_baseyear_gridded is not None:
         # update time dimension in gridded data
         gridded_data.base_year = update_baseyear_gridded
-
+        
     if regrid_res_deg is not None:
         if not isinstance(regrid_res_deg, dict):
             if not isnumeric(regrid_res_deg):
@@ -187,59 +177,60 @@
                                  'or dict specifying lat and lon res')
             regrid_res_deg = dict(lat_res_deg=regrid_res_deg,
                                   lon_res_deg=regrid_res_deg)
-            
+
         gridded_data_ref = gridded_data_ref.regrid(scheme=regrid_scheme,
                                                    **regrid_res_deg)
     # perform regridding
     if gridded_data.lon_res < gridded_data_ref.lon_res: #obs has lower resolution
-        gridded_data = gridded_data.regrid(gridded_data_ref,
+        gridded_data = gridded_data.regrid(gridded_data_ref, 
                                            scheme=regrid_scheme)
     else:
-        gridded_data_ref = gridded_data_ref.regrid(gridded_data,
+        gridded_data_ref = gridded_data_ref.regrid(gridded_data, 
                                                    scheme=regrid_scheme)
     # get start / stop of gridded data as pandas.Timestamp
     grid_start = to_pandas_timestamp(gridded_data.start)
     grid_stop = to_pandas_timestamp(gridded_data.stop)
-
+    
     grid_start_ref = to_pandas_timestamp(gridded_data_ref.start)
     grid_stop_ref = to_pandas_timestamp(gridded_data_ref.stop)
-
+    
     # time resolution of dataset to be analysed
     grid_ts_type = grid_ts_type_src = gridded_data.ts_type
     ref_ts_type = ref_ts_type_src = gridded_data_ref.ts_type
     if ref_ts_type != grid_ts_type:
         # ref data is in higher resolution
         if TsType(ref_ts_type) > TsType(grid_ts_type):
-
+            
             gridded_data_ref = gridded_data_ref.resample_time(
                     grid_ts_type,
-                    apply_constraints=apply_time_resampling_constraints,
-                    min_num_obs=min_num_obs,
+                    apply_constraints=apply_time_resampling_constraints, 
+                    min_num_obs=min_num_obs, 
                     how=resample_how)
-
+            
+                
         else:
             gridded_data = gridded_data.resample_time(
                     ref_ts_type,
-                    apply_constraints=apply_time_resampling_constraints,
-                    min_num_obs=min_num_obs,
+                    apply_constraints=apply_time_resampling_constraints, 
+                    min_num_obs=min_num_obs, 
                     how=resample_how)
             grid_ts_type = ref_ts_type
     # now both are in same temporal resolution
-
-    # input ts_type is not specified or model is in lower resolution
+    
+    # input ts_type is not specified or model is in lower resolution 
     # than input ts_type -> use model frequency to colocate
     if ts_type is None or TsType(grid_ts_type) < TsType(ts_type):
         ts_type = grid_ts_type
-
+    
     if start is None:
         start = grid_start
     else:
-        start = to_pandas_timestamp(start)
+        start = to_pandas_timestamp(start)    
     if stop is None:
         stop = grid_stop
     else:
         stop = to_pandas_timestamp(stop)
-
+    
     if grid_start_ref > start:
         start = grid_start_ref
     if grid_stop_ref < stop:
@@ -251,18 +242,19 @@
                              .format(start, stop, grid_start, grid_stop))
     gridded_data = gridded_data.crop(time_range=(start, stop))
     gridded_data_ref = gridded_data_ref.crop(time_range=(start, stop))
-
+    
     # perform region extraction (if applicable)
     regfilter = Filter(name=filter_name)
     gridded_data = regfilter(gridded_data)
     gridded_data_ref = regfilter(gridded_data_ref)
-
+    
     if not gridded_data.shape == gridded_data_ref.shape:
         raise ColocationError('Shape mismatch between two colocated data '
                                'arrays, please debug')
     files_ref = [os.path.basename(x) for x in gridded_data_ref.from_files]
     files = [os.path.basename(x) for x in gridded_data.from_files]
-
+    
+    
     meta = {'data_source'       :   [gridded_data_ref.data_id,
                                      gridded_data.data_id],
             'var_name'          :   [var_ref, var],
@@ -283,14 +275,14 @@
             'pyaerocom'         :   pya_ver,
             'apply_constraints' :   apply_time_resampling_constraints,
             'min_num_obs'       :   min_num_obs}
-
+    
     meta.update(regfilter.to_dict())
     if remove_outliers:
         if not var_keep_outliers:
             gridded_data.remove_outliers(low, high)
         if not var_ref_keep_outliers:
             gridded_data_ref.remove_outliers(low_ref, high_ref)
-
+            
     data = gridded_data.grid.data
     if isinstance(data, np.ma.core.MaskedArray):
         data = data.filled(np.nan)
@@ -302,7 +294,8 @@
     time = gridded_data.time_stamps().astype('datetime64[ns]')
     lats = gridded_data.latitude.points
     lons = gridded_data.longitude.points
-
+    
+    
     # create coordinates of DataArray
     coords = {'data_source' : meta['data_source'],
               'var_name'    : ('data_source', meta['var_name']),
@@ -311,14 +304,14 @@
               'time'        : time,
               'latitude'    : lats,
               'longitude'   : lons}
-
+    
     dims = ['data_source', 'time', 'latitude', 'longitude']
-
+    
     data = ColocatedData(data=arr, coords=coords, dims=dims,
                          name=gridded_data.var_name, attrs=meta)
-
+    
     if grid_ts_type != ts_type:
-        data = data.resample_time(to_ts_type=ts_type,
+        data = data.resample_time(to_ts_type=ts_type, 
                                   colocate_time=colocate_time,
                                   apply_constraints=apply_time_resampling_constraints,
                                   min_num_obs=min_num_obs,
@@ -559,23 +552,16 @@
         gridded_data = gridded_data.crop(time_range=(start, stop))
 
     if regrid_res_deg is not None:
-<<<<<<< HEAD
         if not isinstance(regrid_res_deg, dict):
             if not isnumeric(regrid_res_deg):
                 raise ValueError('Invalid input for regrid_res_deg. Need integer '
                                  'or dict specifying lat and lon res')
             regrid_res_deg = dict(lat_res_deg=regrid_res_deg,
                                   lon_res_deg=regrid_res_deg)
-            
+
         gridded_data = gridded_data.regrid(scheme=regrid_scheme,
                                            **regrid_res_deg)
-        
-=======
-        gridded_data = gridded_data.regrid(lat_res_deg=regrid_res_deg,
-                                           lon_res_deg=regrid_res_deg,
-                                           scheme=regrid_scheme)
-
->>>>>>> 7285f1aa
+
     if remove_outliers and not var_ref_keep_outliers:
         ungridded_data.remove_outliers(var_ref, inplace=True,
                                        low=low_ref,
@@ -764,6 +750,7 @@
             'min_num_obs'       :   min_num_obs,
             'outliers_removed'  :   remove_outliers}
 
+    
     meta.update(regfilter.to_dict())
 
     # create coordinates of DataArray
@@ -931,4 +918,7 @@
 
     pya.plot.mapping.plot_nmb_map_colocateddata(coldata_max)
     pya.plot.mapping.plot_nmb_map_colocateddata(coldata_mean)
-    #scoldata2.plot_scatter()+    #scoldata2.plot_scatter()
+    
+
+    