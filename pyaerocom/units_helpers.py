#!/usr/bin/env python3
# -*- coding: utf-8 -*-
"""
Molecular masses and units (for conversion of species)
Created on Mon Sep 2 08:47:56 2019

@author: jonasg
"""
import pandas as pd
import numpy as np

from cf_units import Unit
from pyaerocom import const
from pyaerocom.helpers import (seconds_in_periods,
                               resample_time_dataarray)

from pyaerocom.time_config import SI_TO_TS_TYPE
from pyaerocom.tstype import TsType
from pyaerocom.exceptions import UnitConversionError

VARS = const.VARS

RATES_FREQ_DEFAULT = 'd'

# 1. DEFINITION OF ATOM and MOLECULAR MASSES

# Atoms
M_O = 15.999 # u
M_S = 32.065 # u
M_N = 14.0067 # u
M_H = 1.00784 # u

# Molecules
M_SO2 = M_S + 2 * M_O
M_SO4 = M_S + 4 * M_O

M_NO2 = M_N + 2 * M_O
M_NO3 = M_N + 3 * M_O

M_NH3 = M_N + 3 * M_H
M_NH4 = M_N + 4 * M_H


# Unit conversion and custom units definitions

# 2.1 Other conversion factors
HA_TO_SQM = 10000   # hectar to square metre.

# 3. LOOKUP TABLE FOR CONVERSION FACTORS


# logic of hierarchy is: variable -> from unit -> to_unit -> conversion factor
UCONV_MUL_FACS = pd.DataFrame([

    ['concso4'  , 'ug S/m3'     , 'ug m-3', M_SO4 / M_S],
    ['concso2'  , 'ug S/m3'     , 'ug m-3', M_SO2 / M_S],
    ['concbc'   , 'ug C/m3'     , 'ug m-3', 1.0],
    ['concoa'   , 'ug C/m3'     , 'ug m-3', 1.0],
    ['concoc'   , 'ug C/m3'     , 'ug m-3', 1.0],
    ['conctc'   , 'ug C/m3'     , 'ug m-3', 1.0],
    ['concno3'  , 'ug N/m3'     , 'ug m-3', M_NO3 / M_N],
    ['wetso4'   , 'kg S/ha'     , 'kg m-2', M_SO4 / M_S / HA_TO_SQM],
    ['concso4pr', 'mg S/L'      , 'g m-3' , M_SO4 / M_S] # 1mg/L = 1g/m3

], columns=['var_name', 'from', 'to', 'fac']).set_index(['var_name', 'from'])


# may be used to specify alternative names for custom units  defined
# in UCONV_MUL_FACS
UALIASES = {
    # mass concentrations
    'ug S m-3'      : 'ug S/m3',
    'ug C m-3'      : 'ug C/m3',
    'ug N m-3'      : 'ug N/m3',
    # deposition rates (implicit)
    ## sulphur species
    'mgS/m2'        : 'mg S m-2',
    'mgSm-2'        : 'mg S m-2',
    ## nitrogen species
    'mgN/m2'        : 'mg N m-2',
    'mgNm-2'        : 'mg N m-2',
    # deposition rates (explicit)
    ## sulphur species
    'mgS/m2/h'      : 'mg S m-2 h-1',
    'mgS/m**2/h'    : 'mg S m-2 h-1',
    'mgSm-2h-1'     : 'mg S m-2 h-1',
    'mgSm**-2h-1'   : 'mg S m-2 h-1',
<<<<<<< HEAD
    'mgS/m2/d'      : 'mg S m-2 d-1',
=======
>>>>>>> bc1178a8
    ## nitrogen species
    'mgN/m2/h'      : 'mg N m-2 h-1',
    'mgN/m**2/h'    : 'mg N m-2 h-1',
    'mgNm-2h-1'     : 'mg N m-2 h-1',
    'mgNm**-2h-1'   : 'mg N m-2 h-1',
<<<<<<< HEAD
    'mgN/m2/d'      : 'mg N m-2 d-1',
=======
>>>>>>> bc1178a8
    ## others
    'MM/H'          : 'mm h-1',
    # others
    '/m'            : 'm-1'
    }
<<<<<<< HEAD
=======

WDEP_IMPLICIT_UNITS = [Unit('mg N m-2'),
                       Unit('mg S m-2')]
PR_IMPLICIT_UNITS = [Unit('mm')]

DEP_TEST_UNIT = 'kg m-2 s-1'
DEP_TEST_NONSI_ATOMS = ['N', 'S']
>>>>>>> bc1178a8

def _unit_conversion_fac_custom(var_name, from_unit):
    """Get custom conversion factor for a certain unit"""
    if from_unit in UALIASES:
        from_unit = UALIASES[from_unit]
    try:
        info = UCONV_MUL_FACS.loc[(var_name, str(from_unit)), :]
        if not isinstance(info, pd.Series):
            raise Exception('Could not find unique conversion factor in table '
                            'UCONV_MUL_FACS in units_helpers.py. Please check '
                            'for dulplicate entries')
    except KeyError:
        raise UnitConversionError('Failed to convert unit {} (variable {}). '
                                  'Reason: no custom conversion factor could '
                                  'be inferred from table '
                                  'pyaerocom.units_helpers.UCONV_MUL_FACS'
                                  .format(from_unit, var_name))
    return (info.to, info.fac)

def _unit_conversion_fac_si(from_unit, to_unit):
    """Returns multiplicative unit conversion factor for input units

    Note
    ----
    Input must be either instances of :class:`cf_units.Unit` class or string.

    Parameters
    ----------
    from_unit : :obj:`cf_units.Unit`, or :obj:`str`
        unit to be converted
    to_unit : :obj:`cf_units.Unit`, or :obj:`str`
        final unit

    Returns
    --------
    float
        multiplicative conversion factor

    Raises
    ------
    ValueError
        if units cannot be converted into each other using cf_units package
    """
    if isinstance(from_unit, str):
        from_unit = Unit(from_unit)
    try:
        return from_unit.convert(1, to_unit)
    except ValueError:
        raise UnitConversionError('Failed to convert unit from {} to {}'
                                  .format(from_unit, to_unit))

def get_unit_conversion_fac(from_unit, to_unit, var_name=None):

    pre_conv_fac = 1
    if from_unit == to_unit:
        # nothing to do
        return 1
    elif var_name is not None and var_name in UCONV_MUL_FACS.index:
        try:
            from_unit, pre_conv_fac = _unit_conversion_fac_custom(var_name,
                                                                  from_unit)
        except UnitConversionError:
            # from_unit is likely not custom but standard... and if not
            # call of unit_conversion_fac below will crash
            pass

    return _unit_conversion_fac_si(from_unit, to_unit) * pre_conv_fac

def convert_unit(data, from_unit, to_unit, var_name=None):
    """Convert unit of data

    Parameters
    ----------
    data : np.ndarray or similar
        input data
    from_unit : cf_units.Unit or str
        current unit of input data
    to_unit : cf_units.Unit or str
        new unit of input data
    var_name : str, optional
        name of variable. If provided, method
        :func:`_unit_conversion_fac_custom` is called before the standard unit
        conversion is applied. That requires that `var_name` is specified in
        :attr:`pyaerocom.molmasses.CONV_MUL_FACS`.

    Returns
    -------
    data
        data in new unit
    """
    conv_fac = get_unit_conversion_fac(from_unit, to_unit, var_name)
    if conv_fac != 1:
        data *= conv_fac
    return data

def convert_unit_back(data, from_unit, to_unit, var_name=None):
    """Convert unit of data

    Parameters
    ----------
    data : np.ndarray or similar
        input data
    from_unit : cf_units.Unit or str
        current unit of input data
    to_unit : cf_units.Unit or str
        new unit of input data
    var_name : str, optional
        name of variable. If provided, method
        :func:`_unit_conversion_fac_custom` is called before the standard unit
        conversion is applied. That requires that `var_name` is specified in
        :attr:`pyaerocom.molmasses.CONV_MUL_FACS`.

    Returns
    -------
    data
        data in new unit

    """
    raise NotImplementedError('This method does not work at the moment, and '
                              'it is unclear what this was developed for, '
                              'please contact Jonas Gliss or raise an issue '
                              'on pyaerocom github repo.')

def implicit_to_explicit_rates(gridded, ts_type):
    """
    Convert implicitly defined daily, monthly or yearly rates to
    per second. Update units and values accordingly.
    Some data should be per second but have units without time information
    information.
    Parameters
    ----------
    gridded : GriddedData
        Data to convert
    ts_type : str
        Temporal resolution of gridded.
    Returns
    -------
    GriddedData
        Modified data, if not already a rate.
    """
    from pyaerocom import GriddedData

    unit = gridded.units
    unit_string = str(unit)
    is_rate = ('/s' in unit_string) or ('s-1' in unit_string)
    if is_rate:
        return gridded
    else:
        seconds_factor = seconds_in_periods(gridded.time_stamps(), ts_type)
        data = gridded.to_xarray()
        mult_fac = np.ones_like(data)
        for i in range(len(seconds_factor)):
            mult_fac[i] *= seconds_factor[i]
        result = data / mult_fac
        cube = result.to_iris()
        new_gridded = GriddedData()
        new_gridded.grid = cube
        new_gridded.units = '{} s-1'.format(gridded.units) # append rate to format
    return new_gridded

def _check_unit_conversion_fac(unit, test_unit, non_si_info=None):
    if non_si_info is None:
        non_si_info = []
    try:
        get_unit_conversion_fac(unit, DEP_TEST_UNIT)
        return True
    except UnitConversionError:
        for substr in non_si_info:
            if substr in unit:
                check = unit.replace(substr, '')
                return _check_unit_conversion_fac(check, test_unit)
    return False

def check_rate_units_implicit(unit, ts_type):

    unit = Unit(unit)

    freq = TsType(ts_type)
    freq_si = freq.to_si()

    # check if unit is implicit and change if possible
    if any([unit == x for x in WDEP_IMPLICIT_UNITS]):
        unit = Unit(f'{unit} {freq_si}-1')
    else:
        if not _check_unit_conversion_fac(unit=str(unit),
                                          test_unit=DEP_TEST_UNIT,
                                          non_si_info=DEP_TEST_NONSI_ATOMS):
            raise ValueError(f'Cannot handle wet deposition unit {unit}')

    # Check if frequency in unit corresponds to sampling frequency (e.g.
    # ug m-2 h-1 for hourly data).
    freq_si_str = f'{freq_si}-1'
    freq_si_str_alt = f'/{freq_si}'
    if freq_si_str_alt in str(unit):

        # make sure frequencey is denoted as e.g. m s-1 instead of m/s
        unit = Unit(str(unit).replace(freq_si_str_alt,
                                      freq_si_str))


    # for now, raise NotImplementedError if wdep unit is, e.g. ug m-2 s-1 but
    # ts_type is hourly (later, use units_helpers.implicit_to_explicit_rates)
    if not freq_si_str in str(unit):
        raise NotImplementedError(f'Cannot yet handle wdep in {unit} but '
                                  f'{freq} sampling frequency')
    return unit

def check_pr_units(gridded):
    #ToDo: c
    unit = Unit(gridded.units)
    freq = TsType(gridded.ts_type)
    freq_si = freq.to_si()

    # check if precip unit is implicit
    if any([unit == x for x in PR_IMPLICIT_UNITS]):
        unit = f'{unit} {freq_si}-1'
        gridded.units = unit

    # Check if frequency in unit corresponds to sampling frequency (e.g.
    # ug m-2 h-1 for hourly data).
    freq_si_str = f' {freq_si}-1'
    freq_si_str_alt = f'/{freq_si}'
    if freq_si_str_alt in str(unit):
        # make sure frequencey is denoted as e.g. m s-1 instead of m/s
        unit = str(unit).replace(freq_si_str_alt,
                                 freq_si_str)

        gridded.units = unit

    # for now, raise NotImplementedError if wdep unit is, e.g. ug m-2 s-1 but
    # ts_type is hourly (later, use units_helpers.implicit_to_explicit_rates)
    if not freq_si_str in str(unit):
        raise NotImplementedError(f'Cannot yet handle wdep in {unit} but '
                                  f'{freq} sampling frequency')
    return gridded

def _check_prlim_units(prlim, prlim_units):
    # ToDo: cumbersome for now, make it work first, then make it simpler...
    if not prlim_units.endswith('-1'):
        raise ValueError('Please specify prlim_unit as string ending with '
                         '-1 (e.g. mm h-1) or similar')

    spl = prlim_units.split()
    if not len(spl) == 2:
        raise ValueError('Invalid input for prlim_units (only one whitespace '
                         'is allowed)')
    # make sure to be in the correct length unit
    mulfac = get_unit_conversion_fac(spl[0], 'm')
    prlim *= mulfac

    prlim_units = f'm {spl[1]}'
    prlim_freq = spl[1][:-2] # it endswith -1
    # convert the freque
    if not prlim_freq in SI_TO_TS_TYPE:
        raise ValueError(
            f'frequency in prlim_units must be either of the '
            f'following values: {list(SI_TO_TS_TYPE.keys())}.')

    prlim_tstype = TsType(SI_TO_TS_TYPE[prlim_freq])
    return (prlim, prlim_units, prlim_tstype)

def _apply_prlim_wdep(wdeparr, prarr, prlim, prlim_unit, prlim_set_under):
    if prlim_unit is None:
        raise ValueError(f'Please provide prlim_unit for prlim={prlim}')
    elif prlim_set_under is None:
        raise ValueError(f'Please provide prlim_set_under for prlim={prlim}')
    elif not isnumeric(prlim_set_under):
        raise ValueError(f'Please provide a numerical value or np.nan for '
                         f'prlim_set_under, got {prlim_set_under}')

    prmask = prarr.data < prlim
    wdeparr.data[prmask] = prlim_set_under

    return wdeparr, prmask

def _aggregate_wdep_pr(wdeparr, prarr, wdep_unit, pr_unit, from_tstype,
                       to_tstype):
    to_tstype_pd = to_tstype.to_pandas_freq()
    to_tstype_si = to_tstype.to_si()

    from_tstype_si = from_tstype.to_si()

    wdeparr = resample_time_dataarray(wdeparr,
                                      to_tstype_pd,
                                      how='sum')
    wdep_unit = wdep_unit.replace(f'{from_tstype_si}-1',
                                  f'{to_tstype_si}-1')
    prarr = resample_time_dataarray(prarr,
                                    to_tstype_pd,
                                    how='sum')
    pr_unit = pr_unit.replace(f'{from_tstype_si}-1',
                              f'{to_tstype_si}-1')

    return (wdeparr, prarr, wdep_unit, pr_unit)

def compute_concprcp_from_pr_and_wetdep(wdep, pr, ts_type=None,
                                        prlim=None, prlim_units=None,
                                        prlim_set_under=None):

    if ts_type is None:
        ts_type = wdep.ts_type

    wdep_tstype = TsType(wdep.ts_type)

    # get units from deposition input and precipitation; sometimes, they are
    # defined implicit, e.g. mm for precipitation, which is then already
    # accumulated over the provided time resolution in the data, that is, if
    # the data is hourly and precip is in units of mm, then it means the the
    # unit is mm/h. In addition, wet deposition units may be in mass of main
    # atom (e.g. N, or S) which are not SI and thus, not handled properly by
    # CF units.
    wdep_unit = str(wdep.units)

    wdep = check_rate_units_implicit(wdep_unit,
                                     wdep_tstype)
    pr = check_pr_units(pr)




    # repeat the unit check steps done for wet deposition
    pr_unit = str(pr.units)
    pr_tstype = TsType(pr.ts_type)

    if not wdep_tstype == pr_tstype:
        # ToDo: this can probably fixed via time resampling with how='sum'
        # for the higher resolution dataset, but for this first draft, this
        # is not allowed.
        raise ValueError('Input precipitation and wetdeposition fields '
                         'need to be in the same frequency...')

    # assign input frequency (just for making the code better readable)
    from_tstype = wdep_tstype
    from_tstype_si = from_tstype.to_si()

    # convert data objects to xarray to do modifications and computation of
    # output variable
    prarr = pr.to_xarray()
    wdeparr = wdep.to_xarray()

    # Make sure precip unit is correct for concprcp=wdep/pr
    pr_unit_calc = f'm {from_tstype_si}-1'

    # unit conversion factor for precip
    mulfac_pr = get_unit_conversion_fac(pr_unit, pr_unit_calc)

    if mulfac_pr != 1:
        prarr *= mulfac_pr
        pr_unit = pr_unit_calc

    # Make sure wdep unit is correct for concprcp=wdep/pr
    wdep_unit_check_calc = wdep_unit.replace('N', '').replace('S', '')
    wdep_unit_calc = f'ug m-2 {from_tstype_si}-1'
    mulfac_wdep = get_unit_conversion_fac(wdep_unit_check_calc, wdep_unit_calc)

    if mulfac_wdep != 1:
        wdeparr *= mulfac_wdep
        if 'N' in wdep_unit:
            wdep_unit_calc = wdep_unit_calc.replace('ug', 'ug N')
        elif 'S' in wdep_unit:
            wdep_unit_calc = wdep_unit_calc.replace('ug', 'ug S')
        wdep_unit = wdep_unit_calc

    # final output frequency (precip limit may be applied in higher resolution)
    to_tstype = TsType(ts_type)
    to_tstype_si = to_tstype.to_si()

    # apply prlim filter if applicable
    apply_prlim, prlim_applied = False, False
    if prlim is not None:
        apply_prlim = True

        prlim, prlim_units, prlim_tstype=_check_prlim_units(prlim, prlim_units)

        if prlim_tstype == from_tstype:
            wdeparr,_ = _apply_prlim_wdep(wdeparr, prarr, prlim, prlim_units,
                                          prlim_set_under)
            prlim_applied = True

    if apply_prlim and not prlim_applied and prlim_tstype > to_tstype:
        # intermediate frequency where precip filter should be applied
        (wdeparr,
         prarr,
         wdep_unit,
         pr_unit) = _aggregate_wdep_pr(wdeparr, prarr, wdep_unit, pr_unit,
                                       from_tstype, prlim_tstype)

        wdeparr,_ = _apply_prlim_wdep(wdeparr, prarr, prlim, prlim_units,
                                      prlim_set_under)
        prlim_applied = True
        from_tstype = prlim_tstype

    if not from_tstype == to_tstype:
        (wdeparr,
         prarr,
         wdep_unit,
         pr_unit) = _aggregate_wdep_pr(wdeparr, prarr, wdep_unit, pr_unit,
                                       from_tstype, to_tstype)

    if apply_prlim and not prlim_applied:
        if not to_tstype == prlim_tstype:
            raise ValueError('... ... .. ')
        wdeparr,_ = _apply_prlim_wdep(wdeparr, prarr,
                                      prlim, prlim_units,
                                      prlim_set_under)

    # set PR=0 to NaN (as we divide py PR)
    prarr.data[prarr.data==0] = np.nan

    concprcparr = wdeparr / prarr

    cube = concprcparr.to_iris()
    # infer output unit of concentration variable (should be ug m-3 or ug N m-3 or ug S m-3)
    conc_unit_out = wdep_unit.replace('m-2', 'm-3').replace(f'{to_tstype_si}-1', '').strip()
    cube.units = conc_unit_out
    cube.attributes['ts_type'] = str(to_tstype)
    return cube

if __name__ == '__main__':

    import cf_units as cfu

    unit = cfu.Unit('ug m-3')<|MERGE_RESOLUTION|>--- conflicted
+++ resolved
@@ -85,26 +85,18 @@
     'mgS/m**2/h'    : 'mg S m-2 h-1',
     'mgSm-2h-1'     : 'mg S m-2 h-1',
     'mgSm**-2h-1'   : 'mg S m-2 h-1',
-<<<<<<< HEAD
     'mgS/m2/d'      : 'mg S m-2 d-1',
-=======
->>>>>>> bc1178a8
     ## nitrogen species
     'mgN/m2/h'      : 'mg N m-2 h-1',
     'mgN/m**2/h'    : 'mg N m-2 h-1',
     'mgNm-2h-1'     : 'mg N m-2 h-1',
     'mgNm**-2h-1'   : 'mg N m-2 h-1',
-<<<<<<< HEAD
     'mgN/m2/d'      : 'mg N m-2 d-1',
-=======
->>>>>>> bc1178a8
     ## others
     'MM/H'          : 'mm h-1',
     # others
     '/m'            : 'm-1'
     }
-<<<<<<< HEAD
-=======
 
 WDEP_IMPLICIT_UNITS = [Unit('mg N m-2'),
                        Unit('mg S m-2')]
@@ -112,7 +104,6 @@
 
 DEP_TEST_UNIT = 'kg m-2 s-1'
 DEP_TEST_NONSI_ATOMS = ['N', 'S']
->>>>>>> bc1178a8
 
 def _unit_conversion_fac_custom(var_name, from_unit):
     """Get custom conversion factor for a certain unit"""
