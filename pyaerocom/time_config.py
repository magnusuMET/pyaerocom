--- conflicted
+++ resolved
@@ -1,10 +1,6 @@
 """
 Definitions and helpers related to time conversion
 """
-<<<<<<< HEAD
-
-=======
->>>>>>> ac997857
 from datetime import datetime
 from warnings import catch_warnings, filterwarnings
 
@@ -12,7 +8,6 @@
     filterwarnings("ignore")
     from iris import coord_categorisation
 
-from iris import coord_categorisation
 
 TS_TYPES = ["minutely", "hourly", "daily", "weekly", "monthly", "yearly", "native"]
 
@@ -95,5 +90,5 @@
     "daily": 86400,
     "weekly": 604800,
     "monthly": 2592000,  # counting 3 days per month (APPROX)
-    "yearly": 31536000,
-}  # counting 365 days (APPROX)+    "yearly": 31536000,  # counting 365 days (APPROX)
+}