--- conflicted
+++ resolved
@@ -13,8 +13,7 @@
 
 from pyaerocom import print_log
 
-<<<<<<< HEAD
-=======
+
 def round_floats(in_data, precision=5):
     """
     simple helper method to change all floats of a data structure to a given precision.
@@ -34,7 +33,7 @@
 
     """
 
-    if isinstance(in_data, (float, np.float32, np.float16, np.float128, np.float64, )):
+    if isinstance(in_data, (float, np.float32, np.float16, np.float128, np.float64)):
         # np.float64, is an aliase for the Python float, but is mentioned here for completeness
         # note that round and np.round yield different results with the Python round being mathematically correct
         # details are here:
@@ -44,9 +43,9 @@
     elif isinstance(in_data, (list, tuple)):
         return [round_floats(v, precision=precision) for v in in_data]
     elif isinstance(in_data, dict):
-        return {k:round_floats(v, precision=precision) for k, v in in_data.items()}
+        return {k: round_floats(v, precision=precision) for k, v in in_data.items()}
     return in_data
->>>>>>> 3e93fe50
+
 
 def read_json(file_path):
     """Read json file
@@ -79,13 +78,8 @@
         additional keyword args passed to :func:`simplejson.dumps` (e.g.
         indent, )
     """
-<<<<<<< HEAD
     with open(file_path, "w") as f:
-        simplejson.dump(data_dict, f, **kwargs)
-=======
-    with open(file_path, 'w') as f:
         simplejson.dump(round_floats(data_dict), f, **kwargs)
->>>>>>> 3e93fe50
 
 
 def check_make_json(fp, indent=4):
