--- conflicted
+++ resolved
@@ -839,15 +839,9 @@
 
 def str_underline(title: str, indent: int = 0):
     """Create underlined string"""
-<<<<<<< HEAD
-    lenght = indent + len(title)
-    underline = "-" * len(title)
-    return f"{title:>{lenght}}\n{underline:>{lenght}}"
-=======
     length = indent + len(title)
     underline = "-" * len(title)
     return f"{title:>{length}}\n{underline:>{length}}"
->>>>>>> c9065089
 
 
 if __name__ == "__main__":
