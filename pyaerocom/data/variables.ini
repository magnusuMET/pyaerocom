[od550aer]
description = Aerosol optical depth (AOD) at 550 nm
standard_name = atmosphere_optical_thickness_due_to_ambient_aerosol_particles
unit = 1
wavelength_nm = 550

minimum = -1
maximum = 10

map_vmin = 0.0
map_vmax = 1.0
map_c_over = r
map_cmap = Blues
map_cbar_levels = [0., 0.02, 0.04, 0.06, 0.08, 0.1, 0.2, 0.4, 0.6, 0.8, 1.0]
map_cbar_ticks = [0., 0.02, 0.04, 0.06, 0.08, 0.1, 0.3, 0.5, 0.7, 0.9]

var_type = radiative properties
dimensions = time,lat,lon
comments_and_purpose = For comparison with AERONET and satellite measurements

[od550lt1aer]
description = AOD due to fine aerosol at 550 nm (particle smaller than D=1 um)
use = od550aer
var_name = od550lt1aer

[od550gt1aer]
description = AOD due to fine aerosol at 550 nm (particle greater than D=1 um)
use=od550aer
var_name = od550gt1aer

[od550lt1ang]
description = AOD filtred by Angstrom exponent less than 1
use = od550aer
var_name = od550lt1ang

[od440aer]
description = Aerosol optical depth (AOD) at 440 nm
wavelength_nm = 440
use = od550aer
var_name = od440aer

[od865aer]
description = Aerosol optical depth (AOD) at 865 nm
use = od550aer
var_name = od865aer

[od870aer]
description = Aerosol optical depth (AOD) at 870 nm
use = od550aer
var_name = od870aer

[od500aer]
use=od550aer
description = Aerosol optical depth (AOD) at 500 nm
var_name = od500aer

[od500pm10]
use=od550aer
description = Aerosol optical depth (AOD) at 500 nm due to PM10
standard_name = atmosphere_optical_thickness_due_to_pm10_ambient_aerosol_particles
var_name = od500pm10

[od500pm2p5]
use=od550aer
description = Aerosol optical depth (AOD) at 500 nm due to PM2.5
standard_name = atmosphere_optical_thickness_due_to_pm2p5_ambient_aerosol_particles
var_name = od500pm2p5

[od550aerh2o]
use=od550aer
description = Aerosol optical depth (AOD) at 550 nm due to water
standard_name = atmosphere_optical_thickness_due_to_water_in_ambient_aerosol_particles
var_name = od550aerh2o

[proxyod550aerh2o]
use=od550aer
description = Aerosol optical depth (AOD) at 550 nm due to water
standard_name = atmosphere_optical_thickness_due_to_water_in_ambient_aerosol_particles
only_use_in = maps.php
var_name = proxyod550aerh2o

[od550bc]
use=od550aer
description = Aerosol optical depth (AOD) at 550 nm due to elemental carbon
standard_name = atmosphere_optical_thickness_due_to_elemental_carbon_ambient_aerosol_particles
var_name = od550bc

[proxyod550bc]
use=od550aer
description = Aerosol optical depth (AOD) at 550 nm due to elemental carbon
standard_name = atmosphere_optical_thickness_due_to_elemental_carbon_ambient_aerosol_particles
only_use_in = maps.php
var_name = proxyod550bc

[od550dust]
description = Aerosol optical depth (AOD) at 550 nm due to dust
standard_name = atmosphere_optical_thickness_due_to_dust_ambient_aerosol_particles
use = od550aer
var_name = od550dust

[proxyod550dust]
use=od550aer
description = Aerosol optical depth (AOD) at 550 nm due to dust
standard_name = atmosphere_optical_thickness_due_to_dust_ambient_aerosol_particles
only_use_in = maps.php
var_name = proxyod550dust

[od550nh4]
use=od550aer
description = Aerosol optical depth (AOD) at 550 nm due to Ammonium
standard_name = atmosphere_optical_thickness_due_to_ammonium_ambient_aerosol_particles
var_name = od550nh4

[proxyod550nh4]
use=od550aer
description = Aerosol optical depth (AOD) at 550 nm due to Ammonium
standard_name = atmosphere_optical_thickness_due_to_ammonium_ambient_aerosol_particles
only_use_in = maps.php
var_name = proxyod550nh4

[od550no3]
use=od550aer
description = Aerosol optical depth (AOD) at 550 nm due to nitrate
standard_name = atmosphere_optical_thickness_due_to_nitrate_ambient_aerosol_particles
var_name = od550no3

[proxyod550no3]
use=od550aer
description = Aerosol optical depth (AOD) at 550 nm due to Nitrate
standard_name = atmosphere_optical_thickness_due_to_nitrate_ambient_aerosol_particles
only_use_in = maps.php
var_name = proxyod550no3

[od550oa]
use=od550aer
description = Aerosol optical depth (AOD) at 550 nm due to organic matter
standard_name = atmosphere_optical_thickness_due_to_particulate_organic_matter_ambient_aerosol_particles
var_name = od550oa

[proxyod550oa]
use=od550aer
description = Aerosol optical depth (AOD) at 550 nm due to organic matter
standard_name = atmosphere_optical_thickness_due_to_particulate_organic_matter_ambient_aerosol_particles
only_use_in = maps.php
var_name = proxyod550oa

[od550pm1]
use=od550aer
description = Aerosol optical depth (AOD) at 550 nm due to PM1
standard_name = atmosphere_optical_thickness_due_to_pm1_ambient_aerosol_particles
var_name = od550pm1

[od550pm1no3]
use=od550aer
description = Aerosol optical depth (AOD) at 550 nm due to PM1 nitrate
standard_name = atmosphere_optical_thickness_due_to_pm1_nitrate_ambient_aerosol_particles
var_name = od550pm1no3

[od550pm10]
use=od550aer
description = Aerosol optical depth (AOD) at 550 nm due to PM10
standard_name = atmosphere_optical_thickness_due_to_pm10_ambient_aerosol_particles
var_name = od550pm10

[od550pm10no3]
use=od550aer
description = Aerosol optical depth (AOD) at 550 nm due to PM10 nitrate
standard_name = atmosphere_optical_thickness_due_to_pm10_nitrate_ambient_aerosol_particles
var_name = od550pm10no3

[od550pm2p5]
use=od550aer
description = Aerosol optical depth (AOD) at 550 nm due to PM2.5
standard_name = atmosphere_optical_thickness_due_to_pm2p5_ambient_aerosol_particles
var_name = od550pm2p5

[od550pm2p5no3]
use=od550aer
description = Aerosol optical depth (AOD) at 550 nm due to PM2.5 nitrate
standard_name = atmosphere_optical_thickness_due_to_pm2p5_nitrate_ambient_aerosol_particles
var_name = od550pm2p5no3

[od550so4]
use=od550aer
description = Aerosol optical depth (AOD) at 550 nm due to SO4
standard_name = atmosphere_optical_thickness_due_to_sulfate_ambient_aerosol_particles
var_name = od550so4

[proxyod550so4]
use=od550aer
description = Aerosol optical depth (AOD) at 550 nm due to SO4
standard_name = atmosphere_optical_thickness_due_to_sulfate_ambient_aerosol_particles
only_use_in = maps.php
var_name = proxyod550so4

[od550ss]
use=od550aer
description = Aerosol optical depth (AOD) at 550 nm due to sea salt
standard_name = atmosphere_optical_thickness_due_to_seasalt_ambient_aerosol_particles
var_name = od550ss

[proxyod550ss]
use=od550aer
description = Aerosol optical depth (AOD) at 550 nm due to sea salt
standard_name = atmosphere_optical_thickness_due_to_seasalt_ambient_aerosol_particles
only_use_in  = maps.php
var_name = proxyod550ss

[od550lt1ss]
use = od550ss
standard_name = None
description = Aerosol optical depth (AOD) at 550 nm due to fine sea salt (D>1um)
var_name = od550lt1ss

[od550lt1dust]
use = od550dust
standard_name = None
description = Aerosol optical depth (AOD) at 550 nm due to fine dust (D>1um)
var_name = od550lt1dust

[abs550aer]
description = Absorption aerosol optical depth (AAOD) at 550nm
wavelength_nm = 550
minimum = -1
maximum = 10
scat_xlim = [0.0001, 1.]
scat_ylim = [0.0001, 1.]
map_vmin = 0.0
map_vmax = 0.2
map_c_over = r
map_cmap = Oranges
map_cbar_levels = [0., 0.003, 0.006, 0.009, 0.015, 0.03, 0.06, 0.09, 0.15,  0.3]
var_name = abs550aer
standard_name = atmosphere_absorption_optical_thickness_due_to_ambient_aerosol_particles
var_type = radiative properties
unit = 1
default_vert_code=Column
dimensions = time,lat,lon

[abs440aer]
description = Absorption aerosol optical depth (AAOD) at 440 nm
wavelength_nm = 440
use = abs550aer
var_name = abs440aer

[abs870aer]
description = Absorption aerosol optical depth (AAOD) at 870 nm
wavelength_nm = 440
use = abs550aer
var_name = abs870aer

[abs550bc]
description = Absorption aerosol optical depth (AAOD) at 550 nm due to elemental carbon
standard_name = atmosphere_absorption_optical_thickness_due_to_elemental_carbon_ambient_aerosol_particles
use = abs550aer
var_name = abs550bc

[abs550dust]
description = Absorption aerosol optical depth (AAOD) at 550 nm due to dust
standard_name = atmosphere_absorption_optical_thickness_due_to_dust_ambient_aerosol_particles
use = abs550aer
var_name = abs550dust

[abs550pm1]
description = Absorption aerosol optical depth (AAOD) at 550 nm due to dust due to PM1
standard_name = atmosphere_absorption_optical_thickness_due_to_pm1_ambient_aerosol_particles
use = abs550aer

[abs550pm10]
description = Absorption aerosol optical depth (AAOD) at 550 nm due to dust due to PM10
standard_name = atmosphere_absorption_optical_thickness_due_to_pm10_ambient_aerosol_particles
use = abs550aer
var_name = abs550pm10

[abs550pm2p5]
description = Absorption aerosol optical depth (AAOD) at 550 nm due to dust due to PM2.5
standard_name = atmosphere_absorption_optical_thickness_due_to_pm2p5_ambient_aerosol_particles
use = abs550aer
var_name = abs550pm2p5

[ec550aer]
description = Aerosol Extinction coefficient at 550nm
wavelength_nm = 550
unit = 1/km
standard_name = volume_extinction_coefficient_in_air_due_to_ambient_aerosol_particles
var_type = radiative properties
minimum = -0.1
maximum = 1
map_cmap = Blues
map_cbar_levels = [0, 0.004, 0.008, 0.012, 0.016, 0.02, 0.04, 0.06, 0.08, 0.1, 0.2, 0.3, 0.4]
dimensions = time, lev, lat, lon
comments_and_purpose = Evaluation of the model Aerosol extinction profiles from CALIOP

[ec532aer]
description = Aerosol Extinction coefficient at 532nm
unit = 1/km
wavelength_nm = 532
use = ec550aer
minimum = -0.1
maximum = 1
map_cmap = Blues
map_cbar_levels = [0, 0.004, 0.008, 0.012, 0.016, 0.02, 0.04, 0.06, 0.08, 0.1, 0.2, 0.3, 0.4]

[ec355aer]
description = Aerosol Extinction coefficient at 355nm
wavelength_nm = 355
unit = 1/km
standard_name = volume_extinction_coefficient_in_air_due_to_ambient_aerosol_particles
var_type = radiative properties
minimum = -0.1
maximum = 1
map_cmap = Blues
map_cbar_levels = [0, 0.004, 0.008, 0.012, 0.016, 0.02, 0.04, 0.06, 0.08, 0.1, 0.2, 0.3, 0.4]
dimensions = time, lev, lat, lon
comments_and_purpose = Evaluation of the model Aerosol extinction profiles from EARLINET

[sc550aer]
description = Aerosol light scattering coefficient at 550 nm
wavelength_nm = 550
unit = 1/Mm
minimum = -10
maximum = 1000
scat_xlim = [10, 1000]
scat_ylim = [10, 1000]
map_cmap = Blues
map_cbar_levels = [0, 4, 8, 12, 16, 20, 40, 60, 80, 100, 200, 300, 400]

[sc550dryaer]
description = Dry aerosol light scattering coefficient at 550 nm (RH<40)
use = sc550aer
var_name = sc550dryaer

[ec550dryaer]
description = Dry aerosol light extinction coefficient at 550 nm (RH<40)
use = ec550aer
var_name = ec550dryaer

[ac550dryaer]
description = Dry aerosol light absorption coefficient at 550 nm (RH<40)
use = ac550aer
var_name = ac550dryaer

[sc440aer]
description = Aerosol light scattering coefficient at 440 nm
wavelength_nm = 440
unit = 1/Mm
minimum = -10
maximum = 1000
scat_xlim = [10, 1000]
scat_ylim = [10, 1000]
map_cmap = Blues
map_cbar_levels = [0, 4, 8, 12, 16, 20, 40, 60, 80, 100, 200, 300, 400]

[sc440dryaer]
description = Dry aerosol light scattering coefficient at 440 nm (RH<40)
use = sc440aer
var_name = sc440dryaer

[sc700aer]
description = Aerosol light scattering coefficient at 700 nm
wavelength_nm = 700
unit = 1/Mm
minimum = -10
maximum = 1000
scat_xlim = [10, 1000]
scat_ylim = [10, 1000]
map_cmap = Blues
map_cbar_levels = [0, 4, 8, 12, 16, 20, 40, 60, 80, 100, 200, 300, 400]

[sc700dryaer]
description = Dry aerosol light scattering coefficient at 700 nm (RH<40)
use = sc700aer
var_name = sc700dryaer

[sc550lt1aer]
description = Aerosol light scattering coefficient at 550 nm (fine mode)
wavelength_nm = 550
unit = 1/Mm
minimum = -10
maximum= 1000
map_cmap = Blues
map_cbar_levels = [0, 4, 8, 12, 16, 20, 40, 60, 80, 100, 200, 300, 400]

[sc550gt1aer]
description = Aerosol light scattering coefficient at 550 nm (coarse mode)
wavelength_nm = 550
unit = 1/Mm
minimum = -10
maximum= 1000
map_cmap = Blues
map_cbar_levels = [0, 4, 8, 12, 16, 20, 40, 60, 80, 100, 200, 300, 400]

[bsc550aer]
description = Aerosol light backscattering coefficient at 550 nm
wavelength_nm = 550
unit = km-1 sr-1
minimum = -0.02
maximum = 0.02

[bsc550dryaer]
description = Dry aerosol light backscattering coefficient at 550 nm (RH<40)
wavelength_nm = 550
unit = Mm-1 sr-1
minimum = -1000
maximum = 1000

[bsc532aer]
description = Aerosol light backscattering coefficient at 532 nm
wavelength_nm = 532
unit = km-1 sr-1
minimum = -0.2
maximum = 0.2

[bsc355aer]
var_name = bsc355aer
description = Aerosol light backscattering coefficient at 355 nm
wavelength_nm = 355
unit = km-1 sr-1
minimum = -1
maximum = 1

[bsc1064aer]
var_name = bsc1064aer
description = Aerosol light backscattering coefficient at 1064 nm
wavelength_nm = 1064
unit = km-1 sr-1
minimum = -1
maximum = 1

[ac550aer]
description = Aerosol light absorption coefficient at 550 nm
wavelength_nm = 550
minimum = -1
maximum = 100
unit = 1/Mm
map_cmap = Blues
map_cbar_levels = [0, 0.5, 1, 2, 4, 10, 20, 40, 60, 80, 100, 150]

[ac550lt1aer]
description = Aerosol light absorption coefficient at 550 nm (fine mode)
wavelength_nm = 550
unit = 1/Mm

[ssa440aer]
description = Aerosol single scattering albedo at 440 nm
wavelength_nm = 440

[ssa675aer]
description = Aerosol single scattering albedo at 675 nm
wavelength_nm = 675

[ssa670aer]
description = Aerosol single scattering albedo at 670 nm
wavelength_nm = 670

[ssa870aer]
description = Aerosol single scattering albedo at 870 nm
wavelength_nm = 870

[ssa1020aer]
description = Aerosol single scattering albedo at 1020 nm
wavelength_nm = 1020

[fmf550aer]
description=Aerosol fine mode fraction at 550nm (particle smaller than D=1 um)
wavelength_nm = 550
unit = %%
minimum=0
maximum=100

[ang4487aer]
description = Angstrom exponent between 440-870 nm
standard_name = angstrom_exponent_of_ambient_aerosol_in_air

minimum = -0.5
maximum = 4
scat_xlim = [-0.5, 2.0]
scat_ylim = [-0.5, 2.0]

scat_loglog = False

map_vmin = 0
map_vmax = 3
map_cmap = BrBG_r
map_cbar_levels = [0, 0.3, 0.6, 0.9, 1.2, 1.5, 1.8, 2.1]

[ang44&87aer]
description = Angstrom exponent computed from two wavelengths at 440 and 870 nm
use=ang4487aer

[ang4487dryaer]
use = ang4487aer
standard_name = None
description = Dry Angstrom exponent between 440-870 nm

[ang5587aer]
description = Angstrom exponent between 550-870 nm
use=ang4487aer


[ang4470aer]
description = Angstrom exponent between 440-700 nm
use=ang4487aer

[ang4470dryaer]
description = Dry Angstrom exponent between 440-700 nm
use=ang4487dryaer

[mec550dust]
description=Mass to extinction coefficient dust
unit=m2 g-1

[mec550ss]
description=Mass to extinction coefficient seasalt
unit=m2 g-1

[mec550so4]
description=Mass to extinction coefficient SO4
unit=m2 g-1

[mec550oa]
description=Mass to extinction coefficient organic aerosol
unit=m2 g-1

[mec550bc]
description=Mass to extinction coefficient black carbon
unit=m2 g-1

[mec550no3]
description=Mass to extinction coefficient nitrate
unit=m2 g-1

[taudust]
description=Lifetime of dust
unit=s

[tauss]
description=Lifetime of seasalt
unit=s

[tauso4]
description=Lifetime of SO4
unit=s

[tauoa]
description=Lifetime of organic aerosol
unit=s

[taubc]
description=Lifetime of black carbon
unit=s

[tauno3]
description=Lifetime of nitrate
unit=s

[angabs4487aer]
description = Absorption Angstrom exponent between 440-870 nm

[zdust]
description = Atmospheric dust layer height
unit = km
minimum = 0.0
maximum = 10.
scat_xlim = [0.0, 10.0]
scat_ylim = [0.0, 10.0]
scat_loglog = True
scat_scale_factor = 1.0

[proxyzdust]
description = Atmospheric dust layer height
unit = km
minimum = 0.0
maximum = 10.
scat_xlim = [0.0, 10.0]
scat_ylim = [0.0, 10.0]
scat_loglog = True
scat_scale_factor = 1.0

[proxyzaerosol]
description = Atmospheric aerosol layer height
unit = km
minimum = 0.0
maximum = 10.
scat_xlim = [0.0, 10.0]
scat_ylim = [0.0, 10.0]
scat_loglog = True
scat_scale_factor = 1.0

[zaerosol]
description = Atmospheric aerosol layer height
unit = km
minimum = 0.0
maximum = 10
scat_xlim = [0.0, 10.0]
scat_ylim = [0.0, 10.0]
scat_loglog = True
scat_scale_factor = 1.0


[z]
description = Altitude above sea level in m
standard_name = altitude
unit = m
minimum = -15000
maximum = 10000000

[deltaz]
description = Model level height in m
unit = m
dimension = lev

[time]
var_name = time
description = Time
standard_name = time
var_type = coordinate variables
unit = days since  2001-01-01 00:00:00
minimum = -8000
maximum = 8000
dimensions = time
comments_and_purpose = None

[timebnds]
var_name = timebnds
description = bounds coordinates for time
standard_name = time
var_type = coordinate info
unit = days since  2001-01-01 00:00:00
minimum = -8000
maximum = 8000
dimensions = (time,2)
comments_and_purpose = None

[lon]
var_name = lon
description = Center coordinates for longitudes
standard_name = longitude
var_type = coordinate variables
unit = degrees_east
minimum = -180
maximum = 180
dimensions = lon
comments_and_purpose = None

[lonbnds]
var_name = lonbnds
description = Bounds coordinates for longitude
standard_name = longitude
var_type = coordinate info
unit = degrees_east
minimum = -180
maximum = 180
dimensions = lon,2
comments_and_purpose = None

[lat]
var_name = lat
description = Center coordinates for latitudes
standard_name = latitude
var_type = coordinate variables
unit = degrees_north
minimum = -90.
maximum = 90.
dimensions = lat
comments_and_purpose = None

[latbnds]
var_name = latbnds
description = Bounds coordinates for latitudes
standard_name = latitude
var_type = coordinate info
unit = degrees_north
minimum = -90.
maximum = 90.
dimensions = lat,2
comments_and_purpose = None

[growvegbnds]
var_name = growvegbnds
description = Growing season start and end date
standard_name = time
var_type = LandVegetation
unit = days since  2001-01-01 00:00:00
minimum = -8000
maximum = 8000
dimensions = lat, lon, 2
comments_and_purpose = To study ozone damage to vegetation

[areacella]
var_name = areacella
description = Grid-cell area
standard_name = cell_area
var_type = LandVegetation
unit = m2
minimum = 100000
maximum = 1000000000000
dimensions = lat, lon
comments_and_purpose = General

[landf]
var_name = landf
description = Land fraction
standard_name = land_area_fraction
var_type = LandVegetation
unit = m2 m-2
minimum = 0
maximum = 1
dimensions = lat, lon
comments_and_purpose = General

[orog]
var_name = orog
description = Surface altitude
standard_name = surface_altitude
var_type = LandVegetation
unit = m
minimum = -700
maximum = 10000
dimensions = lat, lon
comments_and_purpose = General

[landcBF]
var_name = landcBF
description = Land Cover - Broadleaf Forest
standard_name = area_type
var_type = LandVegetation
unit = m2 m-2
minimum = 0
maximum = 1
dimensions = lat, lon
comments_and_purpose = Dry deposition interpretation

[landcNF]
var_name = landcNF
description = Land Cover - Needleleaf Forest
standard_name = area_type
var_type = LandVegetation
unit = m2 m-2
minimum = 0
maximum = 1
dimensions = lat, lon
comments_and_purpose = Dry deposition interpretation

[landcCP]
var_name = landcCP
description = Land Cover - Crops and Pasture
standard_name = area_type
var_type = LandVegetation
unit = m2 m-2
minimum = 0
maximum = 1
dimensions = lat, lon
comments_and_purpose = Dry deposition interpretation

[landcSa]
var_name = landcSa
description = Land Cover - Savanna
standard_name = area_type
var_type = LandVegetation
unit = m2 m-2
minimum = 0
maximum = 1
dimensions = lat, lon
comments_and_purpose = Dry deposition interpretation

[landcGS]
var_name = landcGS
description = Land Cover - Grasslands/Steppes
standard_name = area_type
var_type = LandVegetation
unit = m2 m-2
minimum = 0
maximum = 1
dimensions = lat, lon
comments_and_purpose = Dry deposition interpretation

[landcST]
var_name = landcST
description = Land Cover - Shrub-Tundra
standard_name = area_type
var_type = LandVegetation
unit = m2 m-2
minimum = 0
maximum = 1
dimensions = lat, lon
comments_and_purpose = Dry deposition interpretation. Water includes rivers.

[landcBS]
var_name = landcBS
description = Land Cover- Bare Soils
standard_name = area_type
var_type = LandVegetation
unit = m2 m-2
minimum = 0
maximum = 1
dimensions = lat, lon
comments_and_purpose = Dry deposition interpretation. Other Land Cover types, e.g. built areas

[landcW]
var_name = landcW
description = Land Cover - Water
standard_name = area_type
var_type = LandVegetation
unit = m2 m-2
minimum = 0
maximum = 1
dimensions = lat, lon
comments_and_purpose = Dry deposition interpretation

[landcO]
var_name = landcO
description = Land Cover - Other
standard_name = area_type
var_type = LandVegetation
unit = m2 m-2
minimum = 0
maximum = 1
dimensions = lat, lon
comments_and_purpose = Dry deposition interpretation

[landcCPC3]
var_name = landcCPC3
description = Land Cover - Crops and Pasture C3
standard_name = area_type
var_type = LandVegetation
unit = m2 m-2
minimum = 0
maximum = 1
dimensions = lat, lon
comments_and_purpose = Dry deposition interpretation. C3 plants.This is additional information relevant for savanna, grassland, crops, pastures, steppes. O3 uptake/damage different C3/C4

[landcCPC4]
var_name = landcCPC4
description = Land Cover - Crops and Pasture C4
standard_name = area_type
var_type = LandVegetation
unit = m2 m-2
minimum = 0
maximum = 1
dimensions = lat, lon
comments_and_purpose = Dry deposition interpretation. C4 plants.This is additional information relevant for savanna, grassland, crops, pastures, steppes.

[landcSaC3]
var_name = landcSaC3
description = Land Cover - Savanna C3
standard_name = area_type
var_type = LandVegetation
unit = m2 m-2
minimum = 0
maximum = 1
dimensions = lat, lon
comments_and_purpose = Dry deposition interpretation. C3 plants.This is additional information relevant for savanna, grassland, crops, pastures, steppes.

[landcSaC4]
var_name = landcSaC4
description = Land Cover - Savanna C4
standard_name = area_type
var_type = LandVegetation
unit = m2 m-2
minimum = 0
maximum = 1
dimensions = lat, lon
comments_and_purpose = Dry deposition interpretation. C4 plants.This is additional information relevant for savanna, grassland, crops, pastures, steppes.

[landcGSC3]
var_name = landcGSC3
description = Land Cover - Grasslands/Steppes C3
standard_name = area_type
var_type = LandVegetation
unit = m2 m-2
minimum = 0
maximum = 1
dimensions = lat, lon
comments_and_purpose = Dry deposition interpretation. C3 plants.This is additional information relevant for savanna, grassland, crops, pastures, steppes.

[landcGSC4]
var_name = landcGSC4
description = Land Cover - Grasslands/Steppes C4
standard_name = area_type
var_type = LandVegetation
unit = m2 m-2
minimum = 0
maximum = 1
dimensions = lat, lon
comments_and_purpose = Dry deposition interpretation C4 plants.This is additional information relevant for savanna, grassland, crops, pastures, steppes.

[lai]
var_name = lai
description = Leaf Area Index
standard_name = leaf_area_index
var_type = LandVegetation
unit = m2 m-2
minimum = 0
maximum = 1
dimensions = time,lat,lon
comments_and_purpose = For analysis of bVOC emissions and dry deposition fluxes.

[mrso]
var_name = mrso
description = Soil moisture
standard_name = soil_moisture_content
var_type = LandVegetation
unit = kg m-2
minimum = 0
maximum = 6000
dimensions = time,lat,lon
comments_and_purpose = Soil moisture is the mass per unit area  (summed over all soil layers) of water in all phases.

[snd]
var_name = snd
description = Snow depth
standard_name = thickness_of_snowfall_amount
var_type = LandVegetation
unit = m
minimum = 0
maximum = 1000
dimensions = time,lat,lon
comments_and_purpose = This is computed as the mean thickness of snow in the land portion of the grid cell (averaging over the entire land portion, including the snow-free fraction).  Reported as 0.0 where the land fraction is 0.

[uas]
var_name = uas
description = Near surface V wind speed at 10m
standard_name = eastward_wind
var_type = Meteo / Thermodynamics
unit = m s-1
minimum = -150
maximum = 150
dimensions = time,lat,lon
comments_and_purpose = Normally, the wind  should be reported at the 10 meter height REPORT IF AT DIFFERENT HEIGHT.

[vas]
var_name = vas
description = Near surface U wind speed at 10m
standard_name = northward_wind
var_type = Meteo / Thermodynamics
unit = m s-1
minimum = -150
maximum = 150
dimensions = time,lat,lon
comments_and_purpose = Normally, the wind  should be reported at the 10 meter height REPORT IF AT DIFFERENT HEIGHT

[was]
var_name = was
description = Near surface vertical wind speed at 10m
standard_name = upward_air_velocity
var_type = Meteo / Thermodynamics
unit = m s-1
minimum = -150
maximum = 150
dimensions = time,lat,lon
comments_and_purpose = normally, the wind  should be reported at the 10 meter height REPORT IF AT DIFFERENT HEIGHT

[uapbl]
var_name = uapbl
description = U wind at middle of PBL layer
standard_name = eastward_wind_at_mid_atmosphere_boundary_layer_thickness
var_type = Meteo / Thermodynamics
unit = m s-1
minimum = -150
maximum = 150
dimensions = time,lat,lon
comments_and_purpose = Requested by AeroCom III BB experiment

[vapbl]
var_name = vapbl
description = V wind at middle of PBL layer
standard_name = northward_wind_at_mid_atmosphere_boundary_layer_thickness
var_type = Meteo / Thermodynamics
unit = m s-1
minimum = -150
maximum = 150
dimensions = time,lat,lon
comments_and_purpose = Requested by AeroCom III BB experiment

[ts]
var_name = ts
description = surface temperature
standard_name = surface_temperature
var_type = Meteo / Thermodynamics
unit = K
minimum = 170
maximum = 340
dimensions = time,lat,lon
comments_and_purpose = needed for  mixing ratio to concentration conversion.

[ps]
var_name = ps
description = surface pressure
standard_name = surface_air_pressure
var_type = Meteo / Thermodynamics
unit = Pa
minimum = 30000
maximum = 150000
dimensions = time,lat,lon
comments_and_purpose = needed for  mixing ratio to concentration conversion.

[tasmin]
var_name = tasmin
description = Minimum Daily near surface temperature
standard_name = air_temperature
var_type = Meteo / Thermodynamics
unit = K
minimum = 170
maximum = 340
dimensions = time,lat,lon
comments_and_purpose = for analysis of bVOC emissions and dry depostion fluxes. Should be reported at the 2 meter height

[tasmax]
var_name = tasmax
description = Maximum Daily near surface temperature
standard_name = air_temperature
var_type = Meteo / Thermodynamics
unit = K
minimum = 170
maximum = 340
dimensions = time,lat,lon
comments_and_purpose = Should be reported at the 2 meter height

[tas]
var_name = tas
description = Near surface temperature
standard_name = air_temperature
var_type = Meteo / Thermodynamics
unit = K
minimum = 170
maximum = 340
dimensions = time,lat,lon
comments_and_purpose = Should be reported at the 2 meter height

[prc]
var_name = prc
description = Convectiveitation
standard_name = convective_precipitation_flux
var_type = Meteo / Thermodynamics
unit = kg m-2 s-1
minimum = 0
maximum = 1
dimensions = time,lat,lon
comments_and_purpose = At surface. Note that unit kg m-2 s-1 is used

[pr]
description = Precipitation
standard_name = precipitation_flux
var_type = Meteo / Thermodynamics
unit = kg m-2 s-1
minimum = 0
maximum = 1
dimensions = time,lat,lon
comments_and_purpose = At surface; includes both liquid and solid phases from all types of clouds (both large-scale and convective). Note that unit kg m-2 s-1 is used.
_is_rate = 1

[prmm]
description = Precipitation amount in units of mm per day. See also var pr
var_type = Meteo / Thermodynamics
unit = mm d-1
minimum = 0
maximum = 1000
_is_rate = 1

[airmass]
var_name = airmass
description = Mass content of air
standard_name = atmosphere_mass_of_air_per_unit_area
var_type = Meteo / Thermodynamics
unit = kg m-2
minimum = 0
maximum = 10000
dimensions = time,lat,lon
comments_and_purpose = Vertically integrated mass of air

[zmlay]
var_name = zmlay
description = Boundary layer thickness
standard_name = atmosphere_boundary_layer_thickness
var_type = Meteo / Thermodynamics
unit = m
minimum = 0
maximum = 5000
dimensions = time,lat,lon
comments_and_purpose = The atmosphere boundary layer thickness is the "depth" or "height" of the (atmosphere) planetary boundary layer.

[eminox]
var_name = eminox
description = Total NOx emission
standard_name = tendency_of_atmosphere_mass_content_of_nox_expressed_as_nitrogen_due_to_emission
var_type = Emission fluxes
unit = kg m-2 s-1
minimum = 0
maximum = 10000
dimensions = time,lat,lon
comments_and_purpose = Verifcation of NOx and Nitrogen budget. NOx emissions to be reported in units kg N m-2 s-1

[emino]
var_name = emino
description = Total NO emissions
standard_name = tendency_of_atmosphere_mass_content_of_nitrogen_monoxide_due_to_emission
var_type = Emission fluxes
unit = kg m-2 s-1
minimum = 0
maximum = 10000
dimensions = time,lat,lon
comments_and_purpose = To check NOx budget. In kg NO m-2 s-1. Mandatory if the model emits  both NO and NO2.

[emino2]
var_name = emino2
description = Total NO2 emissions
standard_name = tendency_of_atmosphere_mass_content_of_nitrogen_dioxide_due_to_emission
var_type = Emission fluxes
unit = kg m-2 s-1
minimum = 0
maximum = 10000
dimensions = time,lat,lon
comments_and_purpose = To check NOx budget. In kg NO2 m-2 s-1. Mandatory if the model emits  both NO and NO2.

[eminosoil]
var_name = eminosoil
description = NO emissions from soil
standard_name = tendency_of_atmosphere_mass_content_of_nox_expressed_as_nitrogen_monoxide_due_to_emission_from_soil
var_type = Emission fluxes
unit = kg m-2 s-1
minimum = 0
maximum = 10000
dimensions = time,lat,lon
comments_and_purpose = To check/interpret NOx fluxes

[emico]
var_name = emico
description = Total emission of CO
standard_name = tendency_of_atmosphere_mass_content_of_carbon_monoxide_due_to_emission
var_type = Emission fluxes
unit = kg m-2 s-1
minimum = 0
maximum = 10000
dimensions = time,lat,lon
comments_and_purpose = Verification of the CO budget and the prescribed (anthropogenic) and natural contributions.

[emivoc]
var_name = emivoc
description = Total emission of NMVOC as C
standard_name = tendency_of_atmosphere_mass_content_of_nmvoc_expressed_as_carbon_due_to_emission
var_type = Emission fluxes
unit = kg m-2 s-1
minimum = 0
maximum = 10000
dimensions = time,lat,lon
comments_and_purpose = Verification of total VOC budget. Mass refers to the mass of organic carbon alone. In addition to emivoc_t because not all models use a fixed-in-time molecular weight of the mixture of NMVOCs.

[emivoct]
var_name = emivoct
description = Total emission of NMVOC
standard_name = tendency_of_atmosphere_mass_content_of_nmvoc_due_to_emission
var_type = Emission fluxes
unit = kg m-2 s-1
minimum = 0
maximum = 10000
dimensions = time,lat,lon
comments_and_purpose = Verification of total VOC budget. Mass refers to the mass of VOC, not mass of organic carbon alone. Modellers should keep track of molecular weight of the mixture of NMVOC tracer(s) .

[emic2h6]
var_name = emic2h6
description = Total C2H6 emissions
standard_name = tendency_of_atmosphere_mass_content_of_ethane_due_to_emission
var_type = Emission fluxes
unit = kg m-2 s-1
minimum = 0
maximum = 10000
dimensions = time,lat,lon
comments_and_purpose = Verification of VOC emission speciation.

[emic3h8]
var_name = emic3h8
description = Total C3H8 emissions
standard_name = tendency_of_atmosphere_mass_content_of_propane_due_to_emission
var_type = Emission fluxes
unit = kg m-2 s-1
minimum = 0
maximum = 10000
dimensions = time,lat,lon
comments_and_purpose = Verification of VOC emission speciation.

[emic2h2]
var_name = emic2h2
description = Total C2H2 emissions
standard_name = tendency_of_atmosphere_mass_content_of_ethyne_due_to_emission
var_type = Emission fluxes
unit = kg m-2 s-1
minimum = 0
maximum = 10000
dimensions = time,lat,lon
comments_and_purpose = Verification of VOC emission speciation.

[emic2h4]
var_name = emic2h4
description = Total C2H4 emissions
standard_name = tendency_of_atmosphere_mass_content_of_ethene_due_to_emission
var_type = Emission fluxes
unit = kg m-2 s-1
minimum = 0
maximum = 10000
dimensions = time,lat,lon
comments_and_purpose = Verification of VOC emission speciation.

[emic3h6]
var_name = emic3h6
description = Total C3H6 emissions
standard_name = tendency_of_atmosphere_mass_content_of_propene_due_to_emission
var_type = Emission fluxes
unit = kg m-2 s-1
minimum = 0
maximum = 10000
dimensions = time,lat,lon
comments_and_purpose = Verification of VOC emission speciation.

[emialkanes]
var_name = emialkanes
description = Total lumped alkanes C4 and higher emissions
standard_name = tendency_of_atmosphere_mass_content_of_alkanes_due_to_emission
var_type = Emission fluxes
unit = kg m-2 s-1
minimum = 0
maximum = 10000
dimensions = time,lat,lon
comments_and_purpose = Verification of VOC emission speciation. Other (C4 and higher) lumped alkanes.

[emialkenes]
var_name = emialkenes
description = Total lumped alkenes C4 and higher emissions
standard_name = tendency_of_atmosphere_mass_content_of_alkenes_due_to_emission
var_type = Emission fluxes
unit = kg m-2 s-1
minimum = 0
maximum = 10000
dimensions = time,lat,lon
comments_and_purpose = Verifcation of emission speciation. Other (C4 and higher) lumped alkenes.

[emihcho]
var_name = emihcho
description = Total formaldehyde emissions
standard_name = tendency_of_atmosphere_mass_content_of_formaldehyde_due_to_emission
var_type = Emission fluxes
unit = kg m-2 s-1
minimum = 0
maximum = 10000
dimensions = time,lat,lon
comments_and_purpose = Verification of VOC emission speciation.

[emich3cho]
var_name = emich3cho
description = Total acetaldehyde emissions
standard_name = tendency_of_atmosphere_mass_content_of_acetaldehyde_due_to_emission
var_type = Emission fluxes
unit = kg m-2 s-1
minimum = 0
maximum = 10000
dimensions = time,lat,lon
comments_and_purpose = Verification of VOC emission speciation.

[emiacetone]
var_name = emiacetone
description = Total acetone emissions
standard_name = tendency_of_atmosphere_mass_content_of_acetone_due_to_emission
var_type = Emission fluxes
unit = kg m-2 s-1
minimum = 0
maximum = 10000
dimensions = time,lat,lon
comments_and_purpose = Verification of VOC emission speciation.

[emimethanol]
var_name = emimethanol
description = Total methanol emissions
standard_name = tendency_of_atmosphere_mass_content_of_methanol_due_to_emission
var_type = Emission fluxes
unit = kg m-2 s-1
minimum = 0
maximum = 10000
dimensions = time,lat,lon
comments_and_purpose = Verification of VOC emission speciation.

[emitolu]
var_name = emitolu
description = Total toluene emissions
standard_name = tendency_of_atmosphere_mass_content_of_toluene_due_to_emission
var_type = Emission fluxes
unit = kg m-2 s-1
minimum = 0
maximum = 10000
dimensions = time,lat,lon
comments_and_purpose = Verification of VOC emission speciation.

[emiaro]
var_name = emiaro
description = Total aromatics emissions
standard_name = tendency_of_atmosphere_mass_content_of_aromatic_compounds_due_to_emission
var_type = Emission fluxes
unit = kg m-2 s-1
minimum = 0
maximum = 10000
dimensions = time,lat,lon
comments_and_purpose = All aromatic (including  toluene). If other aromatics are in the chemistry scheme please store them for possible later analysis.

[emiisop]
var_name = emiisop
description = Total isoprene emissions
standard_name = tendency_of_atmosphere_mass_content_of_isoprene_due_to_emission
var_type = Emission fluxes
unit = kg m-2 s-1
minimum = 0
maximum = 10000
dimensions = time,lat,lon
comments_and_purpose = Includes contributions of biomass burning. Natural emissions

[emimntp]
var_name = emimntp
description = Total monoterpenes emissions
standard_name = tendency_of_atmosphere_mass_content_of_monoterpenes_due_to_emission
var_type = Emission fluxes
unit = kg m-2 s-1
minimum = 0
maximum = 10000
dimensions = time,lat,lon
comments_and_purpose = Includes contributions of biomass burning

[emisestp]
var_name = emisestp
description = Total sesquiterpenes emissions
standard_name = tendency_of_atmosphere_mass_content_of_sesquiterpenes_due_to_emission
var_type = Emission fluxes
unit = kg m-2 s-1
minimum = 0
maximum = 10000
dimensions = time,lat,lon
comments_and_purpose = If these emissions are assumed to be a direct source of organic aerosol please do not report here, but report in field emisoa

[emibvoc]
var_name = emibvoc
description = Biogenic NMVOC emissions
standard_name = tendency_of_atmosphere_mass_content_of_biogenic_nmvoc_expressed_as_carbon_due_to_emission
var_type = Emission fluxes
unit = mg C m-2 h-1
minimum = 0
maximum = 10000
dimensions = time,lat,lon
comments_and_purpose = In complement to emivoc. Verification of total VOC budget and biogenic versus anthropogenic contributions . Mass refers to the mass of organic carbon alone (because not all models use a fixed-in-time molecular weight of the mixture of NMVOCs).

[eminh3]
var_name = eminh3
description = Total emission of NH3
standard_name = tendency_of_atmosphere_mass_content_of_ammonia_due_to_emission
var_type = Emission fluxes
unit = kg m-2 s-1
minimum = 0
maximum = 10000
dimensions = time,lat,lon
comments_and_purpose = Verification of total NH3 and nitrogen budget

[emiso2]
var_name = emiso2
description = Total emission of SO2
standard_name = tendency_of_atmosphere_mass_content_of_sulfur_dioxide_due_to_emission
var_type = Emission fluxes
unit = kg m-2 s-1
minimum = 0
maximum = 10000
dimensions = time,lat,lon
comments_and_purpose = SO2 emissions also requested 3D. Sulfur emissions as SO4 reported in emiso4.

[emidms]
var_name = emidms
description = Total emission of DMS
standard_name = tendency_of_atmosphere_mass_content_of_dimethyl_sulfide_due_to_emission
var_type = Emission fluxes
unit = kg m-2 s-1
minimum = 0
maximum = 10000
dimensions = time,lat,lon
comments_and_purpose = Verifcation of sulfur budget

[emiso4]
var_name = emiso4
description = Total emission of particulate SO4
standard_name = tendency_of_atmosphere_mass_content_of_sulfate_dry_aerosol_particles_due_to_emission
var_type = Emission fluxes
unit = kg m-2 s-1
minimum = 0
maximum = 10000
dimensions = time,lat,lon
comments_and_purpose = Verifcation of sulfur budget. Some models emit some SO2 as sulfate.

[emioa]
var_name = emioa
description = Total emission of OA
standard_name = tendency_of_atmosphere_mass_content_of_particulate_organic_matter_dry_aerosol_particles_due_to_emission
var_type = Emission fluxes
unit = kg m-2 s-1
minimum = 0
maximum = 10000
dimensions = time,lat,lon
comments_and_purpose = Verifcation of organic matter budget. Mass refers to the mass of organic matter, not mass of organic carbon alone. Modellers should keep track of OC to OA ratios used in model

[emioc]
var_name = emioc
description = Total emission of OC
standard_name = tendency_of_atmosphere_mass_content_of_particulate_organic_matter_dry_aerosol_particles_expressed_as_carbon_due_to_emission
var_type = Emission fluxes
unit = kg m-2 s-1
minimum = 0
maximum = 10000
dimensions = time,lat,lon
comments_and_purpose = Verifcation of organic carbon budget. Reported as Carbon mass

[emisoa]
var_name = emisoa
description = Total emission of SOA
standard_name = tendency_of_atmosphere_mass_content_of_secondary_particulate_organic_matter_dry_aerosol_particles_due_to_emission
var_type = Emission fluxes
unit = kg m-2 s-1
minimum = 0
maximum = 10000
dimensions = time,lat,lon
comments_and_purpose = Verifcation of sulfur budget. This "emisoa"  field has to be provided if the model does not calculate the SOA chemical production, but includes a pseudo emission, as in AEROCOM Phase 1. The SOA chemical production is provided in "chepsoa".

[emibc]
var_name = emibc
description = Total emission of BC
standard_name = tendency_of_atmosphere_mass_content_of_elemental_carbon_dry_aerosol_particles_due_to_emission
var_type = Emission fluxes
unit = kg m-2 s-1
minimum = 0
maximum = 10000
dimensions = time,lat,lon
comments_and_purpose = Verifcation of BC budget

[emiss]
var_name = emiss
description = Total emission of seasalt
standard_name = tendency_of_atmosphere_mass_content_of_seasalt_dry_aerosol_particles_due_to_emission
var_type = Emission fluxes
unit = kg m-2 s-1
minimum = 0
maximum = 10000
dimensions = time,lat,lon
comments_and_purpose = Verification of SS budget

[emidust]
var_name = emidust
description = Total emission of dust
standard_name = tendency_of_atmosphere_mass_content_of_dust_dry_aerosol_particles_due_to_emission
var_type = Emission fluxes
unit = kg m-2 s-1
minimum = 0
maximum = 10000
dimensions = time,lat,lon
comments_and_purpose = Verification of DUST budget. Includes all aerosol sizes  in the model

[emipm10]
var_name = emipm10
description = Total emission of PM10
standard_name = tendency_of_atmosphere_mass_content_of_pm10_dry_aerosol_particles_due_to_emission
var_type = Emission fluxes
unit = kg m-2 s-1
minimum = 0
maximum = 10000
dimensions = time,lat,lon
comments_and_purpose = Verification of PM10 budget

[emipm2p5]
var_name = emipm2p5
description = Total emission of PM2.5
standard_name = tendency_of_atmosphere_mass_content_of_pm2p5_dry_aerosol_particles_due_to_emission
var_type = Emission fluxes
unit = kg m-2 s-1
minimum = 0
maximum = 10000
dimensions = time,lat,lon
comments_and_purpose = Verification of PM2.5 budget

[emipm10ss]
var_name = emipm10ss
description = Total emission of PM10 seasalt
standard_name = tendency_of_atmosphere_mass_content_of_pm10_seasalt_dry_aerosol_particles_due_to_emission
var_type = Emission fluxes
unit = kg m-2 s-1
minimum = 0
maximum = 10000
dimensions = time,lat,lon
comments_and_purpose = PM10 speciation (to further check PM10 budget and sources)

[emipm10dust]
var_name = emipm10dust
description = Total emission of PM10 dust
standard_name = tendency_of_atmosphere_mass_content_of_pm10_dust_dry_aerosol_particles_due_to_emission
var_type = Emission fluxes
unit = kg m-2 s-1
minimum = 0
maximum = 10000
dimensions = time,lat,lon
comments_and_purpose = PM10 speciation (to further check PM10 budget and sources)

[emipm2p5ss]
var_name = emipm2p5ss
description = Total emission of PM2.5 seasalt
standard_name = tendency_of_atmosphere_mass_content_of_pm2p5_seasalt_dry_aerosol_particles_due_to_emission
var_type = Emission fluxes
unit = kg m-2 s-1
minimum = 0
maximum = 10000
dimensions = time,lat,lon
comments_and_purpose = PM10 speciation (to further check PM10 budget and sources)

[emipm2p5dust]
var_name = emipm2p5dust
description = Total emission of PM2.5 dust
standard_name = tendency_of_atmosphere_mass_content_of_pm2p5_dust_dry_aerosol_particles_due_to_emission
var_type = Emission fluxes
unit = kg m-2 s-1
minimum = 0
maximum = 10000
dimensions = time,lat,lon
comments_and_purpose = PM10 speciation (to further check PM10 budget and sources)

[emipm1ss]
var_name = emipm1ss
description = Total emission of PM1 seasalt
standard_name = tendency_of_atmosphere_mass_content_of_pm1_seasalt_dry_aerosol_particles_due_to_emission
var_type = Emission fluxes
unit = kg m-2 s-1
minimum = 0
maximum = 10000
dimensions = time,lat,lon
comments_and_purpose = PM10 speciation (to further check PM10 budget and sources)

[emipm1dust]
var_name = emipm1dust
description = Total emission of PM1 dust
standard_name = tendency_of_atmosphere_mass_content_of_pm1_dust_dry_aerosol_particles_due_to_emission
var_type = Emission fluxes
unit = kg m-2 s-1
minimum = 0
maximum = 10000
dimensions = time,lat,lon
comments_and_purpose = PM10 speciation (to further check PM10 budget and sources)

[emipcb153]
var_name = emipcb153
description = Total emission of PCB-153
standard_name = tendency_of_atmosphere_mass_content_of_hexachlorobiphenyl_due_to_emission
var_type = Emission fluxes
unit = kg m-2 s-1
minimum = 0
maximum = 10000
dimensions = time,lat,lon
comments_and_purpose = Verification of POPS Budgets. For experiments by POPS/Hg modelling (as for HTAP1)

[emiahch]
var_name = emiahch
description = Total emission of a-HCH
standard_name = tendency_of_atmosphere_mass_content_of_alpha_hexachlorocyclohexane_due_to_emission
var_type = Emission fluxes
unit = kg m-2 s-1
minimum = 0
maximum = 10000
dimensions = time,lat,lon
comments_and_purpose = Verification of POPS Budgets. For experiments by POPS/Hg modelling (as for HTAP1)

[reemipcb153]
var_name = reemipcb153
description = Total re-emission of PCB-153
standard_name = tendency_of_atmosphere_mass_content_of_hexachlorobiphenyl_due_to_re_emission
var_type = Emission fluxes
unit = kg m-2 s-1
minimum = 0
maximum = 10000
dimensions = time,lat,lon
comments_and_purpose = Verification of POPS Budgets. For experiments by POPS/Hg modelling (as for HTAP1)

[reemiahch]
var_name = reemiahch
description = Total re-emission of a-HCH
standard_name = tendency_of_atmosphere_mass_content_of_alpha_hexachlorocyclohexane_due_to_re_emission
var_type = Emission fluxes
unit = kg m-2 s-1
minimum = 0
maximum = 10000
dimensions = time,lat,lon
comments_and_purpose = Verification of POPS Budgets. For experiments by POPS/Hg modelling (as for HTAP1)

[emihg0]
var_name = emihg0
description = Total emission of Hg0(g)
standard_name = tendency_of_atmosphere_mass_content_of_gaseous_elemental_mercury_due_to_emission
var_type = Emission fluxes
unit = kg m-2 s-1
minimum = 0
maximum = 10000
dimensions = time,lat,lon
comments_and_purpose = Verification of Mercury Budgets. For experiments by POPS/Hg modelling (as for HTAP1)

[emihg2]
var_name = emihg2
description = Total emission of HgII(g)
standard_name = tendency_of_atmosphere_mass_content_of_gaseous_divalent_mercury_due_to_emission
var_type = Emission fluxes
unit = kg m-2 s-1
minimum = 0
maximum = 10000
dimensions = time,lat,lon
comments_and_purpose = Verification of Mercury Budgets. For experiments by POPS/Hg modelling (as for HTAP1)

[emihgp]
var_name = emihgp
description = Total emission of mercury aerosol
standard_name = tendency_of_atmosphere_mass_content_of_mercury_dry_aerosol_particles_due_to_emission
var_type = Emission fluxes
unit = kg m-2 s-1
minimum = 0
maximum = 10000
dimensions = time,lat,lon
comments_and_purpose = Verification of Mercury Budgets. For experiments by POPS/Hg modelling (as for HTAP1)

[emiahg0]
var_name = emiahg0
description = Anthropogenic emission of Hg0(g)
standard_name = tendency_of_atmosphere_mass_content_of_gaseous_elemental_mercury_due_to_anthropogenic_emission
var_type = Emission fluxes
unit = kg m-2 s-1
minimum = 0
maximum = 10000
dimensions = time,lat,lon
comments_and_purpose = Verification of Mercury Budgets.

[emiahg2]
var_name = emiahg2
description = Anthropogenic emission of HgII(g)
standard_name = tendency_of_atmosphere_mass_content_of_gaseous_divalent_mercury_due_to_anthropogenic_emission
var_type = Emission fluxes
unit = kg m-2 s-1
minimum = 0
maximum = 10000
dimensions = time,lat,lon
comments_and_purpose = Verification of Mercury Budgets.

[emiahgp]
var_name = emiahgp
description = Anthropogenic emission of particulate mercury
standard_name = tendency_of_atmosphere_mass_content_of_mercury_dry_aerosol_particles_due_to_anthropogenic_emission
var_type = Emission fluxes
unit = kg m-2 s-1
minimum = 0
maximum = 10000
dimensions = time,lat,lon
comments_and_purpose = Verification of Mercury Budgets.

[reemihg0]
var_name = reemihg0
description = Total re-emission of Hg
standard_name = tendency_of_atmosphere_mass_content_of_gaseous_elemental_mercury_due_to_re_emission
var_type = Emission fluxes
unit = kg m-2 s-1
minimum = 0
maximum = 10000
dimensions = time,lat,lon
comments_and_purpose = Verification of Mercury Budgets.

[dryhno3]
var_name = dryhno3
description = Dry deposition of HNO3
standard_name = tendency_of_atmosphere_mass_content_of_nitric_acid_due_to_dry_deposition
var_type = dry deposition flux
;unit = kg m-2 s-1
unit = mg N m-2 d-1
minimum = 0
maximum = 10000
dimensions = time,lat,lon
comments_and_purpose = Verification of nitrogen budget

[dryno3]
var_name = dryno3
description = Dry deposition of nitrate aerosol in total PM
standard_name = atmosphere_mass_content_of_nitrate_dry_aerosol_particles_due_to_dry_deposition
var_type = dry deposition flux
unit = kg m-2 s-1
minimum = 0
maximum = 10000
dimensions = time,lat,lon
comments_and_purpose = Verification of nitrogen budget. Verification of aerosol budget and speciation.

[dryno3c]
var_name = dryno3c
description = Dry deposition of nitrate aerosol in total PM coarse
var_type = dry deposition flux
;unit = kg m-2 s-1
unit = mg N m-2 d-1
minimum = 0
maximum = 10000
dimensions = time,lat,lon
comments_and_purpose = Verification of nitrogen budget. Verification of aerosol budget and speciation.

[dryno3f]
var_name = dryno3f
description = Dry deposition of nitrate aerosol in total PM fine
var_type = dry deposition flux
;unit = kg m-2 s-1
unit = mg N m-2 d-1
minimum = 0
maximum = 10000
dimensions = time,lat,lon
comments_and_purpose = Verification of nitrogen budget. Verification of aerosol budget and speciation.

[dryno2]
var_name = dryno2
description = Dry deposition of NO2
standard_name = tendency_of_atmosphere_mass_content_of_nitrogen_dioxide_due_to_dry_deposition
var_type = dry deposition flux
unit = kg m-2 s-1
minimum = 0
maximum = 10000
dimensions = time,lat,lon
comments_and_purpose = Verification of nitrogen budget

[dryn2o5]
var_name = dryn2o5
description = Dry deposition of N2O5
standard_name = tendency_of_atmosphere_mass_content_of_dinitrogen_pentoxide_due_to_dry_deposition
var_type = dry deposition flux
unit = kg m-2 s-1
minimum = 0
maximum = 10000
dimensions = time,lat,lon
comments_and_purpose = Verification of nitrogen budget

[drypan]
var_name = drypan
description = Dry deposition of peroxyacyl nitrates
standard_name = atmosphere_mass_content_of_peroxyacetyl_nitrate_due_to_dry_deposition
var_type = dry deposition flux
unit = kg m-2 s-1
minimum = 0
maximum = 10000
dimensions = time,lat,lon
comments_and_purpose = Verification of nitrogen budget

[dryorgn]
var_name = dryorgn
description = Dry deposition of organic nitrates other than PAN
standard_name = tendency_of_atmosphere_mass_content_of_organic_nitrates_due_to_dry_deposition
var_type = dry deposition flux
unit = kg m-2 s-1
minimum = 0
maximum = 10000
dimensions = time,lat,lon
comments_and_purpose = Verification of nitrogen budget. Organic nitrates other than PAN other than PAN.

[dryhono]
var_name = dryhono
description = Dry deposition of nitrous acid
standard_name = tendency_of_atmosphere_mass_content_of_nitrous_acid_due_to_dry_deposition
var_type = dry deposition flux
unit = kg m-2 s-1
minimum = 0
maximum = 10000
dimensions = time,lat,lon
comments_and_purpose = Verification of nitrogen budget. Organic nitrates other than PAN other than PAN.

[dryhno4]
var_name = dryhno4
description = Dry deposition of HNO4
standard_name = tendency_of_atmosphere_mass_content_of_peroxynitric_acid_due_to_dry_deposition
var_type = dry deposition flux
unit = kg m-2 s-1
minimum = 0
maximum = 10000
dimensions = time,lat,lon
comments_and_purpose = Verification of nitrogen budget. Organic nitrates other than PAN other than PAN.

[drynoy]
var_name = drynoy
description = Dry deposition of NOy
standard_name = tendency_of_atmosphere_mass_content_of_noy_expressed_as_nitrogen_due_to_dry_deposition
var_type = dry deposition flux
unit = kg m-2 s-1
minimum = 0
maximum = 10000
dimensions = time,lat,lon
comments_and_purpose = Verification of nitrogen budget. NOy is the sum of all simulated oxidized nitrogen species (expressed as nitrogen): NO, NO2, HNO3, HNO4, NO3aerosol, NO3(radical), N2O5, PAN, other organic nitrates other than PAN, but not N2O

[drynh3]
var_name = drynh3
description = Dry deposition of NH3
standard_name = tendency_of_atmosphere_mass_content_of_ammonia_due_to_dry_deposition
var_type = dry deposition flux
unit = kg m-2 s-1
minimum = 0
maximum = 10000
dimensions = time,lat,lon
comments_and_purpose = Verification of NHx budget and NH3 deposition/exchange processes. In case of models with bidirectional exchanges do not report; but report excnh3

[drynh4]
var_name = drynh4
description = Dry deposition of NH4
standard_name = tendency_of_atmosphere_mass_content_of_ammonium_dry_aerosol_particles_due_to_dry_deposition
var_type = dry deposition flux
unit = kg m-2 s-1
minimum = 0
maximum = 10000
dimensions = time,lat,lon
comments_and_purpose = Verification of NHx budget. Verification of aerosol budget and speciation.

[dryso2]
var_name = dryso2
description = Dry deposition of SO2
standard_name = tendency_of_atmosphere_mass_content_of_sulfur_dioxide_due_to_dry_deposition
var_type = dry deposition flux
unit = kg m-2 s-1
minimum = 0
maximum = 10000
dimensions = time,lat,lon
comments_and_purpose = Verification of sulfur budget

[dryso4]
var_name = dryso4
description = Dry deposition of SO4
standard_name = tendency_of_atmosphere_mass_content_of_sulfate_dry_aerosol_particles_due_to_dry_deposition
var_type = dry deposition flux
unit = kg m-2 s-1
minimum = 0
maximum = 10000
dimensions = time,lat,lon
comments_and_purpose = Verification of sulfur budget. Verification of aerosol budget and speciation.

[drymsa]
var_name = drymsa
description = Dry deposition of MSA
standard_name = tendency_of_atmosphere_mass_content_of_methanesulfonic_acid_due_to_dry_deposition
var_type = dry deposition flux
unit = kg m-2 s-1
minimum = 0
maximum = 10000
dimensions = time,lat,lon
comments_and_purpose = Verification of sulfur budget. Verification of aerosol budget and speciation.

[drydms]
var_name = drydms
description = Dry deposition of DMS
standard_name = tendency_of_atmosphere_mass_content_of_dimethyl_sulfide_due_to_dry_deposition
var_type = dry deposition flux
unit = kg m-2 s-1
minimum = 0
maximum = 10000
dimensions = time,lat,lon
comments_and_purpose = Verification of sulfur budget

[dryss]
var_name = dryss
description = Dry deposition of seasalt
standard_name = tendency_of_atmosphere_mass_content_of_seasalt_dry_aerosol_particles_due_to_dry_deposition
var_type = dry deposition flux
unit = kg m-2 s-1
minimum = 0
maximum = 10000
dimensions = time,lat,lon
comments_and_purpose = Verification of aerosol budget and speciation

[drydust]
var_name = drydust
description = Dry deposition of dust
standard_name = tendency_of_atmosphere_mass_content_of_dust_dry_aerosol_particles_due_to_dry_deposition
var_type = dry deposition flux
unit = mg m-2 d-1
minimum = 0
maximum = 10000
dimensions = time,lat,lon
comments_and_purpose = Verification of aerosol budget and speciation

[drypm1no3]
var_name = drypm1no3
description = Dry deposition of PM1 nitrate aerosol
standard_name = tendency_of_atmosphere_mass_content_of_pm1_nitrate_dry_aerosol_particles_due_to_dry_deposition
var_type = dry deposition flux
unit = kg m-2 s-1
minimum = 0
maximum = 10000
dimensions = time,lat,lon
comments_and_purpose = Verification of PM10 nitrate budget, speciation and sources

[drypm2p5no3]
var_name = drypm2p5no3
description = Dry deposition of PM2p5 nitrate aerosol
standard_name = tendency_of_atmosphere_mass_content_of_pm2p5_nitrate_dry_aerosol_particles_due_to_dry_deposition
var_type = dry deposition flux
unit = kg m-2 s-1
minimum = 0
maximum = 10000
dimensions = time,lat,lon
comments_and_purpose = Verification of PM10 nitrate budget, speciation and sources

[drypm10no3]
var_name = drypm10no3
description = Dry deposition of PM10 nitrate aerosol
standard_name = tendency_of_atmosphere_mass_content_of_pm10_nitrate_dry_aerosol_particles_due_to_dry_deposition
var_type = dry deposition flux
unit = kg m-2 s-1
minimum = 0
maximum = 10000
dimensions = time,lat,lon
comments_and_purpose = Verification of PM10 nitrate budget, speciation and sources

[dryo3]
var_name = dryo3
description = Dry deposition of O3
standard_name = tendency_of_atmosphere_mass_content_of_ozone_due_to_dry_deposition
var_type = dry deposition flux
unit = mg m-2 d-1
minimum = 0
maximum = 10000
dimensions = time,lat,lon
comments_and_purpose = Verification of O3 budget and impact analysis.

[dryvelo3]
var_name = dryo3
description = Dry deposition velocity of O3
var_type = deposition velocity
unit = cm s-1
minimum = 0
maximum = 10000


[stoo3]
var_name = stoo3
description = Dry deposition of O3 into stomata
standard_name = tendency_of_atmosphere_mass_content_of_ozone_due_to_dry_deposition_into_stomata
var_type = dry deposition flux
unit = kg m-2 s-1
minimum = 0
maximum = 10000
dimensions = time,lat,lon
comments_and_purpose = For impact assessment on crops and vegetation. Dry deposition of ozone into stomata refers to the canopy level integrated flux of ozone into the stomata.

[dryhcho]
var_name = dryhcho
description = Dry deposition of formaldehyde
standard_name = tendency_of_atmosphere_mass_content_of_formaldehyde_due_to_dry_deposition
var_type = dry deposition flux
unit = kg m-2 s-1
minimum = 0
maximum = 10000
dimensions = time,lat,lon
comments_and_purpose = Verification of the budget of oxygenated VOCs (OVOCs), which are poorly understood.

[drych3cho]
var_name = drych3cho
description = Dry deposition of acetaldehyde
standard_name = tendency_of_atmosphere_mass_content_of_acetaldehyde_due_to_dry_deposition
var_type = dry deposition flux
unit = kg m-2 s-1
minimum = 0
maximum = 10000
dimensions = time,lat,lon
comments_and_purpose = Verification of the budget of oxygenated VOCs (OVOCs), which are poorly understood.

[dryalde]
var_name = dryalde
description = Dry deposition of aldehydes higher than ch3cho
standard_name = tendency_of_atmosphere_mass_content_of_aldehydes_due_to_dry_deposition
var_type = dry deposition flux
unit = kg m-2 s-1
minimum = 0
maximum = 10000
dimensions = time,lat,lon
comments_and_purpose = Verification of the budget of oxygenated VOCs (OVOCs), which are poorly understood.

[dryhcooh]
var_name = dryhcooh
description = Dry deposition of formic acid
standard_name = tendency_of_atmosphere_mass_content_of_formic_acid_due_to_dry_deposition
var_type = dry deposition flux
unit = kg m-2 s-1
minimum = 0
maximum = 10000
dimensions = time,lat,lon
comments_and_purpose = Verification of the budget of oxygenated VOCs (OVOCs), which are poorly understood.

[drych3cooh]
var_name = drych3cooh
description = Dry deposition of acetic acid
standard_name = tendency_of_atmosphere_mass_content_of_acetic_acid_due_to_dry_deposition
var_type = dry deposition flux
unit = kg m-2 s-1
minimum = 0
maximum = 10000
dimensions = time,lat,lon
comments_and_purpose = Verification of the budget of oxygenated VOCs (OVOCs), which are poorly understood.

[dryh2o2]
var_name = dryh2o2
description = Dry deposition of h2o2
standard_name = tendency_of_atmosphere_mass_content_of_hydrogen_peroxide_due_to_dry_deposition
var_type = dry deposition flux
unit = kg m-2 s-1
minimum = 0
maximum = 10000
dimensions = time,lat,lon
comments_and_purpose = Verification of the budget of atmospheric oxidizing agents

[dryroor]
var_name = dryroor
description = Dry deposition of organic peroxides
standard_name = tendency_of_atmosphere_mass_content_of_organic_peroxides_due_to_dry_deposition
var_type = dry deposition flux
unit = kg m-2 s-1
minimum = 0
maximum = 10000
dimensions = time,lat,lon
comments_and_purpose = Verification of the budget of atmospheric oxidizing agents

[excnh3]
var_name = excnh3
description = surface exchange flux of NH3
standard_name = surface_net_downward_mass_flux_of_ammonia_due_to_bidirectional_surface_exchange
var_type = surface_exchange_flux
unit = kg m-2 s-1
minimum = -10000
maximum = 10000
dimensions = time,lat,lon
comments_and_purpose = Verification of NHx budget and NH3 deposition/exchange processes. In case of models with bidirectional exchanges refers to NET deposition. Net emissions would give negative numbers in this field.

[drybc]
var_name = drybc
description = Dry deposition of BC
standard_name = tendency_of_atmosphere_mass_content_of_elemental_carbon_dry_aerosol_particles_due_to_dry_deposition
var_type = dry deposition flux
unit = kg m-2 s-1
minimum = 0
maximum = 10000
dimensions = time,lat,lon
comments_and_purpose = Verification of aerosol budget and speciation

[drypm10]
var_name = drypm10
description = Dry deposition of PM10
standard_name = tendency_of_atmosphere_mass_content_of_pm10_dry_aerosol_particles_due_to_dry_deposition
var_type = dry deposition flux
# the following is CF's unit, but we want to perform a comparison based on obs units
# unit = kg m-2 s-1
unit = mg m-2 d-1
minimum = 0
maximum = 10000
dimensions = time,lat,lon
comments_and_purpose = Verification of PM10 (major AQ metric) budget ; Consistent with AQMEII.

[drypm10ss]
var_name = drypm10ss
description = Dry deposition of PM 10 sea salt
standard_name = tendency_of_atmosphere_mass_content_of_pm10_seasalt_dry_aerosol_particles_due_to_dry_deposition
var_type = dry deposition flux
unit = kg m-2 s-1
minimum = 0
maximum = 10000
dimensions = time,lat,lon
comments_and_purpose = Further verification of PM10 (major AQ metric) budget, speciation and sources.

[drypm10dust]
var_name = drypm10dust
description = Dry deposition of PM10 dust
standard_name = tendency_of_atmosphere_mass_content_of_pm10_dust_dry_aerosol_particles_due_to_dry_deposition
var_type = dry deposition flux
unit = kg m-2 s-1
minimum = 0
maximum = 10000
dimensions = time,lat,lon
comments_and_purpose = Further verification of PM10 (major AQ metric) budget, speciation and sources.

[drypm2p5]
var_name = drypm2p5
description = Dry deposition of PM2.5
standard_name = tendency_of_atmosphere_mass_content_of_pm2p5_dry_aerosol_particles_due_to_dry_deposition
var_type = dry deposition flux
unit = kg m-2 s-1
minimum = 0
maximum = 10000
dimensions = time,lat,lon
comments_and_purpose = Verification of PM2.5 (major AQ metric) budget ; Consistent with AQMEII.

[drypm2p5ss]
var_name = drypm2p5ss
description = Dry deposition of PM2.5 seasalt
standard_name = tendency_of_atmosphere_mass_content_of_pm2p5_seasalt_dry_aerosol_particles_due_to_dry_deposition
var_type = dry deposition flux
unit = kg m-2 s-1
minimum = 0
maximum = 10000
dimensions = time,lat,lon
comments_and_purpose = Further verification of PM2.5 (major AQ metric) budget, speciation and sources.

[drypm2p5dust]
var_name = drypm2p5dust
description = Dry deposition of PM2.5 dust
standard_name = tendency_of_atmosphere_mass_content_of_pm2p5_dust_dry_aerosol_particles_due_to_dry_deposition
var_type = dry deposition flux
unit = kg m-2 s-1
minimum = 0
maximum = 10000
dimensions = time,lat,lon
comments_and_purpose = Further verification of PM2.5 (major AQ metric) budget, speciation and sources.

[dryoc]
var_name = dryoc
description = Dry deposition of particulate organic carbon in PM
standard_name = tendency_of_atmosphere_mass_content_of_particulate_organic_matter_dry_aerosol_particles_expressed_as_carbon_due_to_dry_deposition
var_type = dry deposition flux
unit = kg m-2 s-1
minimum = 0
maximum = 10000
dimensions = time,lat,lon
comments_and_purpose = Verification of aerosol budget and speciation. This field is additional to dryoa. Required if no fixed molecular weight of the mixture of NMVOCs.

[dryoa]
var_name = dryoa
description = Dry deposition of OA
standard_name = tendency_of_atmosphere_mass_content_of_particulate_organic_matter_dry_aerosol_particles_due_to_dry_deposition
var_type = dry deposition flux
unit = kg m-2 s-1
minimum = 0
maximum = 10000
dimensions = time,lat,lon
comments_and_purpose = Verification of aerosol budget and speciation. FMW, includes primary and secondary organic aerosol

[drysoa]
var_name = drysoa
description = Dry deposition of SOA
standard_name = tendency_of_atmosphere_mass_content_of_secondary_particulate_organic_matter_dry_aerosol_particles_due_to_dry_deposition
var_type = dry deposition flux
unit = kg m-2 s-1
minimum = 0
maximum = 10000
dimensions = time,lat,lon
comments_and_purpose = Further verification of organic aerosol budget. Optionally to be provided if SOA is included as a separate tracer

[drypoa]
var_name = drysoa
description = Dry deposition of POA
standard_name = tendency_of_atmosphere_mass_content_of_primary_particulate_organic_matter_dry_aerosol_particles_due_to_dry_deposition
var_type = dry deposition flux
unit = kg m-2 s-1
minimum = 0
maximum = 10000
dimensions = time,lat,lon
comments_and_purpose = Further verification of organic aerosol budget. Optionally to be provided if POA is included as a separate tracer

[drypcb153]
var_name = drypcb153
description = Dry deposition of PCB-153
standard_name = tendency_of_atmosphere_mass_content_of_hexachlorobiphenyl_due_to_dry_deposition
var_type = dry deposition flux
unit = kg m-2 s-1
minimum = 0
maximum = 10000
dimensions = time,lat,lon
comments_and_purpose = Verification of POPS Budgets. For experiments by POPS/Hg modelling (as for HTAP1)

[dryahch]
var_name = dryahch
description = Dry deposition of a-HCH
standard_name = tendency_of_atmosphere_mass_content_of_alpha_hexachlorocyclohexane_due_to_dry_deposition
var_type = dry deposition flux
unit = kg m-2 s-1
minimum = 0
maximum = 10000
dimensions = time,lat,lon
comments_and_purpose = Verification of POPS Budgets. For experiments by POPS/Hg modelling (as for HTAP1)

[dryhg0]
var_name = dryhg0
description = Dry deposition of Hg0(g)
standard_name = tendency_of_atmosphere_mass_content_of_gaseous_elemental_mercury_due_to_dry_deposition
var_type = dry deposition flux
unit = kg m-2 s-1
minimum = 0
maximum = 10000
dimensions = time,lat,lon
comments_and_purpose = Verification of Mercury Budgets. For experiments by POPS/Hg modelling (as for HTAP1)

[dryhg2]
var_name = dryhg2
description = Dry deposition of HgII(g)
standard_name = tendency_of_atmosphere_mass_content_of_gaseous_divalent_mercury_due_to_dry_deposition
var_type = dry deposition flux
unit = kg m-2 s-1
minimum = 0
maximum = 10000
dimensions = time,lat,lon
comments_and_purpose = Verification of Mercury Budgets. For experiments by POPS/Hg modelling (as for HTAP1)

[dryhgp]
var_name = dryhgp
description = Dry deposition of mercury aerosol
standard_name = tendency_of_atmosphere_mass_content_of_mercury_dry_aerosol_particles_due_to_dry_deposition
var_type = dry deposition flux
unit = kg m-2 s-1
minimum = 0
maximum = 10000
dimensions = time,lat,lon
comments_and_purpose = Verification of Mercury Budgets. For experiments by POPS/Hg modelling (as for HTAP1)

[wethno3]
var_name = wethno3
description = Wet deposition of HNO3
standard_name = tendency_of_atmosphere_mass_content_of_nitric_acid_due_to_wet_deposition
var_type = wet deposition flux
unit = kg m-2 s-1
minimum = 0
maximum = 10000
dimensions = time,lat,lon
comments_and_purpose = Verification of nitrogen budget

[wetoxn]
description=Wet deposition of oxidized nitrogen mass
unit = mg N m-2 d-1
minimum=0

[wetrdn]
description=Wet deposition of reduced Nitrogen mass
unit = mg N m-2 d-1
minimum=0

[wetoxs]
description=Wet deposition of total sulphur mass
unit = mg S m-2 d-1
minimum=0

[wetoxsc]
description=Wet deposition of total sulphur corrected mass
unit = mg S m-2 d-1
minimum=0

[wetoxst]
description=Wet deposition of total sulphur mass
unit = mg S m-2 d-1
minimum=0

[depoxn]
description=Total deposition of oxidized nitrogen mass
unit = mg N m-2 d-1
minimum=0

[deprdn]
description=Total deposition of reduced Nitrogen mass
unit = mg N m-2 d-1
minimum=0

[depoxs]
description=Total deposition of total sulphur mass
unit = mg S m-2 d-1
minimum=0

[dryoxn]
description=dry deposition of oxidized nitrogen mass
unit = mg N m-2 d-1
minimum=0

[dryrdn]
description=Dry deposition of reduced Nitrogen mass
unit = mg N m-2 d-1
minimum=0

[dryoxs]
description=Dry deposition of total sulphur mass
unit = mg S m-2 d-1
minimum=0

[wetn2o5]
var_name = wetn2o5
description = Wet deposition of N2O5
standard_name = tendency_of_atmosphere_mass_content_of_dinitrogen_pentoxide_due_to_wet_deposition
var_type = wet deposition flux
unit = kg m-2 s-1
minimum = 0
maximum = 10000
dimensions = time,lat,lon
comments_and_purpose = Verification of nitrogen budget

[wetorgn]
var_name = wetorgn
description = Wet deposition of organic nitrates other than PAN
standard_name = tendency_of_atmosphere_mass_content_of_organic_nitrates_due_to_wet_deposition
var_type = wet deposition flux
unit = kg m-2 s-1
minimum = 0
maximum = 10000
dimensions = time,lat,lon
comments_and_purpose = Verification of nitrogen budget. Organic nitrates other than PAN

[wetno3]
var_name = wetno3
description = Wet deposition of nitrate ion in total PM
standard_name = tendency_of_atmosphere_mass_content_of_nitrate_dry_aerosol_particles_due_to_wet_deposition
var_type = wet deposition flux
unit = mg m-2 d-1
minimum = 0
maximum = 10000
dimensions = time,lat,lon
comments_and_purpose = Verification of nitrogen budget. Verification of aerosol budget and speciation.

[wethono]
var_name = wethono
description = Wet deposition of nitrous acid in total PM
standard_name = tendency_of_atmosphere_mass_content_of_nitrous_acid_due_to_wet_deposition
var_type = wet deposition flux
unit = kg m-2 s-1
minimum = 0
maximum = 10000
dimensions = time,lat,lon
comments_and_purpose = Verification of nitrogen budget

[wethno4]
var_name = wethno4
description = wet deposition of HNO4
standard_name = tendency_of_atmosphere_mass_content_of_peroxynitric_acid_due_to_wet_deposition
var_type = wet deposition flux
unit = kg m-2 s-1
minimum = 0
maximum = 10000
dimensions = time,lat,lon
comments_and_purpose = Verification of nitrogen budget

[wetnoy]
var_name = wetnoy
description = Wet deposition of NOy
standard_name = tendency_of_atmosphere_mass_content_of_noy_expressed_as_nitrogen_due_to_wet_deposition
var_type = wet deposition flux
unit = kg m-2 s-1
minimum = 0
maximum = 10000
dimensions = time,lat,lon
comments_and_purpose = Verification of nitrogen budget. NOy is the sum of all simulated oxidized nitrogen species (expressed as nitrogen): NO, NO2, HNO3, HNO4, NO3aerosol, NO3(radical), N2O5, PAN, other organic nitrates other than PAN, but not N2O

[wetnh3]
var_name = wetnh3
description = Wet deposition of NH3
standard_name = tendency_of_atmosphere_mass_content_of_ammonia_due_to_wet_deposition
var_type = wet deposition flux
unit = mg m-2 d-1
minimum = 0
maximum = 10000
dimensions = time,lat,lon
comments_and_purpose = Verification of NHx budget.

[wetnh4]
var_name = wetnh4
description = Wet deposition of NH4
standard_name = tendency_of_atmosphere_mass_content_of_ammonium_dry_aerosol_particles_due_to_wet_deposition
var_type = wet deposition flux
unit = mg m-2 d-1
minimum = 0
maximum = 10000
dimensions = time,lat,lon
comments_and_purpose = Verification of NHx budget. Verification of aerosol budget and speciation.

[wetso2]
var_name = wetso2
description = Wet deposition of SO2
standard_name = tendency_of_atmosphere_mass_content_of_sulfur_dioxide_due_to_wet_deposition
var_type = wet deposition flux
unit = mg m-2 d-1
minimum = 0
maximum = 10000
dimensions = time,lat,lon
comments_and_purpose = Verification of sulfur budget

[wetso4]
var_name = wetso4
description = Wet deposition of SO4
standard_name = tendency_of_atmosphere_mass_content_of_sulfate_dry_aerosol_particles_due_to_wet_deposition
var_type = wet deposition flux
unit = mg m-2 d-1
minimum = 0
maximum = 10000
dimensions = time,lat,lon
comments_and_purpose = Verification of sulfur budget. Verification of aerosol budget and speciation.

[wetmsa]
var_name = wetmsa
description = Wet deposition of MSA
standard_name = tendency_of_atmosphere_mass_content_of_methanesulfonic_acid_dry_aerosol_particles_due_to_wet_deposition
var_type = wet deposition flux
unit = kg m-2 s-1
minimum = 0
maximum = 10000
dimensions = time,lat,lon
comments_and_purpose = Verification of sulfur budget. Verification of aerosol budget and speciation.

[wetdms]
var_name = wetdms
description = Wet deposition of DMS
standard_name = tendency_of_atmosphere_mass_content_of_dimethyl_sulfide_due_to_wet_deposition
var_type = wet deposition flux
unit = kg m-2 s-1
minimum = 0
maximum = 10000
dimensions = time,lat,lon
comments_and_purpose = Verification of sulfur budget

[wetbc]
var_name = wetbc
description = Wet deposition of BC
standard_name = tendency_of_atmosphere_mass_content_of_elemental_carbon_dry_aerosol_particles_due_to_wet_deposition
var_type = wet deposition flux
unit = kg m-2 s-1
minimum = 0
maximum = 10000
dimensions = time,lat,lon
comments_and_purpose = Verification of aerosol budget and speciation

[wetss]
var_name = wetss
description = Wet deposition of seasalt
standard_name = tendency_of_atmosphere_mass_content_of_seasalt_dry_aerosol_particles_due_to_wet_deposition
var_type = wet deposition flux
unit = kg m-2 s-1
minimum = 0
maximum = 10000
dimensions = time,lat,lon
comments_and_purpose = Verification of aerosol budget and speciation

[wetna]
var_name = wetna
description = Wet deposition of sodium
standard_name = tendency_of_atmosphere_mass_content_of_seasalt_dry_aerosol_particles_due_to_wet_deposition
var_type = wet deposition flux
unit = mg m-2 d-1
minimum = 0
maximum = 10000
dimensions = time,lat,lon
comments_and_purpose = Verification of aerosol budget and speciation

[wetdust]
var_name = wetdust
description = Wet deposition of dust
standard_name = tendency_of_atmosphere_mass_content_of_dust_dry_aerosol_particles_due_to_wet_deposition
var_type = wet deposition flux
unit = kg m-2 s-1
minimum = 0
maximum = 10000
dimensions = time,lat,lon
comments_and_purpose = Verification of aerosol budget and speciation

[wetpm1no3]
var_name = wetpm1no3
description = Wet deposition of PM1 nitrate
standard_name = tendency_of_atmosphere_mass_content_of_pm1_nitrate_dry_aerosol_particles_due_to_wet_deposition
var_type = wet deposition flux
unit = kg m-2 s-1
minimum = 0
maximum = 10000
dimensions = time,lat,lon
comments_and_purpose = Verification of PM10 (major AQ metric) budget and speciation.

[wetpm2p5no3]
var_name = wetpm2p5no3
description = Wet deposition of PM2p5 nitrate
standard_name = tendency_of_atmosphere_mass_content_of_pm2p5_nitrate_dry_aerosol_particles_due_to_wet_deposition
var_type = wet deposition flux
unit = kg m-2 s-1
minimum = 0
maximum = 10000
dimensions = time,lat,lon
comments_and_purpose = Verification of PM10 (major AQ metric) budget and speciation.

[wetpm10no3]
var_name = wetpm10no3
description = Wet deposition of PM10 nitrate
standard_name = tendency_of_atmosphere_mass_content_of_pm10_nitrate_dry_aerosol_particles_due_to_wet_deposition
var_type = wet deposition flux
unit = kg m-2 s-1
minimum = 0
maximum = 10000
dimensions = time,lat,lon
comments_and_purpose = Verification of PM10 (major AQ metric) budget and speciation.

[wethcho]
var_name = wethcho
description = Wet deposition of formaldehyde
standard_name = tendency_of_atmosphere_mass_content_of_formaldehyde_due_to_wet_deposition
var_type = wet deposition flux
unit = kg m-2 s-1
minimum = 0
maximum = 10000
dimensions = time,lat,lon
comments_and_purpose = Verification of the budget of oxygenated VOCs (OVOCs), which are poorly understood.

[wetch3cho]
var_name = wetch3cho
description = Wet deposition of acetaldehyde
standard_name = tendency_of_atmosphere_mass_content_of_acetaldehyde_due_to_wet_deposition
var_type = wet deposition flux
unit = kg m-2 s-1
minimum = 0
maximum = 10000
dimensions = time,lat,lon
comments_and_purpose = Verification of the budget of oxygenated VOCs (OVOCs), which are poorly understood.

[wetalde]
var_name = wetalde
description = Wet deposition of aldehydes higher than ch3cho
standard_name = tendency_of_atmosphere_mass_content_of_aldehydes_due_to_wet_deposition
var_type = wet deposition flux
unit = kg m-2 s-1
minimum = 0
maximum = 10000
dimensions = time,lat,lon
comments_and_purpose = Verification of the budget of oxygenated VOCs (OVOCs), which are poorly understood.

[wethcooh]
var_name = wethcooh
description = Wet deposition of formic acid
standard_name = tendency_of_atmosphere_mass_content_of_formic_acid_due_to_wet_deposition
var_type = wet deposition flux
unit = kg m-2 s-1
minimum = 0
maximum = 10000
dimensions = time,lat,lon
comments_and_purpose = Verification of the budget of oxygenated VOCs (OVOCs), which are poorly understood.

[wetch3cooh]
var_name = wetch3cooh
description = Wet deposition of acetic acid
standard_name = tendency_of_atmosphere_mass_content_of_acetic_acid_due_to_wet_deposition
var_type = wet deposition flux
unit = kg m-2 s-1
minimum = 0
maximum = 10000
dimensions = time,lat,lon
comments_and_purpose = Verification of the budget of oxygenated VOCs (OVOCs), which are poorly understood.

[weth2o2]
var_name = weth2o2
description = Wet deposition of h2o2
standard_name = tendency_of_atmosphere_mass_content_of_hydrogen_peroxide_due_to_wet_deposition
var_type = wet deposition flux
unit = kg m-2 s-1
minimum = 0
maximum = 10000
dimensions = time,lat,lon
comments_and_purpose = Verification of the budget of atmospheric oxidizing agents

[wetroor]
var_name = wetroor
description = Wet deposition of organic peroxides
standard_name = tendency_of_atmosphere_mass_content_of_organic_peroxides_due_to_wet_deposition
var_type = wet deposition flux
unit = kg m-2 s-1
minimum = 0
maximum = 10000
dimensions = time,lat,lon
comments_and_purpose = Verification of the budget of atmospheric oxidizing agents

[wetpm10ss]
var_name = wetpm10ss
description = Wet deposition of  PM10 seasalt
standard_name = tendency_of_atmosphere_mass_content_of_pm10_seasalt_dry_aerosol_particles_due_to_wet_deposition
var_type = wet deposition flux
unit = kg m-2 s-1
minimum = 0
maximum = 10000
dimensions = time,lat,lon
comments_and_purpose = Verification of PM10 (major AQ metric) budget and speciation.

[wetpm10dust]
var_name = wetpm10dust
description = Wet deposition of PM10 dust
standard_name = tendency_of_atmosphere_mass_content_of_pm10_dust_dry_aerosol_particles_due_to_wet_deposition
var_type = wet deposition flux
unit = kg m-2 s-1
minimum = 0
maximum = 10000
dimensions = time,lat,lon
comments_and_purpose = Verification of PM10 (major AQ metric) budget and speciation.

[wetpm2p5]
var_name = wetpm2p5
description = Wet deposition of PM2.5 mass
standard_name = tendency_of_atmosphere_mass_content_of_pm2p5_dry_aerosol_particles_due_to_wet_deposition
var_type = dry deposition flux
unit = kg m-2 s-1
minimum = 0
maximum = 10000
dimensions = time,lat,lon
comments_and_purpose = Verification of PM2.5 (major AQ metric) budget ; Consistent with AQMEII.

[wetpm2p5ss]
var_name = wetpm2p5ss
description = Wet deposition of  PM2.5 seasalt
standard_name = tendency_of_atmosphere_mass_content_of_pm2p5_seasalt_dry_aerosol_particles_due_to_wet_deposition
var_type = wet deposition flux
unit = kg m-2 s-1
minimum = 0
maximum = 10000
dimensions = time,lat,lon
comments_and_purpose = Verification of PM2.5 (major AQ metric) budget and speciation.

[wetpm2p5dust]
var_name = wetpm2p5dust
description = Wet deposition of  PM2.5 dust
standard_name = tendency_of_atmosphere_mass_content_of_pm2p5_dust_dry_aerosol_particles_due_to_wet_deposition
var_type = wet deposition flux
unit = kg m-2 s-1
minimum = 0
maximum = 10000
dimensions = time,lat,lon
comments_and_purpose = Verification of PM2.5 (major AQ metric) budget and speciation.

[wetoa]
var_name = wetoa
description = Wet deposition of OA
standard_name = tendency_of_atmosphere_mass_content_of_particulate_organic_matter_dry_aerosol_particles_due_to_wet_deposition
var_type = wet deposition flux
unit = kg m-2 s-1
minimum = 0
maximum = 10000
dimensions = time,lat,lon
comments_and_purpose = Verification of aerosol budget and speciation. Full Molecular weight, includes primary and secondary organic aerosol

[wetoc]
var_name = wetoc
description = Wet deposition of organic carbon in PM
standard_name = tendency_of_atmosphere_mass_content_of_particulate_organic_matter_dry_aerosol_particles_expressed_as_carbon_due_to_wet_deposition
var_type = dry deposition flux
unit = kg m-2 s-1
minimum = 0
maximum = 10000
dimensions = time,lat,lon
comments_and_purpose = Verification of aerosol budget and speciation. Includes primary and secondary organic aerosol, expressed as carbon

[wetsoa]
var_name = wetsoa
description = Wet deposition of SOA
standard_name = tendency_of_atmosphere_mass_content_of_secondary_particulate_organic_matter_dry_aerosol_particles_due_to_wet_deposition
var_type = wet deposition flux
unit = kg m-2 s-1
minimum = 0
maximum = 10000
dimensions = time,lat,lon
comments_and_purpose = Verification of aerosol budget and speciation. Optionally to be provided if SOA is included as a separate tracer, subset of OA

[wetpoa]
var_name = wetpoa
description = Wet deposition of POA
standard_name = tendency_of_atmosphere_mass_content_of_primary_particulate_organic_matter_dry_aerosol_particles_due_to_wet_deposition
var_type = wet deposition flux
unit = kg m-2 s-1
minimum = 0
maximum = 10000
dimensions = time,lat,lon
comments_and_purpose = Verification of aerosol budget and speciation. Optionally to be provided if POA is included as a separate tracer, subset of OA

[wetpcb153]
var_name = wetpcb153
description = Wet deposition of PCB-153
standard_name = tendency_of_atmosphere_mass_content_of_hexachlorobiphenyl_due_to_wet_deposition
var_type = wet deposition flux
unit = kg m-2 s-1
minimum = 0
maximum = 10000
dimensions = time,lat,lon
comments_and_purpose = Verification of POPS Budgets. For experiments by POPS/Hg modelling (as for HTAP1)

[wetahch]
var_name = wetahch
description = Wet deposition of a-HCH
standard_name = tendency_of_atmosphere_mass_content_of_alpha_hexachlorocyclohexane_due_to_wet_deposition
var_type = wet deposition flux
unit = kg m-2 s-1
minimum = 0
maximum = 10000
dimensions = time,lat,lon
comments_and_purpose = Verification of POPS Budgets. For experiments by POPS/Hg modelling (as for HTAP1)

[wethg]
var_name = wethg
description = Wet deposition of Hg
standard_name = tendency_of_atmosphere_mass_content_of_mercury_due_to_wet_deposition
var_type = wet deposition flux
unit = kg m-2 s-1
minimum = 0
maximum = 10000
dimensions = time,lat,lon
comments_and_purpose = Verification of mercury budgets. For experiments by POPS/Hg modelling

[wethg0]
var_name = wethg0
description = Wet deposition of Hg0(g)
standard_name = tendency_of_atmosphere_mass_content_of_gaseous_elemental_mercury_due_to_wet_deposition
var_type = wet deposition flux
unit = kg m-2 s-1
minimum = 0
maximum = 10000
dimensions = time,lat,lon
comments_and_purpose = Verification of Mercury Budgets. For experiments by POPS/Hg modelling (as for HTAP1)

[wethg2]
var_name = wethg2
description = Wet deposition of HgII(g)
standard_name = tendency_of_atmosphere_mass_content_of_gaseous_divalent_mercury_due_to_wet_deposition
var_type = wet deposition flux
unit = kg m-2 s-1
minimum = 0
maximum = 10000
dimensions = time,lat,lon
comments_and_purpose = Verification of Mercury Budgets. For experiments by POPS/Hg modelling (as for HTAP1)

[wethgp]
var_name = wethgp
description = Wet deposition of mercury aerosol
standard_name = tendency_of_atmosphere_mass_content_of_mercury_dry_aerosol_particles_due_to_wet_deposition
var_type = wet deposition flux
unit = kg m-2 s-1
minimum = 0
maximum = 10000
dimensions = time,lat,lon
comments_and_purpose = Verification of Mercury Budgets. For experiments by POPS/Hg modelling (as for HTAP1)

# Mass concentrations
# NO STANDARD NAME YET (Aug 2019) IN CF (http://mailman.cgd.ucar.edu/pipermail/cf-metadata/2011/004673.html)

[concprcpso4]
description = Mass concentration of sulphate in precipitation
unit = ug S m-3
var_type = mass concentration

[concprcpna]
description = Mass concentration of sodium in precipitation
unit = ug m-3
var_type = mass concentration

[concprcpno3]
description = Mass concentration of NO3 in precipitation
unit = ug N m-3
var_type = mass concentration

[concprcpnh4]
description = Mass concentration of ammonium in precipitation
unit = ug N m-3
var_type = mass concentration

[concprcpoxn]
description = Mass concentration of total nitrogen in precipitation
unit = ug N m-3
var_type = mass concentration

[concprcpoxs]
description = Mass concentration of total sulphur in precipitation
unit = ug S m-3
var_type = mass concentration

[concprcpoxsc]
description = Mass concentration of total sulphur in precipitation
unit = ug S m-3
var_type = mass concentration

[concprcpoxst]
description = Mass concentration of total sulphur in precipitation
unit = ug S m-3
var_type = mass concentration

[concprcprdn]
description = Mass concentration of reduced nitrogen in precipitation
unit = ug N m-3
var_type = mass concentration

[concso4]
description=Mass concentration of sulphate
unit = ug m-3

[concso4pm10]
description=Mass concentration of sulphate in PM10
unit = ug m-3

[concso4pm25]
description=Mass concentration of sulphate in PM25
unit = ug m-3

[SO4ugSm3]
description=Mass concentration of sulphate
unit = ug S m-3

[concso2]
description= Mass concentration of SO2
unit = ug m-3

[concSso2]
description= Mass concentration of SO2
unit = ug S m-3

[concdust]
description=Mass concentration of dust
unit = ug m-3

[concpm10]
description= Mass concentration of pm10
standard_name = mass_concentration_of_pm10_ambient_aerosol_particles_in_air
unit = ug m-3
minimum = 0
maximum = 1000

[concpm10pbap]
description= Mass concentration of pm10
standard_name = mass_concentration_of_pm10_ambient_aerosol_particles_in_air
unit = ug m-3
minimum = 0
maximum = 1000

[concpmgt25]
description= Mass concentration of pm exceeding 2.5 um
unit = ug m-3
minimum = 0
maximum = 1000

[concpm10al]
description= Mass concentration of pm10 aluminium
standard_name = mass_concentration_of_pm10_aluminium_ambient_aerosol_particles_in_air
unit = ug m-3
minimum = 0
maximum = 1000

[concpm10as]
description= Mass concentration of pm10 arsenic
standard_name = mass_concentration_of_pm10_arsenic_ambient_aerosol_particles_in_air
unit = ug m-3
minimum = 0
maximum = 1000

[concpm10cl]
description= Mass concentration of pm10 chloride
standard_name = mass_concentration_of_pm10_chloride_ambient_aerosol_particles_in_air
unit = ug m-3
minimum = 0
maximum = 1000

[concpm10c]
description= Mass concentration of pm10 carbon
standard_name = mass_concentration_of_pm10_carbon_ambient_aerosol_particles_in_air
unit = ug m-3
minimum = 0
maximum = 1000

[concpm10oc]
description= Mass concentration of pm10 organic carbon
standard_name = mass_concentration_of_pm10_organic_carbon_ambient_aerosol_particles_in_air
unit = ug m-3
minimum = 0
maximum = 1000

[concpm10so4t]
description= Mass concentration of pm10 sulfate (total)
standard_name = mass_concentration_of_pm10_total_sulfate_ambient_aerosol_particles_in_air
unit = ug m-3
minimum = 0
maximum = 1000

[concpm10so4c]
description= Mass concentration of pm10 sulfate (corrected)
standard_name = mass_concentration_of_pm10_corrected_sulfate_ambient_aerosol_particles_in_air
unit = ug m-3
minimum = 0
maximum = 1000

[concpm25]
description =Mass concentration of pm2.5
standard_name = mass_concentration_of_pm2p5_ambient_aerosol_particles_in_air
unit = ug m-3
minimum = 0
maximum = 1000

[concpm1]
description= Mass concentration of pm1
standard_name = mass_concentration_of_pm1_ambient_aerosol_particles_in_air
unit = ug m-3

[concso4t]
description=Mass concentration of total sulphate
unit = ug m-3

[concso4c]
description=Mass concentration of sulphate (corrected)
unit = ug m-3

[concbc]
description=Mass concentration of black carbon
unit = ug m-3

[concss]
description=Mass concentration of seasalt
unit = ug m-3

[concsspm10]
description=Mass concentration of seasalt pm10
unit = ug m-3

[concsscoarse]
description=Mass concentration of seasalt coarse fraction
unit = ug m-3

[concsspm25]
description=Mass concentration of seasalt pm25
unit = ug m-3

[concpom]
description=Mass concentration of organic carbon
unit = ug m-3


# EMEP vars added for testing

[concno]
description=Mass concentration of NO
unit = ug N m-3

[concno3c]
description=Mass concentration of nitrate (coarse mode)
unit = ug m-3

[concno3f]
description=Mass concentration of nitrate (fine mode)
unit = ug m-3

[concbcc]
description=Mass concentration of elemental carbon (coarse mode)
unit = ug m-3

[concbcf]
description=Mass concentration of elemental carbon (fine mode)
unit = ug m-3

[concaeroh2o]
description=Mass concentration of PM2.5 in water
unit = ug m-3

[concoaf]
description=Mass concentration of organic aerosol (fine mode)
unit = ug m-3

[concoac]
description=Mass concentration of organic aerosol (coarse mode)
unit = ug m-3

# End EMEP vars for testing

[concnh3]
description=Mass concentration of ammonia
unit = ug m-3

[concNnh3]
description=Mass concentration of ammonia
unit = ug N m-3

[concno3]
description=Mass concentration of nitrate
unit = ug m-3

[concNno3]
description=Mass concentration of nitrate
unit = ug N m-3

[concoxn]
description=Mass concentration of oxidized nitrate
unit = ug m-3

[concnh4]
description=Mass concentration of ammonium
unit = ug m-3

[concnh4pm25]
description=Mass concentration of ammonium in PM25
unit = ug m-3

[concnh4pm10]
description=Mass concentration of ammonium
unit = ug m-3

[concNnh4]
description=Mass concentration of ammonium
unit = ug N m-3

[conchno3]
description=Mass concentration of nitric acid
unit = ug m-3

[concNhno3]
description=Mass concentration of nitric acid
unit = ug N m-3
minimum=0
maximum=100000

[conctno3]
description=Mass concentration of nitrate and nitric acid
unit = ug m-3

[concNtno3]
description=Mass concentration of nitrate and nitric acid
unit = ug N m-3

[concNno3pm10]
description=Mass concentration of nitrate PM10
unit = ug N m-3

[concNno3pm25]
description=Mass concentration of nitrate PM25
unit = ug N m-3

[concno3pm10]
description=Mass concentration of nitrate PM10
unit = ug m-3

[concno3pm25]
description=Mass concentration of nitrate PM25
unit = ug m-3

[concNtnh]
description=Mass concentration of ammonium and ammonia
unit = ug N m-3

[concNno]
description=Mass concentration of nitrogen monoxide
unit = ug N m-3

[concNno2]
description=Mass concentration of nitrogen dioxide
unit = ug N m-3

[concno2]
description=Mass concentration of nitrogen dioxide
unit = ug m-3

[conceqbc]
description=Mass concentration of equivalent black carbon
unit = ug m-3

[concCec]
description=Mass concentration of elemental carbon
unit = ug C m-3

[concCecpm25]
description=Mass concentration of PM2.5 elemental carbon
unit = ug C m-3

[concCecpm10]
description=Mass concentration of PM2.5 elemental carbon
unit = ug C m-3

[concox]
description=Mass concentration of NO2 + O3
unit = ug m-3

[concoa]
description=Mass concentration of organic aerosol
unit = ug m-3

[concoc]
description=Mass concentration of organic carbon
unit = ug m-3

[concCoc]
description=Mass concentration of organic carbon
unit = ug C m-3

[concCocpm25]
description=Mass concentration of organic carbon in PM2.5
unit = ug C m-3
minimum = 0

[concCocpm10]
description=Mass concentration of organic carbon in PM2.5
unit = ug C m-3

[conctc]
description=Mass concentration of total carbon
unit = ug m-3

[conchoa]
description=Mass concentration hydrocarbon like OA
unit = ug m-3

[concbcbb]
description=Mass concentration elemental carbon, biomass burning
unit = ug m-3

[concspores]
description=Mass concentration fungal spores
unit = ug m-3

[concpolyol]
description=Mass concentration Polyol
unit = ug m-3

[conco3]
description=Mass concentration of ozone
unit = ug m-3

[vmro3mda8]
description=MDA8 of O3 VMR.
unit = nmol mol-1

[concco]
description=Mass concentration of organic carbon
unit = ug m-3

[conccl]
description=Mass concentration of chloride
unit = ug m-3

[concmsa]
description=MSA surface concentration
unit = ug m-3

[concca]
description=Calcium mass concentration
unit = ug m-3

[concmg]
description=Magnesium mass concentration
unit = ug m-3

[conck]
description=Potassium mass concentration
unit = ug m-3

[conchcho]
var_name = conchcho
description = formaldehyde Volume Mixing Ratio
standard_name = Mass_concentration_of_formaldehyde_in_air
var_type = Mass concentration
unit = ug m-3
minimum = 0
dimensions = time,lat,lon
comments_and_purpose = Verification of VOC speciation/chemistry

# Volume mixing ratios
[vmro3]
var_name = vmro3
description = Surface O3 Volume Mixing Ratio
standard_name = mole_fraction_of_ozone_in_air
var_type = volume mixing ratios
unit = nmol mol-1
minimum = 0
maximum = 100000000
dimensions = time,lat,lon
comments_and_purpose = Major HTAP output diagnostic: Air Quality and Impact analysis. Surface refers to the mid-level of the lowest model layer.

[vmro3max]
var_name = vmro3max
description = Surface O3 Volume Mixing Ratio, highest hourly value during one day
use = vmro3
comments_and_purpose = Separate output from EMEP for daily max ozone

[vmrno]
var_name = vmrno
description = Surface NO Volume Mixing Ratio
standard_name = mole_fraction_of_nitrogen_monoxide_in_air
var_type = volume mixing ratios
unit = nmol mol-1
minimum = 0
maximum = 100000000
dimensions = time,lat,lon
comments_and_purpose = Major HTAP output diagnostic: Air Quality and Impact analysis. Surface refers to the mid-level of the lowest model layer.

[vmrno2]
var_name = vmrno2
description = Surface NO2 Volume Mixing Ratio
standard_name = mole_fraction_of_nitrogen_dioxide_in_air
var_type = volume mixing ratios
unit = nmol mol-1
minimum = 0
maximum = 100000000
dimensions = time,lat,lon
comments_and_purpose = Major HTAP output diagnostic: Air Quality and Impact analysis. Surface refers to the mid-level of the lowest model layer.

[vmro32m]
var_name = vmro32m
description = Near surface O3 Volume Mixing Ratio
standard_name = mole_fraction_of_ozone_in_air
var_type = volume mixing ratios
unit = nmol mol-1
minimum = 0
maximum = 0.1
dimensions = time,lat,lon
comments_and_purpose = Major HTAP output diagnostic: Air Quality and Impact analysis. This will be used to test parametrization of ozone uptake in vegetation

[rc]
var_name = rc
description = Canopy resistance
standard_name = canopy_resistance_to_ozone_dry_deposition
var_type = canopy resistance
unit = m-1 s
minimum = 1
maximum = 1000
dimensions = time,lat,lon
comments_and_purpose = To assess O3 impact on vegetation. Added 20/03/2014

[ra]
var_name = ra
description = Aerodynamic resistance
standard_name = aerodynamic_resistance
var_type = aerodynamic resistance
unit = m-1 s
minimum = 1
maximum = 1000
dimensions = time,lat,lon
comments_and_purpose = To assess O3 impact on vegetation. Added 20/03/2014

[vmrco]
var_name = vmrco
description = CO Volume Mixing Ratio
standard_name = mole_fraction_of_carbon_monoxide_in_air
var_type = volume mixing ratios
unit = nmol mol-1
minimum = 0
maximum = 100000000
dimensions = time,lat,lon
comments_and_purpose = Major HTAP output diagnostic: Air Quality and Impact analysis

[vmrco2]
var_name = vmrco2
description = CO2 Volume Mixing Ratio
standard_name = mole_fraction_of_carbon_dioxide_in_air
var_type = volume mixing ratios
unit = ppm
minimum = 0
maximum = 1000
dimensions = time,lat,lon

[vmrch4]
var_name = vmrch4
description = CH4 Volume Mixing Ratio
standard_name = mole_fraction_of_methane_in_air
var_type = volume mixing ratios
unit = ppb
minimum = 0
maximum = 10000000
dimensions = time,lat,lon


[vmrhno3]
var_name = vmrhno3
description = HNO3 Volume Mixing Ratio
standard_name = mole_fraction_of_nitric_acid_in_air
var_type = volume mixing ratios
unit = nmol mol-1
minimum = 0
maximum = 0.1
dimensions = time,lat,lon
comments_and_purpose = Secondary photochemical pollutant and nightime chemistry

[vmrn2o5]
var_name = vmrn2o5
description = N2O5 Volumn Mixing Ratio
standard_name = mole_fraction_of_dinitrogen_pentoxide_in_air
var_type = volume mixing ratios
unit = nmol mol-1
minimum = 0
maximum = 0.1
dimensions = time,lat,lon
comments_and_purpose = Secondary photochemical pollutant and nightime chemistry

[vmrpan]
var_name = vmrpan
description = PAN Volume Mixing Ratio
standard_name = mole_fraction_of_peroxyacetyl_nitrate_in_air
var_type = volume mixing ratios
unit = nmol mol-1
minimum = 0
maximum = 0.1
dimensions = time,lat,lon
comments_and_purpose = Secondary photochemical pollutant. Reservoir of NOx.

[vmrhono]
var_name = vmrhono
description = HONO Volume Mixing Ratio
standard_name = mole_fraction_of_nitrous_acid_in_air
var_type = volume mixing ratios
unit = nmol mol-1
minimum = 0
maximum = 0.1
dimensions = time,lat,lon
comments_and_purpose = Secondary photochemical pollutant. Source of OH

[vmrhno4]
var_name = vmrhno4
description = HNO4 Volume Mixing Ratio
standard_name = mole_fraction_of_peroxynitric_acid_in_air
var_type = volume mixing ratios
unit = nmol mol-1
minimum = 0
maximum = 0.1
dimensions = time,lat,lon
comments_and_purpose = Secondary photochemical pollutant. Source of OH

[vmrorgnit]
var_name = vmrorgnit
description = organic nitrates (other than PAN) Volume Mixing Ratio
standard_name = mole_fraction_of_organic_nitrates_in_air
var_type = volume mixing ratios
unit = nmol mol-1
minimum = 0
maximum = 0.1
dimensions = time,lat,lon
comments_and_purpose = Secondary photochemical pollutant.Organic nitrates other than PAN

[vmrnoy]
var_name = vmrnoy
description = Noy Volume Mixing Ratio
standard_name = mole_fraction_of_noy_expressed_as_nitrogen_in_air
var_type = volume mixing ratios
unit = nmol mol-1
minimum = 0
maximum = 0.1
dimensions = time,lat,lon
comments_and_purpose = Secondary photochemical pollutant. NOy is the sum of all simulated oxidized nitrogen species (expressed as nitrogen): NO, NO2, HNO3, HNO4, NO3aerosol, NO3(radical), N2O5, PAN, other organic nitrates other than PAN, but not N2O

[vmrvoc]
var_name = vmrvoc
description = NMVOC Volume Mixing Ratio
standard_name = mole_fraction_of_nmvoc_expressed_as_carbon_in_air
var_type = volume mixing ratios
unit = nmol mol-1
minimum = 0
maximum = 0.1
dimensions = time,lat,lon
comments_and_purpose = Main HTAP output diagnostic: Air pollutants and Ozone precursors. Expressed as carbon.

[vmrc2h6]
var_name = vmrc2h6
description = ethane Volume Mixing Ratio
standard_name = mole_fraction_of_ethane_in_air
var_type = volume mixing ratios
unit = nmol mol-1
minimum = 0
maximum = 0.1
dimensions = time,lat,lon
comments_and_purpose = Verification of VOC speciation/chemistry

[vmrc3h8]
var_name = vmrc3h8
description = propane Volume Mixing Ratio
standard_name = mole_fraction_of_propane_in_air
var_type = volume mixing ratios
unit = mol mol-1
minimum = 0
maximum = 0.1
dimensions = time,lat,lon
comments_and_purpose = Verification of VOC speciation/chemistry

[vmrc2h4]
var_name = vmrc2h4
description = ethene Volume Mixing Ratio
standard_name = mole_fraction_of_ethene_in_air
var_type = volume mixing ratios
unit = nmol mol-1
minimum = 0
maximum = 0.1
dimensions = time,lat,lon
comments_and_purpose = Verification of VOC speciation/chemistry

[vmrc3h6]
var_name = vmrc3h6
description = propene Volume Mixing Ratio
standard_name = mole_fraction_of_propene_in_air
var_type = volume mixing ratios
unit = mol mol-1
minimum = 0
maximum = 0.1
dimensions = time,lat,lon
comments_and_purpose = Verification of VOC speciation/chemistry

[vmralkanes]
var_name = vmralkanes
description =  C4 and higher alkanes Volume Mixing Ratio
standard_name = mole_fraction_of_alkanes_in_air
var_type = volume mixing ratios
unit = mol mol-1
minimum = 0
maximum = 0.1
dimensions = time,lat,lon
comments_and_purpose = Verification of VOC speciation/chemistry. Other than c2h6 and c3h8.

[vmralkenes]
var_name = vmralkenes
description = C4 and higher alkenes Volume Mixing Ratio
standard_name = mole_fraction_of_alkenes_in_air
var_type = volume mixing ratios
unit = mol mol-1
minimum = 0
maximum = 0.1
dimensions = time,lat,lon
comments_and_purpose = Verification of VOC speciation/chemistry. Other than c2h4 and c3h6.

[vmrhcho]
var_name = vmrhcho
description = formaldehyde Volume Mixing Ratio
standard_name = mole_fraction_of_formaldehyde_in_air
var_type = volume mixing ratios
unit = nmol mol-1
minimum = 0
maximum = 0.1
dimensions = time,lat,lon
comments_and_purpose = Verification of VOC speciation/chemistry


[vmrch3cho]
var_name = vmrch3cho
description = acetaldehyde Volume Mixing Ratio
standard_name = mole_fraction_of_acetaldehyde_in_air
var_type = volume mixing ratios
unit = mol mol-1
minimum = 0
maximum = 0.1
dimensions = time,lat,lon
comments_and_purpose = Verification of VOC speciation/chemistry

[vmracetone]
var_name = vmracetone
description = acetone Volume Mixing Ratio
standard_name = mole_fraction_of_acetone_in_air
var_type = volume mixing ratios
unit = mol mol-1
minimum = 0
maximum = 0.1
dimensions = time,lat,lon
comments_and_purpose = Verification of VOC speciation/chemistry

[vmrglyoxal]
var_name = vmrglyoxal
description = glyoxal Volume Mixing Ratio
standard_name = mole_fraction_of_glyoxal_in_air
var_type = volume mixing ratios
unit = nmol mol-1
minimum = 0
maximum = 0.1
dimensions = time,lat, lon
comments_and_purpose = Verification of VOC speciation/chemistry

[concglyoxal]
var_name = concglyoxal
description = glyoxal Mass Concentration
standard_name = mass_concentration_of_glyoxal_in_air
var_type = mass concentrations
unit = ug m-3
minimum = 0
dimensions = time,lat, lon
comments_and_purpose = Verification of VOC speciation/chemistry

[vmrmethanol]
var_name = vmrmethanol
description = methanol Volume Mixing Ratio
standard_name = mole_fraction_of_methanol_in_air
var_type = volume mixing ratios
unit = mol mol-1
minimum = 0
maximum = 0.1
dimensions = time,lat,lon
comments_and_purpose = Verification of VOC speciation/chemistry

[vmrtolu]
var_name = vmrtolu
description = toluene Volume Mixing Ratio
standard_name = mole_fraction_of_toluene_in_air
var_type = volume mixing ratios
unit = mol mol-1
minimum = 0
maximum = 0.1
dimensions = time,lat,lon
comments_and_purpose = Verification of VOC speciation/chemistry

[vmraro]
var_name = vmraro
description = aromatic compounds Volume Mixing Ratio
standard_name = mole_fraction_of_aromatic_compounds_in_air
var_type = volume mixing ratios
unit = mol mol-1
minimum = 0
maximum = 0.1
dimensions = time, lev,lat, lon
comments_and_purpose = Verification of VOC speciation/chemistry. Includes toluene, benzene, ethylbenzene; xylene etc.

[vmrisop]
var_name = vmrisop
description = isoprene Volume Mixing Ratio
standard_name = mole_fraction_of_isoprene_in_air
var_type = volume mixing ratios
unit = nmol mol-1
minimum = 0
maximum = 0.1
dimensions = time,lat,lon
comments_and_purpose = Verification of VOC speciation/chemistry

[vmrc10h16]
var_name = vmrc10h16
description = alpha-pinene Volume Mixing Ratio
standard_name = mole_fraction_of_alpha_pinene_in_air
var_type = volume mixing ratios
unit = mol mol-1
minimum = 0
maximum = 0.1
dimensions = time,lat,lon
comments_and_purpose = Verification of VOC speciation/chemistry

[vmrtp]
var_name = vmrtp
description = terpenes Volume Mixing Ratio
standard_name = mole_fraction_of_terpenes_in_air
var_type = volume mixing ratios
unit = nmol mol-1
minimum = 0
maximum = 0.1
dimensions = time,lat,lon
comments_and_purpose = Verification of VOC speciation/chemistry. all terpenes (including a-pinene).

[vmrnh3]
var_name = vmrnh3
description = NH3 Volume Mixing Ratio
standard_name = mole_fraction_of_ammonia_in_air
var_type = volume mixing ratios
unit = nmol mol-1
minimum = 0
maximum = 0.1
dimensions = time,lat,lon
comments_and_purpose = Secondary aerosol (ammonium salts) precursor.

[vmrso2]
var_name = vmrso2
description = SO2 Volume Mixing Ratio
standard_name = mole_fraction_of_sulfur_dioxide_in_air
var_type = volume mixing ratios
unit = nmol mol-1
minimum = 0
maximum = 100000000
dimensions = time,lat,lon
comments_and_purpose = Main air pollutant and sulfate aerosol precursor.

[vmrdms]
var_name = vmrdms
description = DMS Volume Mixing Ratio
standard_name = mole_fraction_of_dimethyl_sulfide_in_air
var_type = volume mixing ratios
unit = nmol mol-1
minimum = 0
maximum = 0.1
dimensions = time,lat,lon
comments_and_purpose = SO2 and sulfate aerosol precursor.

[vmrox]
description=Volume mixing ratio of NO2 + O3
unit = nmole mole-1

[mmrox]
description=Mass mixing ratio of NO2 + O3
unit = kg kg-1

[mmrpm10]
var_name = mmrpm10
description = PM10 Mass Mixing Ratio
standard_name = mass_fraction_of_pm10_dry_aerosol_particles_in_air
var_type = mass mixing ratio
unit = kg kg-1
minimum = 0
maximum = 0.1
dimensions = time,lat,lon
comments_and_purpose = Aerosol Size partitioning. Major air pollutant for health Impact.

[mmrpm25]
var_name = mmrpm25
description = PM2.5 Mass Mixing Ratio
standard_name = mass_fraction_of_pm2p5_dry_aerosol particles_particles_in_air
var_type = mass mixing ratio
unit = kg kg-1
minimum = 0
maximum = 0.1
dimensions = time,lat,lon
comments_and_purpose = Aerosol Size partitioning. Major air pollutant for health Impact.

[mmrpm1]
var_name = mmrpm1
description = PM1 Mass Mixing Ratio
standard_name = mass_fraction_of_pm1_dry_aerosol_particles_in_air
var_type = mass mixing ratio
unit = kg kg-1
minimum = 0
maximum = 0.1
dimensions = time,lat,lon
comments_and_purpose = Aerosol Size partitioning. Major air pollutant for health Impact.

[mmrno3]
var_name = mmrno3
description = NO3 Mass Mixing Ratio
standard_name = mass_fraction_of_nitrate_dry_aerosol_particles_in_air
var_type = mass mixing ratio
unit = kg kg-1
minimum = 0
maximum = 0.1
dimensions = time,lat,lon
comments_and_purpose = Speciation of the aerosol ; Sources attribution (and impact analysis)

[mmrso4]
var_name = mmrso4
description = SO4 Mass Mixing Ratio
standard_name = mass_fraction_of_sulfate_dry_aerosol_particles_in_air
var_type = mass mixing ratio
unit = kg kg-1
minimum = 0
maximum = 0.1
dimensions = time,lat,lon
comments_and_purpose = Speciation of the aerosol ; Sources attribution (and impact analysis)

[mmrso2]
description = SO2 Mass Mixing Ratio
var_type = mass mixing ratio
unit = kg kg-1
minimum = 0
maximum = 0.1
dimensions = time,lat,lon
comments_and_purpose = Speciation of the aerosol ; Sources attribution (and impact analysis)

[mmro3]
description = O3 Mass Mixing Ratio
var_type = mass mixing ratio
unit = kg kg-1

[mmrno2]
description = NO2 Mass Mixing Ratio
var_type = mass mixing ratio
unit = kg kg-1

[mmrbc]
var_name = mmrbc
description = BC Mass Mixing Ratio
standard_name = mass_fraction_of_elemental_carbon_dry_aerosol_particles_in_air
var_type = mass mixing ratio
unit = kg kg-1
minimum = 0
maximum = 0.1
dimensions = time,lat,lon
comments_and_purpose = Speciation of the aerosol ; Sources attribution (and impact analysis)

[mmroc]
var_name = mmroc
description = OC Mass Mixing Ratio
standard_name = mass_fraction_of_particulate_organic_matter_dry_aerosol_particles_expressed_as_carbon_in_air
var_type = mass mixing ratio
unit = kg kg-1
minimum = 0
maximum = 0.1
dimensions = time,lat,lon
comments_and_purpose = Speciation of the aerosol ; Sources attribution (and impact analysis)

[mmroa]
var_name = mmroa
description = OA Mass Mixing Ratio
standard_name = mass_fraction_of_particulate_organic_matter_dry_aerosol_particles
var_type = mass mixing ratio
unit = kg kg-1
minimum = 0
maximum = 0.1
dimensions = time,lat,lon
comments_and_purpose = Speciation of the total aerosol ; Sources attribution (and impact analysis). Organic aerosol mass (not only carbon).

[mmrss]
var_name = mmrss
description = SS Mass Mixing Ratio
standard_name = mass_fraction_of_seasalt_dry_aerosol_particles_in_air
var_type = mass mixing ratio
unit = kg kg-1
minimum = 0
maximum = 0.1
dimensions = time,lat,lon
comments_and_purpose = Speciation of the aerosol ; Sources attribution (and impact analysis)

[mmrdust]
var_name = mmrdust
description = DUST Mass Mixing Ratio
standard_name = mass_fraction_of_dust_dry_aerosol_particles_in_air
var_type = mass mixing ratio
unit = kg kg-1
minimum = 0
maximum = 0.1
dimensions = time,lat,lon
comments_and_purpose = Speciation of the aerosol ; Sources attribution (and impact analysis)

[mmrmsa]
var_name = mmrmsa
description = MSA Mass Mixing Ratio
standard_name = mass_fraction_of_methanesulfonic_acid_dry_aerosol_particles_in_air
var_type = mass mixing ratio
unit = kg kg-1
minimum = 0
maximum = 0.1
dimensions = time,lat,lon
comments_and_purpose = Speciation of the aerosol ; Sources attribution (and impact analysis)

[mmrnh4]
var_name = mmrnh4
description = NH4 Mass Mixing Ratio
standard_name = mass_fraction_of_ammonium_dry_aerosol_particles_in_air
var_type = mass mixing ratio
unit = kg kg-1
minimum = 0
maximum = 0.1
dimensions = time,lat,lon
comments_and_purpose = Speciation of the aerosol ; Sources attribution (and impact analysis)

[ncpm2p5]
var_name = ncpm2p5
description = Number concentration of pm2.5
standard_name = number_concentration_of_pm2p5_aerosol_particles_in_air
var_type = number concentration
unit = m-3
minimum = 0
maximum = 100000
dimensions = time,lat,lon
comments_and_purpose = Aerosol Size partitioning (Air Quality metrics). Health Impact.

[mmrpm1no3]
var_name = mmrpm1no3
description = PM 1 - NO3 Mass Mixing Ratio
standard_name = mass_fraction_of_pm1_nitrate_dry_aerosol_particles_in_air
var_type = mass mixing ratio
unit = kg kg-1
minimum = 0
maximum = 0.1
dimensions = time,lat,lon
comments_and_purpose = Speciation of size partitioning the total aerosol ; Sources attribution and impact analysis

[mmrpm1ss]
var_name = mmrpm1ss
description = PM 1 - SS Mass Mixing Ratio
standard_name = mass_fraction_of_pm1_sea_salt_dry_aerosol_particles_in_air
var_type = mass mixing ratio
unit = kg kg-1
minimum = 0
maximum = 0.1
dimensions = time,lat,lon
comments_and_purpose = Speciation of size partitioning the total aerosol ; Sources attribution and impact analysis

[mmrpm1dust]
var_name = mmrpm1dust
description = PM 1 - DUST Mass Mixing Ratio
standard_name = mass_fraction_of_pm1_dust_dry_aerosol_particles_in_air
var_type = mass mixing ratio
unit = kg kg-1
minimum = 0
maximum = 0.1
dimensions = time,lat,lon
comments_and_purpose = Speciation of size partitioning the total aerosol ; Sources attribution and impact analysis

[mmrpm2p5no3]
var_name = mmrpm2p5no3
description = PM 2.5 - NO3 Mass Mixing Ratio
standard_name = mass_fraction_of_pm2p5_nitrate_dry_aerosol_particles_in_air
var_type = mass mixing ratio
unit = kg kg-1
minimum = 0
maximum = 0.1
dimensions = time,lat,lon
comments_and_purpose = Speciation of size partitioning the total aerosol ; Sources attribution and impact analysis

[mmrpm2p5so4]
var_name = mmrpm2p5so4
description = PM 2.5 - SO4 Mass Mixing Ratio
standard_name = mass_fraction_of_pm2p5_sulfate_dry_aerosol_particles_in_air
var_type = mass mixing ratio
unit = kg kg-1
minimum = 0
maximum = 0.1
dimensions = time,lat,lon
comments_and_purpose = Speciation of size partitioning the total aerosol ; Sources attribution and impact analysis

[mmrpm2p5bc]
var_name = mmrpm2p5bc
description = PM 2.5 - BC Mass Mixing Ratio
standard_name = mass_fraction_of_pm2p5_elemental_carbon_dry_aerosol_particles_in_air
var_type = mass mixing ratio
unit = kg kg-1
minimum = 0
maximum = 0.1
dimensions = time,lat,lon
comments_and_purpose = Speciation of size partitioning the total aerosol ; Sources attribution and impact analysis

[mmrpm2p5oc]
var_name = mmrpm2p5oc
description = PM 2.5 - OC Mass Mixing Ratio
standard_name = mass_fraction_of_pm2p5_particulate_organic_matter_dry_aerosol_particles_expressed_as_carbon_in_air
var_type = mass mixing ratio
unit = kg kg-1
minimum = 0
maximum = 0.1
dimensions = time,lat,lon
comments_and_purpose = Speciation of size partitioning the total aerosol ; Sources attribution and impact analysis

[mmrpm2p5oa]
var_name = mmrpm2p5oa
description = PM 2.5 - OA Mass Mixing Ratio
standard_name = mass_fraction_of_pm2p5_particulate_organic_matter_dry_aerosol_particles_in_air
var_type = mass mixing ratio
unit = kg kg-1
minimum = 0
maximum = 0.1
dimensions = time,lat,lon
comments_and_purpose = Speciation of size partitioning the total aerosol ; Sources attribution and impact analysis

[mmrpm2p5ss]
var_name = mmrpm2p5ss
description = PM 2.5 - SS Mass Mixing Ratio
standard_name = mass_fraction_of_pm2p5_sea_salt_dry_aerosol_particles_in_air
var_type = mass mixing ratio
unit = kg kg-1
minimum = 0
maximum = 0.1
dimensions = time,lat,lon
comments_and_purpose = Speciation of size partitioning the total aerosol ; Sources attribution and impact analysis

[mmrpm2p5dust]
var_name = mmrpm2p5dust
description = PM 2.5 - DUST Mass Mixing Ratio
standard_name = mass_fraction_of_pm2p5_dust_dry_aerosol_particles_in_air
var_type = mass mixing ratio
unit = kg kg-1
minimum = 0
maximum = 0.1
dimensions = time,lat,lon
comments_and_purpose = Speciation of size partitioning the total aerosol ; Sources attribution and impact analysis

[mmrpm2p5nh4]
var_name = mmrpm2p5nh4
description = PM 2.5 - NH4 Mass Mixing Ratio
standard_name = mass_fraction_of_pm2p5_ammonium_dry_aerosol_particles_in_air
var_type = mass mixing ratio
unit = kg kg-1
minimum = 0
maximum = 0.1
dimensions = time,lat,lon
comments_and_purpose = Speciation of size partitioning the total aerosol ; Sources attribution and impact analysis

[ncpm10]
var_name = ncpm10
description = Number concentration of pm10
standard_name = number_concentration_of_pm10_aerosol_particles_in_air
var_type = number concentration
unit = m-3
minimum = 0
maximum = 100000
dimensions = time,lat,lon
comments_and_purpose = Aerosol Size partitioning (Air Quality metrics). Health Impact.

[mmrpm10no3]
var_name = mmrpm10no3
description = PM 10 - NO3 Mass Mixing Ratio
standard_name = mass_fraction_of_pm10_nitrate_dry_aerosol_particles_in_air
var_type = mass mixing ratio
unit = kg kg-1
minimum = 0
maximum = 0.1
dimensions = time,lat,lon
comments_and_purpose = Speciation of size partitioning the total aerosol ; Sources attribution and impact analysis

[mmrpm10so4]
var_name = mmrpm10so4
description = PM 10 - SO4 Mass Mixing Ratio
standard_name = mass_fraction_of_pm10_sulfate_dry_aerosol_particles_in_air
var_type = mass mixing ratio
unit = kg kg-1
minimum = 0
maximum = 0.1
dimensions = time,lat,lon
comments_and_purpose = Speciation of size partitioning the total aerosol ; Sources attribution and impact analysis

[mmrpm10bc]
var_name = mmrpm10bc
description = PM 10 - BC Mass Mixing Ratio
standard_name = mass_fraction_of_pm10_elemental_carbon_dry_aerosol_particles_in_air
var_type = mass mixing ratio
unit = kg kg-1
minimum = 0
maximum = 0.1
dimensions = time,lat,lon
comments_and_purpose = Speciation of size partitioning the total aerosol ; Sources attribution and impact analysis

[mmrpm10oc]
var_name = mmrpm10oc
description = PM 10 - OC Mass Mixing Ratio
standard_name = mass_fraction_of_pm10_particulate_organic_matter_dry_aerosol_particles_expressed_as_carbon_in_air
var_type = mass mixing ratio
unit = kg kg-1
minimum = 0
maximum = 0.1
dimensions = time,lat,lon
comments_and_purpose = Speciation of size partitioning the total aerosol ; Sources attribution and impact analysis

[mmrpm10oa]
var_name = mmrpm10oa
description = PM 10 - OA Mass Mixing Ratio
standard_name = mass_fraction_of_pm10_particulate_organic_matter_dry_aerosol_particles_in_air
var_type = mass mixing ratio
unit = kg kg-1
minimum = 0
maximum = 0.1
dimensions = time,lat,lon
comments_and_purpose = Speciation of size partitioning the total aerosol ; Sources attribution and impact analysis

[mmrpm10ss]
var_name = mmrpm10ss
description = PM 10 - SS Mass Mixing Ratio
standard_name = mass_fraction_of_pm10_sea_salt_dry_aerosol_particles_in_air
var_type = mass mixing ratio
unit = kg kg-1
minimum = 0
maximum = 0.1
dimensions = time,lat,lon
comments_and_purpose = Speciation of size partitioning the total aerosol ; Sources attribution and impact analysis

[mmrpm10dust]
var_name = mmrpm10dust
description = PM 10 - DUST Mass Mixing Ratio
standard_name = mass_fraction_of_pm10_dust_dry_aerosol_particles_in_air
var_type = mass mixing ratio
unit = kg kg-1
minimum = 0
maximum = 0.1
dimensions = time,lat,lon
comments_and_purpose = Speciation of size partitioning the total aerosol ; Sources attribution and impact analysis

[mmrpm10nh4]
var_name = mmrpm10nh4
description = PM 10 - NH4 Mass Mixing Ratio
standard_name = mass_fraction_of_pm10_ammonium_dry_aerosol_particles_in_air
var_type = mass mixing ratio
unit = kg kg-1
minimum = 0
maximum = 0.1
dimensions = time,lat,lon
comments_and_purpose = Speciation of size partitioning the total aerosol ; Sources attribution and impact analysis

[vmrhg0]
var_name = vmrhg0
description = Hg0(g) Volume Mixing Ratio
standard_name = mole_fraction_of_gaseous_elemental_mercury_in_air
var_type = volume mixing ratios
unit = mol mol-1
minimum = 0
maximum = 0.1
dimensions = time,lat,lon
comments_and_purpose = Major HTAP output diagnostic: Air Quality and Impact analysis. For experiments by POPS/Hg modelling

[vmrhg2]
var_name = vmrhg2
description = HgII(g) Volume Mixing Ratio
standard_name = mole_fraction_of_gaseous_divalent_mercury_in_air
var_type = volume mixing ratios
unit = mol mol-1
minimum = 0
maximum = 0.1
dimensions = time,lat,lon
comments_and_purpose = Major HTAP output diagnostic: Air Quality and Impact analysis. For experiments by POPS/Hg modelling

[vmrpcb153]
var_name = vmrpcb153
description = PCB153 Volume Mixing Ratio
standard_name = mole_fraction_of_hexachlorobiphenyl_in_air
var_type = volume mixing ratios
unit = mol mol-1
minimum = 0
maximum = 0.1
dimensions = time,lat,lon
comments_and_purpose = Major HTAP output diagnostic: Air Quality and Impact analysis. For experiments by POPS/Hg modelling

[vmrahch]
var_name = vmrahch
description = a-HCH Volume Mixing Ratio
standard_name = mole_fraction_of_alpha_hexachlorocyclohexane_in_air
var_type = volume mixing ratios
unit = mol mol-1
minimum = 0
maximum = 0.1
dimensions = time,lat,lon
comments_and_purpose = Major HTAP output diagnostic: Air Quality and Impact analysis. For experiments by POPS/Hg modelling

[mmrhgp]
var_name = mmrhgp
description = Hg(p) Mass Mixing Ratio
standard_name = mass_fraction_of_mercury_dry_aerosol_particles_in_air
var_type = volume mixing ratios
unit = kg kg-1
minimum = 0
maximum = 0.1
dimensions = time,lat,lon
comments_and_purpose = Major HTAP output diagnostic: Air Quality and Impact analysis. For experiments by POPS/Hg modelling

[jno2]
var_name = jno2
description = Surface photolysis rate of NO2
standard_name = photolysis_rate_of_nitrogen_dioxide
var_type = Reaction rate
unit = s-1
minimum = 0
maximum = 0.1
dimensions = time,lat,lon
comments_and_purpose = Photolysis rate at surface. A proxy for cloud cover, and O3 production.

[jo3o1d]
var_name = jo3o1d
description = Surface photolysis rate of O3 to O1D
standard_name = photolysis_rate_of_ozone_to_1D_oxygen_atom
var_type = Reaction rate
unit = s-1
minimum = 0
maximum = 0.001
dimensions = time,lat,lon
comments_and_purpose = Ozone photochemistry and Oxidizing capacity of the atmosphere

[rsdt]
var_name = rsdt
description = SW downwelling solar flux at TOA
standard_name = toa_incoming_shortwave_flux
var_type = None
unit = W m-2
minimum = 0
maximum = 1000
dimensions = time,lat,lon
comments_and_purpose = Major HTAP output diagnostic:  Impact analysis.

[rsut]
var_name = rsut
description = SW upwelling solar flux at TOA
standard_name = toa_upwelling_shortwave_flux
var_type = None
unit = W m-2
minimum = 0
maximum = 1000
dimensions = time,lat,lon
comments_and_purpose = Major HTAP output diagnostic:  Impact analysis.

[rsutcs]
var_name = rsutcs
description = SW upwelling solar flux at TOA in clear sky regions
standard_name = toa_upwelling_shortwave_flux_assuming_clear_sky
var_type = None
unit = W m-2
minimum = 0
maximum = 1000
dimensions = time,lat,lon
comments_and_purpose = Major HTAP output diagnostic:  Impact analysis.

[rsds]
var_name = rsds
description = SW downwelling solar flux at the surface
standard_name = surface_downwelling_shortwave_flux_in_air
var_type = None
unit = W m-2
minimum = 0
maximum = 1000
dimensions = time,lat,lon
comments_and_purpose = Major HTAP output diagnostic:  Impact analysis.

[rsus]
var_name = rsus
description = SW upwelling solar flux at the surface
standard_name = surface_upwelling_shortwave_flux_in_air
var_type = None
unit = W m-2
minimum = 0
maximum = 1000
dimensions = time,lat,lon
comments_and_purpose = Major HTAP output diagnostic:  Impact analysis.

[rsdsdir]
var_name = rsdsdir
description = SW downwelling direct solar flux at the surface
standard_name = surface_direct_downwelling_shortwave_flux_in_air
var_type = None
unit = W m-2
minimum = 0
maximum = 1000
dimensions = time,lat,lon
comments_and_purpose = Major HTAP output diagnostic:  Impact analysis.

[rsdsdif]
var_name = rsdsdif
description = SW downwelling diffuse solar flux at the surface
standard_name = surface_diffuse_downwelling_shortwave_flux_in_air
var_type = None
unit = W m-2
minimum = 0
maximum = 1000
dimensions = time,lat,lon
comments_and_purpose = Major HTAP output diagnostic:  Impact analysis.

[rsdscs]
var_name = rsdscs
description = SW downwelling solar flux at the surface in clear sky regions
standard_name = surface_downwelling_shortwave_flux_in_air_assuming_clear_sky
var_type = None
unit = W m-2
minimum = 0
maximum = 1000
dimensions = time,lat,lon
comments_and_purpose = Major HTAP output diagnostic:  Impact analysis.

[rsdscsdir]
var_name = rsdscsdir
description = SW downwelling direct solar flux at the surface in clear sky regions
standard_name = surface_direct_downwelling_shortwave_flux_in_air_assuming_clear_sky
var_type = None
unit = W m-2
minimum = 0
maximum = 1000
dimensions = time,lat,lon
comments_and_purpose = Major HTAP output diagnostic:  Impact analysis.

[rsdscsdif]
var_name = rsdscsdif
description = SW downwelling diffuse solar flux at surface in clear sky regions
standard_name = surface_diffuse_downwelling_shortwave_flux_in_air_assuming_clear_sky
var_type = None
unit = W m-2
minimum = 0
maximum = 1000
dimensions = time,lat,lon
comments_and_purpose = Major HTAP output diagnostic:  Impact analysis.

[rlut]
var_name = rlut
description = LW upwelling terrestrial flux at TOA
standard_name = toa_upwelling_longwave_flux
var_type = None
unit = W m-2
minimum = 0
maximum = 1000
dimensions = time,lat,lon
comments_and_purpose = Major HTAP output diagnostic:  Impact analysis.

[rlutcs]
var_name = rlutcs
description = LW upwelling terrestrial flux at TOA in clear sky regions
standard_name = toa_upwelling_longwave_flux_assuming_clear_sky
var_type = None
unit = W m-2
minimum = 0
maximum = 1000
dimensions = time,lat,lon
comments_and_purpose = Major HTAP output diagnostic:  Impact analysis.

[rlds]
var_name = rlds
description = LW downwelling terrestrial flux at the surface
standard_name = surface_downwelling_longwave_flux_in_air
var_type = None
unit = W m-2
minimum = 0
maximum = 1000
dimensions = time,lat,lon
comments_and_purpose = Major HTAP output diagnostic:  Impact analysis.

[rlus]
var_name = rlus
description = LW upwelling terrestrial flux at the surface
standard_name = surface_upwelling_longwave_flux_in_air
var_type = None
unit = W m-2
minimum = 0
maximum = 1000
dimensions = time,lat,lon
comments_and_purpose = Major HTAP output diagnostic:  Impact analysis.

[rsut0]
var_name = rsut0
description = SW upwelling solar flux at TOA without aerosol
standard_name = toa_upwelling_shortwave_flux_assuming_no_aerosol
var_type = None
unit = W m-2
minimum = 0
maximum = 1000
dimensions = time,lat,lon
comments_and_purpose = Major HTAP output diagnostic:  Impact analysis.

[rsuscs0]
var_name = rsuscs0
description = SW upwelling solar flux at the surface in clear sky regions without aerosol
standard_name = surface_upwelling_shortwave_flux_in_air_assuming_clear_sky_and_no_aerosol
var_type = None
unit = W m-2
minimum = 0
maximum = 1000
dimensions = time,lat,lon
comments_and_purpose = Major HTAP output diagnostic:  Impact analysis.

[rsds0]
var_name = rsds0
description = SW downwelling solar flux at the surface without aerosol
standard_name = surface_downwelling_shortwave_flux_in_air_assuming_no_aerosol
var_type = None
unit = W m-2
minimum = 0
maximum = 1000
dimensions = time,lat,lon
comments_and_purpose = Major HTAP output diagnostic:  Impact analysis.

[rsus0]
var_name = rsus0
description = SW upwelling solar flux at the surface without aerosol
standard_name = surface_upwelling_shortwave_flux_in_air_assuming_no_aerosol
var_type = None
unit = W m-2
minimum = 0
maximum = 1000
dimensions = time,lat,lon
comments_and_purpose = Major HTAP output diagnostic:  Impact analysis.

[rsdsdir0]
var_name = rsdsdir0
description = SW downwelling direct solar flux at the surface without aerosol
standard_name = surface_direct_downwelling_shortwave_flux_in_air_assuming_no_aerosol
var_type = None
unit = W m-2
minimum = 0
maximum = 1000
dimensions = time,lat,lon
comments_and_purpose = Major HTAP output diagnostic:  Impact analysis.

[rsdsdif0]
var_name = rsdsdif0
description = SW downwelling diffuse solar flux at the surface without aerosol
standard_name = surface_diffuse_downwelling_shortwave_flux_in_air_assuming_no_aerosol
var_type = None
unit = W m-2
minimum = 0
maximum = 1000
dimensions = time,lat,lon
comments_and_purpose = Major HTAP output diagnostic:  Impact analysis.

[rsdscs0]
var_name = rsdscs0
description = SW downwelling solar flux at the surface in clear sky regions without aerosol
standard_name = surface_downwelling_shortwave_flux_in_air_assuming_clear_sky_and_no_aerosol
var_type = None
unit = W m-2
minimum = 0
maximum = 1000
dimensions = time,lat,lon
comments_and_purpose = Major HTAP output diagnostic:  Impact analysis.

[rsdscsdir0]
var_name = rsdscsdir0
description = SW downwelling direct solar flux at the surface in clear sky regions without aerosol
standard_name = surface_direct_downwelling_shortwave_flux_in_air_assuming_clear_sky_and_no_aerosol
var_type = None
unit = W m-2
minimum = 0
maximum = 1000
dimensions = time,lat,lon
comments_and_purpose = Major HTAP output diagnostic:  Impact analysis.

[rsdscsdif0]
var_name = rsdscsdif0
description = SW downwelling diffuse solar flux at the surface in clear sky regions without aerosol
standard_name = surface_diffuse_downwelling_shortwave_flux_in_air_assuming_clear_sky_and_no_aerosol
var_type = None
unit = W m-2
minimum = 0
maximum = 1000
dimensions = time,lat,lon
comments_and_purpose = Major HTAP output diagnostic:  Impact analysis.

[rlut0]
var_name = rlut0
description = LW upwelling terrestrial flux at TOA without aerosol
standard_name = toa_upwelling_longwave_flux_assuming_no_aerosol
var_type = None
unit = W m-2
minimum = 0
maximum = 1000
dimensions = time,lat,lon
comments_and_purpose = Major HTAP output diagnostic:  Impact analysis.

[rlutcs0]
var_name = rlutcs0
description = LW upwelling terrestrial flux at TOA in clear sky regions without aerosol
standard_name = toa_upwelling_longwave_flux_assuming_clear_sky_and_no_aerosol
var_type = None
unit = W m-2
minimum = 0
maximum = 1000
dimensions = time,lat,lon
comments_and_purpose = Major HTAP output diagnostic:  Impact analysis.

[rlds0]
var_name = rlds0
description = LW downwelling terrestrial flux at the surface without aerosol
standard_name = surface_downwelling_longwave_flux_in_air_assuming_no_aerosol
var_type = None
unit = W m-2
minimum = 0
maximum = 1000
dimensions = time,lat,lon
comments_and_purpose = Major HTAP output diagnostic:  Impact analysis.

[rlus0]
var_name = rlus0
description = LW upwelling terrestrial flux at the surface without aerosol
standard_name = surface_upwelling_longwave_flux_in_air_assuming_no_aerosol
var_type = None
unit = W m-2
minimum = 0
maximum = 1000
dimensions = time,lat,lon
comments_and_purpose = Major HTAP output diagnostic:  Impact analysis.

[rsutpm1no3]
var_name = rsutpm1no3
description = SW fine mode nitrate radiative forcing at TOA in all sky
standard_name = toa_upwelling_shortwave_flux_assuming_all_sky_fine_nitrate
var_type = None
unit = W m-2
minimum = 0
maximum = 1000
dimensions = time,lat,lon
comments_and_purpose = Major HTAP output diagnostic:  Impact analysis.

[rsutpm10no3]
var_name = rsutpm10no3
description = SW coarse mode nitrate radiative forcing at TOA in all sky
standard_name = toa_upwelling_shortwave_flux_assuming_all_sky_coarse_nitrate
var_type = None
unit = W m-2
minimum = 0
maximum = 1000
dimensions = time,lat,lon
comments_and_purpose = Major HTAP output diagnostic:  Impact analysis.

[rsutcspm1no3]
var_name = rsutcspm1no3
description = SW fine mode nitrate radiative forcing at TOA in clear sky
standard_name = toa_upwelling_shortwave_flux_assuming_clear_sky_fine_nitrate
var_type = None
unit = W m-2
minimum = 0
maximum = 1000
dimensions = time,lat,lon
comments_and_purpose = Major HTAP output diagnostic:  Impact analysis.

[rsutcsnpm10no3]
var_name = rsutcsnpm10no3
description = SW coarse mode nitrate radiative forcing at TOA in clear sky
standard_name = toa_upwelling_shortwave_flux_assuming_clear_sky_coarse_nitrate
var_type = None
unit = W m-2
minimum = 0
maximum = 1000
dimensions = time,lat,lon
comments_and_purpose = Major HTAP output diagnostic:  Impact analysis.

[cldf]
var_name = cldf
description = Cloud area fraction
standard_name = cloud_area_fraction
var_type = radiative properties
unit = 1
minimum = 0
maximum = 1
dimensions = time,lat,lon
comments_and_purpose = Cloud fraction as seen from TOA. For radiation and AOD diagnostics

[abs550aerh2o]
var_name = abs550aerh2o
description = Optical thickness at 550 nm aerosol water
standard_name = atmosphere_absorption_optical_thickness_due_to_water_in_ambient_aerosol_particles
var_type = radiative properties
unit = 1
minimum = 0
maximum = 10
dimensions = time,lat,lon
comments_and_purpose = For model diagnostics

[abs550nh4]
var_name = abs550nh4
description = Optical thickness at 550 nm NH4
standard_name = atmosphere_absorption_optical_thickness_due_to_ammonium_ambient_aerosol_particles
var_type = radiative properties
unit = 1
minimum = 0
maximum = 10
dimensions = time,lat,lon
comments_and_purpose = For model diagnostics

[abs550no3]
var_name = abs550no3
description = Optical thickness at 550 nm NO3
standard_name = atmosphere_absorption_optical_thickness_due_to_nitrate_ambient_aerosol_particles
var_type = radiative properties
unit = 1
minimum = 0
maximum = 10
dimensions = time,lat,lon
comments_and_purpose = For model diagnostics

[abs550oa]
var_name = abs550oa
description = Optical thickness at 550 nm Organic Matter
standard_name = atmosphere_absorption_optical_thickness_due_to_particulate_organic_matter_ambient_aerosol_particles
var_type = radiative properties
unit = 1
minimum = 0
maximum = 10
dimensions = time,lat,lon
comments_and_purpose = For model diagnostics

[abs550so4]
var_name = abs550so4
description = Optical thickness at 550 nm SO4
standard_name = atmosphere_absorption_optical_thickness_due_to_sulfate_ambient_aerosol_particles
var_type = radiative properties
unit = 1
minimum = 0
maximum = 10
dimensions = time,lat,lon
comments_and_purpose = For model diagnostics

[abs550ss]
var_name = abs550ss
description = Optical thickness at 550 nm seasalt
standard_name = atmosphere_absorption_optical_thickness_due_to_seasalt_ambient_aerosol_particles
var_type = radiative properties
unit = 1
minimum = 0
maximum = 10
dimensions = time,lat,lon
comments_and_purpose = For model diagnostics

[loadno3]
var_name = loadno3
description = Column NO3 mass load
standard_name = atmosphere_mass_content_of_nitrate_dry_aerosol_particles
var_type = mass load
unit = kg m-2
minimum = 0
maximum = 10000
dimensions = time,lat,lon
comments_and_purpose = For budget analysis

[loadso4]
var_name = loadso4
description = Column SO4 mass load
standard_name = atmosphere_mass_content_of_sulfate_dry_aerosol_particles
var_type = mass load
unit = kg m-2
minimum = 0
maximum = 10000
dimensions = time,lat,lon
comments_and_purpose = For budget analysis

[loadbc]
var_name = loadbc
description = Column BC mass load
standard_name = atmosphere_mass_content_of_elemental_carbon_dry_aerosol_particles
var_type = mass load
unit = kg m-2
minimum = 0
maximum = 10000
dimensions = time,lat,lon
comments_and_purpose = For budget analysis

[loadoc]
var_name = loadoc
description = Column OC mass load
standard_name = atmosphere_mass_content_of_particulate_organic_matter_dry_aerosol_particles_expressed_as_carbon
var_type = mass load
unit = kg m-2
minimum = 0
maximum = 10000
dimensions = time,lat,lon
comments_and_purpose = For budget analysis

[loadoa]
var_name = loadoa
description = Column OA mass load
standard_name = atmosphere_mass_content_of_particulate_organic_matter_dry_aerosol_particles
var_type = mass load
unit = kg m-2
minimum = 0
maximum = 10000
dimensions = time,lat,lon
comments_and_purpose = For budget analysis

[loadsoa]
var_name = loadsoa
description = Column SOA mass load
standard_name = atmosphere_mass_content_of_secondary_particulate_organic_matter_dry_aerosol_particles
var_type = mass load
unit = kg m-2
minimum = 0
maximum = 10000
dimensions = time,lat,lon
comments_and_purpose = For budget analysis

[loadss]
var_name = loadss
description = Column sea salt mass load
standard_name = atmosphere_mass_content_of_seasalt_dry_aerosol_particles
var_type = mass load
unit = kg m-2
minimum = 0
maximum = 10000
dimensions = time,lat,lon
comments_and_purpose = For budget analysis

[loaddust]
var_name = loaddust
description = Column dust mass load
standard_name = atmosphere_mass_content_of_dust_dry_aerosol_particles
var_type = mass load
unit = kg m-2
minimum = 0
maximum = 10000
dimensions = time,lat,lon
comments_and_purpose = For budget analysis

[loadmsa]
var_name = loadmsa
description = Column MSA mass load
standard_name = atmosphere_mass_content_of_methanesulfonic_acid_dry_aerosol_particles
var_type = mass load
unit = kg m-2
minimum = 0
maximum = 10000
dimensions = time,lat,lon
comments_and_purpose = For budget analysis

[loadnh4]
var_name = loadnh4
description = Column NH4 mass load
standard_name = atmosphere_mass_content_of_ammonium_dry_aerosol_particles
var_type = mass load
unit = kg m-2
minimum = 0
maximum = 10000
dimensions = time,lat,lon
comments_and_purpose = For budget analysis

[loadno]
var_name = loadno
description = Column mass of NO
standard_name = atmosphere_mass_content_of_nitrogen_monoxide
var_type = mass load
unit = kg m-2
minimum = 0
maximum = 10000
dimensions = time,lat,lon
comments_and_purpose = For AeroCom III nitrate budget analysis

[loadno2]
var_name = loadno2
description = Column mass of NO2
standard_name = atmosphere_mass_content_of_nitrogen_dioxide
var_type = mass load
unit = kg m-2
minimum = 0
maximum = 10000
dimensions = tune,lat,lon
comments_and_purpose = For AeroCom III nitrate budget analysis

[loadn2o5]
var_name = loadn2o5
description = Column mass of N2O5
standard_name = atmosphere_mass_content_of_dinitrogen_pentoxide
var_type = mass load
unit = kg m-2
minimum = 0
maximum = 10000
dimensions = tune,lat,lon
comments_and_purpose = For AeroCom III nitrate budget analysis

[loadpan]
var_name = loadpan
description = Column mass of PAN
standard_name = atmosphere_mass_content_of_peroxyacetyl_nitrate
var_type = mass load
unit = kg m-2
minimum = 0
maximum = 10000
dimensions = tune,lat,lon
comments_and_purpose = For AeroCom III nitrate budget analysis

[loadhono]
var_name = loadhono
description = Column mass of HONO
standard_name = atmosphere_mass_content_of_nitrous_acid
var_type = mass load
unit = kg m-2
minimum = 0
maximum = 10000
dimensions = tune,lat,lon
comments_and_purpose = For AeroCom III nitrate budget analysis

[loadhno3]
var_name = loadhno3
description = Column mass of HNO3
standard_name = atmosphere_mass_content_of_nitric_acid
var_type = mass load
unit = kg m-2
minimum = 0
maximum = 10000
dimensions = tune,lat,lon
comments_and_purpose = For AeroCom III nitrate budget analysis

[loadhno4]
var_name = loadhno4
description = Column mass of HNO4
standard_name = atmosphere_mass_content_of_peroxynitric_acid
var_type = mass load
unit = kg m-2
minimum = 0
maximum = 10000
dimensions = tune,lat,lon
comments_and_purpose = For AeroCom III nitrate budget analysis

[loadorgnit]
var_name = loadorgnit
description = Column mass of organic nitrate other
standard_name = atmosphere_mass_content_of_organic_nitrates
var_type = mass load
unit = kg m-2
minimum = 0
maximum = 10000
dimensions = tune,lat,lon
comments_and_purpose = For AeroCom III nitrate budget analysis

[loadnoy]
var_name = loadnoy
description = Coumn mass of NOy
standard_name = atmosphere_mass_content_of_noy_expressed_as_nitrogen
var_type = mass load
unit = kg m-2
minimum = 0
maximum = 10000
dimensions = tune,lat,lon
comments_and_purpose = For AeroCom III nitrate budget analysis

[loadnh3]
var_name = loadnh3
description = Column mass of NH3
standard_name = atmosphere_mass_content_of_ammonia
var_type = mass load
unit = kg m-2
minimum = 0
maximum = 10000
dimensions = tune,lat,lon
comments_and_purpose = For AeroCom III nitrate budget analysis

[loaddms]
var_name = loaddms
description = Column mass of DMS
standard_name = atmosphere_mass_content_of_dimethyl_sulfide
var_type = mass load
unit = kg m-2
minimum = 0
maximum = 10000
dimensions = tune,lat,lon
comments_and_purpose = For AeroCom III nitrate budget analysis

[loadso2]
var_name = loadso2
description = Column mass of SO2
standard_name = atmosphere_mass_content_of_sulfur_dioxide
var_type = mass load
unit = kg m-2
minimum = 0
maximum = 10000
dimensions = tune,lat,lon
comments_and_purpose = For AeroCom III nitrate budget analysis

[loadpm1no3]
var_name = loadpm1no3
description = Column mass of PM1 NO3
standard_name = atmosphere_mass_content_of_pm1_nitrate_dry_aerosol_particles
var_type = mass load
unit = kg m-2
minimum = 0
maximum = 10000
dimensions = tune,lat,lon
comments_and_purpose = For AeroCom III nitrate budget analysis

[loadpm2p5no3]
var_name = loadpm2p5no3
description = Column mass of PM2p5 NO3
standard_name = atmosphere_mass_content_of_pm2p5_nitrate_dry_aerosol_particles
var_type = mass load
unit = kg m-2
minimum = 0
maximum = 10000
dimensions = tune,lat,lon
comments_and_purpose = For AeroCom III nitrate budget analysis

[loadpm10no3]
var_name = loadpm10no3
description = Column mass of PM10 NO3
standard_name = atmosphere_mass_content_of_pm10_nitrate_dry_aerosol_particles
var_type = mass load
unit = kg m-2
minimum = 0
maximum = 10000
dimensions = tune,lat,lon
comments_and_purpose = For AeroCom III nitrate budget analysis

[loadpm1ss]
var_name = loadpm1ss
description = Column mass of PM1 sea salt
standard_name = atmosphere_mass_content_of_pm1_seasalt_dry_aerosol_particles
var_type = mass load
unit = kg m-2
minimum = 0
maximum = 10000
dimensions = tune,lat,lon
comments_and_purpose = For budget analysis

[loadpm2p5ss]
var_name = loadpm2p5ss
description = Column mass of PM2.5 sea salt
standard_name = atmosphere_mass_content_of_pm2p5_seasalt_dry_aerosol_particles
var_type = mass load
unit = kg m-2
minimum = 0
maximum = 10000
dimensions = tune,lat,lon
comments_and_purpose = For budget analysis

[loadpm10ss]
var_name = loadpm10ss
description = Column mass of PM10 sea salt
standard_name = atmosphere_mass_content_of_pm10_seasalt_dry_aerosol_particles
var_type = mass load
unit = kg m-2
minimum = 0
maximum = 10000
dimensions = tune,lat,lon
comments_and_purpose = For budget analysis

[loadpm1dust]
var_name = loadpm1dust
description = Column mass of PM1 dust
standard_name = atmosphere_mass_content_of_pm1_dust_dry_aerosol_particles
var_type = mass load
unit = kg m-2
minimum = 0
maximum = 10000
dimensions = tune,lat,lon
comments_and_purpose = For budget analysis

[loadpm2p5dust]
var_name = loadpm2p5dust
description = Column mass of PM2.5 dust
standard_name = atmosphere_mass_content_of_pm2p5_dust_dry_aerosol_particles
var_type = mass load
unit = kg m-2
minimum = 0
maximum = 10000
dimensions = tune,lat,lon
comments_and_purpose = For budget analysis

[loadpm10dust]
var_name = loadpm10dust
description = Column mass of PM10 dust
standard_name = atmosphere_mass_content_of_pm10_dust_dry_aerosol_particles
var_type = mass load
unit = kg m-2
minimum = 0
maximum = 10000
dimensions = tune,lat,lon
comments_and_purpose = For budget analysis

[loadpm1]
var_name = loadpm1
description = Column mass of PM1
standard_name = atmosphere_mass_content_of_pm1_dry_aerosol_particles
var_type = mass load
unit = kg m-2
minimum = 0
maximum = 10000
dimensions = tune,lat,lon
comments_and_purpose = For budget analysis

[loadpm2p5]
var_name = loadpm2p5
description = Column mass of PM2.5
standard_name = atmosphere_mass_content_of_pm2p5_dry_aerosol_particles
var_type = mass load
unit = kg m-2
minimum = 0
maximum = 10000
dimensions = tune,lat,lon
comments_and_purpose = For budget analysis

[loadpm10]
var_name = loadpm10
description = Column mass of PM10
standard_name = atmosphere_mass_content_of_pm10_dry_aerosol_particles
var_type = mass load
unit = kg m-2
minimum = 0
maximum = 10000
dimensions = tune,lat,lon
comments_and_purpose = For budget analysis

[lev]
var_name = lev
description = Atmosphere sigma coordinate
standard_name = atmosphere_sigma_coordinate
var_type = coordinate
unit = 1
minimum = 0.
maximum = 1.
dimensions = lev
comments_and_purpose = lev=sigma (see CF comment for details)

[levbnds]
var_name = levbnds
description = Sigma coordinate coefficient for layer bounds
standard_name = atmosphere_sigma_coordinate
var_type = coordinate info
unit = 1
minimum = 0.
maximum = 1.
dimensions = lev,2
comments_and_purpose = None

[ptop]
var_name = ptop
description = Pressure at the top of the model
standard_name = atmosphere_sigma_coordinate
var_type = coordinate information
unit = Pa
minimum = 1
maximum = 50000
dimensions = 1
comments_and_purpose = In Pa (not hPa)

[a]
var_name = a
description = Hybrid sigma coordinate a coefficient
standard_name = atmosphere_hybrid_sigma_pressure_coordinate
var_type = coordinate information
unit = 1
minimum = 0.
maximum = 1.
dimensions = lev
comments_and_purpose = None

[b]
var_name = b
description = Hybrid sigma coordinate b coefficient
standard_name = atmosphere_hybrid_sigma_pressure_coordinate
var_type = coordinate information
unit = 1
minimum = 0.
maximum = 1.
dimensions = lev
comments_and_purpose = None

[abnds]
var_name = abnds
description = Hybrid sigma coordinate a coefficient for layer bounds
standard_name = atmosphere_hybrid_sigma_pressure_coordinate
var_type = coordinate information
unit = 1
minimum = 0.
maximum = 1.
dimensions = lev,2
comments_and_purpose = None

[bbnds]
var_name = bbnds
description = Hybrid sigma coordinate b coefficient for layer bounds
standard_name = atmosphere_hybrid_sigma_pressure_coordinate
var_type = coordinate information
unit = 1
minimum = 0.
maximum = 1.
dimensions = lev,2
comments_and_purpose = None

[p0]
var_name = p0
description = Reference pressure
standard_name = model_reference_air_pressure
var_type = coordinate information
unit = Pa
minimum = 20000
maximum = 150000
dimensions = 1
comments_and_purpose = In Pa (not hPa)

[ap]
var_name = ap
description = Alternate hybrid sigma coordinate ap coefficient
standard_name = atmosphere_hybrid_sigma_pressure_coordinate
var_type = coordinate information
unit = Pa
minimum = 1
maximum = 150000
dimensions = lev
comments_and_purpose = In Pa (not hPa)!

[apbnds]
var_name = apbnds
description = alternate hybrid sigma coordinate ap coefficient for layer bounds
standard_name = atmosphere_hybrid_sigma_pressure_coordinate
var_type = coordinate information
unit = Pa
minimum = 1
maximum = 150000
dimensions = lev,2
comments_and_purpose = In Pa (not hPa)!

[ta]
var_name = ta
description = Air temperature
standard_name = air_temperature
var_type = Meteo / Thermodynamics
unit = K
minimum = 170
maximum = 340
dimensions = time, lev,lat,lon
comments_and_purpose = For  mixing ratio to concentration conversion

[rho]
var_name = rho
description = Air density
standard_name = air_density
var_type = Meteo / Thermodynamics
unit = kg m-3
minimum = 0
maximum = 2
dimensions = time,lev,lat,lon
comments_and_purpose = For  mixing ratio to concentration conversion; Check on coordinate interpretation; Vertical scale conversion.

[dh]
var_name = dh
description = Grid-cell height
standard_name = atmosphere_layer_thickness
var_type = coordinate information
unit = m
minimum = 0.1
maximum = 100000
dimensions = time, lev,lat, lon
comments_and_purpose = For concentration to mass budget conversion, as well as vertical scale conversion.

[hus]
var_name = hus
description = Specific humidity
standard_name = specific_humidity
var_type = Meteo / Thermodynamics
unit = kg kg-1
minimum = 0
maximum = 1
dimensions = time, lev,lat, lon
comments_and_purpose = For calculation of relative humidity from air density and Vertical scale conversion.

[mcu]
var_name = mcu
description = Convective updraft
standard_name = atmosphere_upward_convective_mass_flux
var_type = Meteo / Thermodynamics
unit = kg m-2 s-1
minimum = 0
maximum = 1
dimensions = time, lev,lat, lon
comments_and_purpose = For  subgrid-scale vertical transport and cloud formation. The atmosphere convective mass flux is the vertical transport of mass for a field of cumulus clouds or thermals, given by the product of air density and vertical velocity. For an area-average, cell_methods should specify whether the average is over all the area or the area of updrafts only.

[hur]
var_name = hur
description = relative humidity
standard_name = relative_humidy
var_type = Meteo / Thermodynamics
unit = 1
minimum = 0
maximum = 1
dimensions = time, lev,lat, lon
comments_and_purpose = For diagnosing aerosol particle hygroscopic growth

[emilnox]
var_name = emilnox
description = 3D lightning NOx emissions
standard_name = tendency_of_atmosphere_mass_concentration_of_nox_expressed_as_nitrogen_due_to_emission_from_lightning
var_type = 3D emissions flux
unit = kg m-2 s-1
minimum = 0
maximum = 10000
dimensions = time,lev,lat,lon
comments_and_purpose = Optionally, provides additional information on 3D  distribution of emissions

[eminoaircraft]
var_name = eminoaircraft
description = 3D aircraft NO emissions
standard_name = tendency_of_atmosphere_mass_concentration_of_nitrogen_monoxide_due_to_emission_from_aircraft
var_type = 3D emissions flux
unit = kg m-2 s-1
minimum = 0
maximum = 10000
dimensions = time,lev,lat,lon
comments_and_purpose = Optionally, provides additional information on 3D  distribution of emissions

[vmroh]
var_name = vmroh
description = OH Volume Mixing Ratio
standard_name = mole_fraction_of_hydroxyl_radical_in_air
var_type = volume mixing ratios
unit = mol mol-1
minimum = 0
maximum = 0.1
dimensions = time, lev,lat, lon
comments_and_purpose = Oxidizing capacity of the atmosphere (with O3 and H2O2).

[vmrh2o2]
var_name = vmrh2o2
description = H2O2 Volume Mixing Ratio
standard_name = mole_fraction_of_hydrogen_peroxide_in_air
var_type = volume mixing ratios
unit = mol mol-1
minimum = 0
maximum = 0.1
dimensions = time,lev,lat,lon
comments_and_purpose = Oxidizing capacity of the atmosphere (with O3 and OH).

[vmrho2]
var_name = vmrho2
description = HO2 Volume Mixing Ratio
standard_name = mole_fraction_of_hydroperoxyl_radical_in_air
var_type = volume mixing ratios
unit = mol mol-1
minimum = 0
maximum = 0.1
dimensions = time,lev,lat,lon
comments_and_purpose = Oxidizing capacity of the atmosphere

[vmrcl]
var_name = vmrcl
description = Cl Volume Mixing Ratio
standard_name = mole_fraction_of_chlorine_in_air
var_type = volume mixing ratios
unit = mol mol-1
minimum = 0
maximum = 0.1
dimensions = time, lev, lat, lon
comments_and_purpose = GEMOS Diagnostic

[vmrbr]
var_name = vmrbr
description = Br Volume Mixing Ratio
standard_name = mole_fraction_of_bromine_in_air
var_type = volume mixing ratios
unit = mol mol-1
minimum = 0
maximum = 0.1
dimensions = time, lev, lat, lon
comments_and_purpose = GEMOS Diagnostic

[vmrbro]
var_name = vmrbro
description = BrO Volume Mixing Ratio
standard_name = mole_fraction_of_bromine_monoxide_in_air
var_type = volume mixing ratios
unit = mol mol-1
minimum = 0
maximum = 0.1
dimensions = time, lev, lat, lon
comments_and_purpose = GEMOS Diagnostic

[prodo3]
var_name = prodo3
description = Chemical gross production rate of O3
standard_name = tendency_of_atmosphere_mole_concentration_of_ozone_due_to_chemical_production
var_type = Reaction rate
unit = mol m-3 s-1
minimum = 0
maximum = 1e-10
dimensions = time, lev,lat, lon
comments_and_purpose = verification of Ozone budget

[losso3]
var_name = losso3
description = Chemical loss rate of O3
standard_name = tendency_of_atmosphere_mole_concentration_of_ozone_due_to_chemical_destruction
var_type = Reaction rate
unit = mol m-3 s-1
minimum = 0
maximum = 1e-10
dimensions = time, lev,lat, lon
comments_and_purpose = Verification of Ozone budget

[lossch4]
var_name = lossch4
description = Rate of CH4 oxidation
standard_name = tendency_of_atmosphere_mole_concentration_of_methane_due_to_chemical_destruction
var_type = Reaction rate
unit = mol m-3 s-1
minimum = 0
maximum = 1e-10
dimensions = time, lev,lat, lon
comments_and_purpose = Interpretation of Ozone budget; Oxidizing power of atmosphere

[lossco]
var_name = lossco
description = Rate of CO oxidation
standard_name = tendency_of_atmosphere_mole_concentration_of_carbon_monoxide_due_to_chemical_destruction
var_type = Reaction rate
unit = mol m-3 s-1
minimum = 0
maximum = 1e-10
dimensions = time, lev,lat, lon
comments_and_purpose = Interpretation of Ozone budget; Oxidizing power of atmosphere

[reacvoc]
var_name = reacvoc
description = Photochemical Reactivity
standard_name = rate_of_hydroxyl_radical_destruction_due_to_reaction_with_nmvoc
var_type = Reaction rate
unit = s-1
minimum = 0
maximum = 1e-10
dimensions = time, lev,lat, lon
comments_and_purpose = Photochemical Reactivity. Interpretation Of Ozone budget. K_[OH+X] * [X], where X = reactive NMVOC; Request from Maria Kanakidou "if available".

[chepsoa]
var_name = chepsoa
description = Production of SOA due to net chemical production
standard_name = tendency_of_atmosphere_mass_content_of_secondary_particulate_organic_matter_dry_aerosol_particles_due_to_net_chemical_production
var_type = Reaction rate
unit = kg m-2 s-1
minimum = =+G118*-1
maximum = 1e-09
dimensions = time, lev,lat, lon
comments_and_purpose = Verification of Aerosol budget. This field has to be provided if the model explicitly calculates SOA formation, in this case the field emisoa should not be provided. "mass" refers to the mass of primary organic matter, not mass of organic carbon alone. Numbers can be negative.

[chepmsa]
var_name = chepmsa
description = Production of MSA due to net chemical production
standard_name = tendency_of_atmosphere_mass_content_of_methanesulfonic_acid_dry_aerosol_particles_due_to_net_chemical_production
var_type = Reaction rate
unit = kg m-2 s-1
minimum = 0
maximum = 1e-09
dimensions = time, lev,lat, lon
comments_and_purpose = Verification of Aerosol budget

[chegpso4]
var_name = chegpso4
description = Gas phase production rate of particulate SO4
standard_name = tendency_of_atmosphere_mass_content_of_sulfate_dry_aerosol_particles_due_to_gaseous_phase_net_chemical_production
var_type = Reaction rate
unit = kg m-2 s-1
minimum = 0
maximum = 1e-09
dimensions = time, lev,lat, lon
comments_and_purpose = Verification of Aerosol budget

[cheaqpso4]
var_name = cheaqpso4
description = Aqueous phase production rate of particulate SO4
standard_name = tendency_of_atmosphere_mass_content_of_sulfate_dry_aerosol_particles_due_to_aqueous_phase_net_chemical_production
var_type = Reaction rate
unit = kg m-2 s-1
minimum = 0
maximum = 1e-09
dimensions = time, lev,lat, lon
comments_and_purpose = Verification of Aerosol budget

[chegphno3]
var_name = chegphno3
description = Gas phase production rate of HNO3
standard_name = tendency_of_atmosphere_mass_content_of_nitric_acid_due_to_gaseous_phase_net_chemical_production
var_type = Reaction rate
unit = kg m-2 s-1
minimum = 0
maximum = 1e-09
dimensions = time, lev,lat, lon
comments_and_purpose = Verification of Aerosol budget

[cheglhno3]
var_name = cheglhno3
description = Gas phase loss rate of HNO3
standard_name = tendency_of_atmosphere_mass_content_of_nitric_acid_due_to_gaseous_phase_net_chemical_destruction
var_type = Reaction rate
unit = kg m-2 s-1
minimum = 0
maximum = 1e-09
dimensions = time, lev,lat, lon
comments_and_purpose = Verification of Aerosol budget

[cheaphno3]
var_name = cheaphno3
description = Production rate of HNO3 due to aerosols
standard_name = tendency_of_atmosphere_mass_content_of_nitric_acid_due_to_net_chemical_production_on_ambient_aerosol_particles
var_type = Reaction rate
unit = kg m-2 s-1
minimum = 0
maximum = 1e-09
dimensions = time, lev,lat, lon
comments_and_purpose = Verification of Aerosol budget

[chealhno3]
var_name = chealhno3
description = Loss rate of HNO3 due to aerosols
standard_name = tendency_of_atmosphere_mass_content_of_nitric_acid_due_to_net_chemical_destruction_on_ambient_aerosol_particles
var_type = Reaction rate
unit = kg m-2 s-1
minimum = 0
maximum = 1e-09
dimensions = time, lev,lat, lon
comments_and_purpose = Verification of Aerosol budget

[chepno3]
var_name = chepno3
description = Production Rate of particulate NO3 due to net chemical production
standard_name = tendency_of_atmosphere_mass_content_of_nitrate_dry_aerosol_particles_due_to_net_chemical_production
var_type = Reaction rate
unit = kg m-2 s-1
minimum = =+G126*-1
maximum = 1e-09
dimensions = time, lev,lat, lon
comments_and_purpose = Verification of Aerosol budget. This field refers to the NET production of particulate nitrate; globally it should match the removal by wet and dry deposition of particulate nitrate, numbers can be negative

[chedustpno3]
var_name = chedustpno3
description = Production Rate of particulate NO3 due to dust
standard_name = tendency_of_atmosphere_mass_content_of_nitrate_dry_aerosol_particles_due_to_net_chemical_production_on_dust_ambient_aerosol_particles
var_type = Reaction rate
unit = kg m-2 s-1
minimum = -1e-09
maximum = 1e-09
dimensions = time, lev,lat, lon
comments_and_purpose = Verification of Aerosol budget. This field refers to the NET production of particulate nitrate on dust aerosol particles

[chesspno3]
var_name = chesspno3
description = Production Rate of particulate NO3 due to sea salt
standard_name = tendency_of_atmosphere_mass_content_of_nitrate_dry_aerosol_particles_due_to_net_chemical_production_on_seasalt_ambient_aerosol_particles
var_type = Reaction rate
unit = kg m-2 s-1
minimum = -1e-09
maximum = 1e-09
dimensions = time, lev,lat, lon
comments_and_purpose = Verification of Aerosol budget. This field refers to the NET production of particulate nitrate on sea salt aerosol particles

[cheppm10no3]
var_name = cheppm10no3
description = Production rate of PM10 NO3 due to net chemical
standard_name = tendency_of_atmosphere_mass_content_of_pm10_nitrate_dry_aerosol_particles_due_to_net_chemical_production
var_type = Reaction rate
unit = kg m-2 s-1
minimum = =+G129*-1
maximum = 1e-09
dimensions = time, lev,lat, lon
comments_and_purpose = Verification of Aerosol budget

[cheppm2p5no3]
var_name = cheppm2p5no3
description = Production rate of PM2.5 NO3 due to net chemical
standard_name = tendency_of_atmosphere_mass_content_of_pm2p5_nitrate_dry_aerosol_particles_due_to_net_chemical_production
var_type = Reaction rate
unit = kg m-2 s-1
minimum = =+G130*-1
maximum = 1e-09
dimensions = time, lev,lat, lon
comments_and_purpose = Verification of Aerosol budget

[cheppm1no3]
var_name = cheppm1no3
description = Production rate of PM1 NO3 due to net chemical
standard_name = tendency_of_atmosphere_mass_content_of_pm1_nitrate_dry_aerosol_particles_due_to_net_chemical_production
var_type = Reaction rate
unit = kg m-2 s-1
minimum = -1e-09
maximum = 1e-09
dimensions = time, lev,lat, lon
comments_and_purpose = Verification of Aerosol budget

[chegpnh3]
var_name = chegpnh3
description = Gas phase production rate of NH3
standard_name = tendency_of_atmosphere_mass_content of ammonia_due_to_gaseous_phase_net_chemical_production
var_type = Reaction rate
unit = kg m-2 s-1
minimum = 0
maximum = 1e-09
dimensions = time, lev,lat, lon
comments_and_purpose = Verification of Aerosol budget

[chealnh3]
var_name = chealnh3
description = Loss rate of NH3 to aerosol ammonium
standard_name = tendency_of_atmosphere_mass_content_of_ammonia_due_to_chemical_destruction_on_ambient_aerosol_particles
var_type = Reaction rate
unit = kg m-2 s-1
minimum = 0
maximum = 1e-09
dimensions = time, lev,lat, lon
comments_and_purpose = Verification of Aerosol budget

[chepnh4]
var_name = chepnh4
description = Production Rate of particulate NH4 due to net chemical
standard_name = tendency_of_atmosphere_mass_content_of_ammonium_due_to net_chemical_production
var_type = Reaction rate
unit = kg m-2 s-1
minimum = 0
maximum = 1e-09
dimensions = time, lev,lat, lon
comments_and_purpose = Verification of Aerosol budget

[mmrsoa]
var_name = mmrsoa
description = SOA  Mass Mixing Ratio
standard_name = mass_fraction_of_secondary_particulate_organic_matter_dry_aerosol_particles_in_air
var_type = mass mixing ratio
unit = kg kg-1
minimum = 0
maximum = 0.1
dimensions = time, lev,lat, lon
comments_and_purpose = Secondary organic aerosol mass (not only carbon).

[mmraerh2o]
var_name = mmraerh2o
description = Aerosol water Mass Mixing Ratio
standard_name = mass_fraction_of_water_in_ambient_aerosol_particles_in_air
var_type = mass mixing ratio
unit = kg kg-1
minimum = 0
maximum = 0.1
dimensions = time, lev,lat, lon
comments_and_purpose = For dry to wet conversion

[mmrpm10h2o]
var_name = mmrpm10h2o
description = PM10  H2O Mass Mixing Ratio
standard_name = mass_fraction_of_water_in_pm10_ambient_aerosol_particles_in_air
var_type = mass mixing ratio
unit = kg kg-1
minimum = 0
maximum = 0.1
dimensions = time,lev,lat,lon
comments_and_purpose = For dry to wet conversion

[mmrpm2p5h2o]
var_name = mmrpm2p5h2o
description = PM2.5  H2O Mass Mixing Ratio
standard_name = mass_fraction_of_water_in_pm2p5_ambient_aerosol_particles_in_air
var_type = mass mixing ratio
unit = kg kg-1
minimum = 0
maximum = 0.1
dimensions = time,lev,lat,lon
comments_and_purpose = For dry to wet conversion

[rh]
description = relative humidity
standard_name = relative_humidy
var_type = Meteo / Thermodynamics
unit = %%
minimum = 0
maximum = 1
dimensions = time, lev,lat, lon
comments_and_purpose = For diagnosing aerosol particle hygroscopic growth

[scrh]
use = rh
comments_and_purpose = For diagnosing aerosol particle hygroscopic growth for light scattering measurement
var_name = scrh

[acrh]
use = rh
comments_and_purpose = For diagnosing aerosol particle hygroscopic growth for light absorption measurement
var_name = acrh

[vmrcodirect50d]
var_name = vmrcodirect50d
description = CO with lifetime of 50 days Volume Mixing Ratio
standard_name = mole_fraction_of_artificial_tracer_with_fixed_lifetime_in_air
var_type = volume mixing ratios
unit = mol mol-1
minimum = 0
maximum = 0.1
dimensions = time, lev,lat, lon
comments_and_purpose = at 13:30  Local Solar Time (instantaneous). Evaluation of the model CO profiles/columns (see for instance Streets et al., 2012)

[vmrcodirect25d]
var_name = vmrcodirect25d
description = CO with lifetime of 25 days Volume Mixing Ratio
standard_name = mole_fraction_of_artificial_tracer_with_fixed_lifetime_in_air
var_type = volume mixing ratios
unit = mol mol-1
minimum = 0
maximum = 0.1
dimensions = time, lev,lat, lon
comments_and_purpose = at 13:30  Local Solar Time (instantaneous). Evaluation of the model CO profiles/columns (see for instance Streets et al., 2012)

[station]
var_name = station
description = Station
standard_name = station
var_type = coordinate
unit = None
minimum = None
maximum = None
dimensions = station
comments_and_purpose = None

[networkstationid]
var_name = networkstationid
description = Original Station ID
standard_name = platform_id
var_type = coordinate info
unit = None
minimum = None
maximum = None
dimensions = station, charlen2
comments_and_purpose = Provided on HTAP Wiki (HTAP2_stations files)

[networkid]
var_name = networkid
description = Network ID
standard_name = platform_name
var_type = coordinate info
unit = None
minimum = None
maximum = None
dimensions = station, charlen3
comments_and_purpose = Provided on HTAP Wiki (HTAP2_stations files)

[stationid]
var_name = stationid
description = HTAP station ID
standard_name = platform_id
var_type = coordinate info
unit = None
minimum = None
maximum = None
dimensions = station, charlen1
comments_and_purpose = Provided on HTAP Wiki (HTAP2_stations files)

[stationelev]
var_name = stationelev
description = station elevation
standard_name = surface_altitude
var_type = coordinate info
unit = m asl
minimum = -700
maximum = 10000
dimensions = station
comments_and_purpose = Provided on HTAP Wiki (HTAP2_stations files)

[td]
var_name = td
description = Dew point  temperature
standard_name = dew_point_temperature
var_type = Meteo / Thermodynamics
unit = K
minimum = 170
maximum = 340
dimensions = time, station
comments_and_purpose = For physics evaluation and chemistry interpretation at stations.

[hurs]
var_name = hurs
description = Near Surface Relative humidity
standard_name = relative_humidity
var_type = Meteo / Thermodynamics
minimum = 0
maximum = 100
dimensions = time, station
comments_and_purpose = For physics evaluation and chemistry interpretation at stations. normally report this at 2 meters above the surface

[huss]
var_name = huss
description = Near Surface Specific humidity
standard_name = specific_humidity
var_type = Meteo / Thermodynamics
unit = kg/kg
minimum = 0
maximum = 1
dimensions = time, station
comments_and_purpose = For physics evaluation and chemistry interpretation at stations. normally report this at 2 meters above the surface

[mmrpm10poa]
var_name = mmrpm10poa
description = Near surface PM10  Primary Organic Aerosol Mass Mixing Ratio
standard_name = mass_fraction_of_pm10_primary_particulate_organic_matter_dry_aerosol_particles_in_air
var_type = mass mixing ratios
unit = kg kg-1
minimum = 0
maximum = 0.1
dimensions = time,station
comments_and_purpose = Primay OrganicPM10. At 2 m height. For evaluation at stations..

[mmrpm2p5poa]
var_name = mmrpm2p5poa
description = Near surface PM2.5  POA  Mass Mixing Ratio
standard_name = mass_fraction_of_pm2p5_primary_particulate_organic_matter_dry_aerosol_particles_in_air
var_type = mass mixing ratios
unit = kg kg-1
minimum = 0
maximum = 0.1
dimensions = time,station
comments_and_purpose = Primay OrganicPM10. At 2 m height. For evaluation at stations..

[vmr5mo3]
var_name = vmr5mo3
description = O3 Volume Mixing Ratio at 5 m height.
standard_name = mole_fraction_of_ozone_in_air
var_type = volume mixing ratios
unit = mol mol-1
minimum = 0
maximum = 0.1
dimensions = time, station
comments_and_purpose =  For evaluation at stations.

[vmr10mo3]
var_name = vmr10mo3
description = O3 Volume Mixing Ratio at 10 m height.
standard_name = mole_fraction_of_ozone_in_air
var_type = volume mixing ratios
unit = mol mol-1
minimum = 0
maximum = 0.1
dimensions = time, station
comments_and_purpose =  For evaluation at stations.

[tcwv]
var_name = tcwv
description = Water vapor column
standard_name = atmosphere_mass_content_of_water_vapor
var_type = tropospheric column content
unit = kg m-2
minimum = 0
maximum = 1000
dimensions = time, station
comments_and_purpose =  For evaluation at stations.

[tcno2]
var_name = tcno2
description =  NO2 column
standard_name = atmosphere_mass_content_of_nitrogen_dioxide
var_type = volume mixing ratios
unit = kg m-2
minimum = 0
maximum = 0.001
dimensions = time, station
comments_and_purpose =  For evaluation at stations.

[pres]
var_name = pres
description = Air pressure
standard_name = air_pressure
var_type = Vertical profiles
unit = Pa
minimum = 1
maximum = 150000
dimensions = time,lev,station
comments_and_purpose = For physics evaluation and chemistry interpretation above stations' locations. Needed for  mixing ratio to concentration conversion

[ua]
var_name = ua
description = Horizontal wind speed
standard_name = eastward_wind
var_type = Vertical profiles
unit = m s-1
minimum = -150
maximum = 150
dimensions = time,lev,station
comments_and_purpose = For physics evaluation and chemistry interpretation above stations' locations.

[va]
var_name = va
description = Horizontal wind speed
standard_name = northward_wind
var_type = Vertical profiles
unit = m s-1
minimum = -150
maximum = 150
dimensions = time,lev,station
comments_and_purpose = For physics evaluation and chemistry interpretation above stations' locations.

[wa]
var_name = wa
description = Vertical wind speed
standard_name = upward_air_velocity
var_type = Vertical profiles
unit = m s-1
minimum = -150
maximum = 150
dimensions = time,lev,station
comments_and_purpose = For physics evaluation and chemistry interpretation above stations' locations.

<<<<<<< HEAD

[concCocFine]
description=Mass concentration of fine organic carbon
unit = ug C m-3

[concecFine]
description=Mass concentration of fine elemental carbon
unit = ug m-3

[concocCoarse]
description=Mass concentration of coarse organic carbon
unit = ug m-3

[concCecCoarse]
description=Mass concentration of coarse elemental carbon
unit = ug C m-3x

[concCocpm10]
description=Mass concentration of organic carbon in PM2.5
unit = ug C m-3

[concCecpm10]
description=Mass concentration of elemental carbon in PM2.5
unit = ug C m-3


[conclevoglucosan]
description=Mass concentration of Levoglucosan
unit = ug m-3
=======
[ratpm10pm25]
description = ratio of pm10 and pm25
unit = 1
minimum = 0
maximum = 10
dimensions = time,lat,lon

[ratpm25pm10]
description = ratio of pm25 and pm10
unit = 1
minimum = 0
maximum = 1
dimensions = time,lat,lon

[depdust]
description=total deposition of dust
unit = mg m-2 d-1
minimum = 0
maximum = 1000




; For CAMS2_40 Task4041


; Gases


; PM

[concCoc25]
description=Mass concentration of organic carbon in PM2.5
unit = ug C m-3
minimum = 0

[concom25]
description=Mass concentration of organic matter in PM2.5
unit = ug m-3

[concss25]
description=Mass concentration of seasalt pm25
unit = ug m-3

[concdust25]
description=Mass concentration of dust in PM2.5
unit = ug m-3

[concdustcoarse]
description=Mass concentration of coarse dust
unit = ug m-3

; Deposition


[dryoxnf]
description=Dry deposition in forest of oxidized nitrogen mass
unit = mg N m-2 d-1
minimum=0

[dryrdnf]
description=Dry deposition in forest of reduced Nitrogen mass
unit = mg N m-2 d-1
minimum=0

[dryoxsf]
description=Dry deposition in forest of total sulphur mass
unit = mg S m-2 d-1
minimum=0


[depoxnf]
description=Total deposition in forest of oxidized nitrogen mass
unit = mg N m-2 d-1
minimum=0

[deprdnf]
description=Total deposition in forest of reduced Nitrogen mass
unit = mg N m-2 d-1
minimum=0

[depoxsf]
description=Total deposition in forest of total sulphur mass
unit = mg S m-2 d-1
minimum=0

[depna]
description=Total deposition of total sodium mass
unit = mg m-2 d-1
minimum=0

[depnaf]
description=Total deposition in forest of total sodium mass
unit = mg m-2 d-1
minimum=0



[wetno2]
var_name = wetno2
description = Wet deposition of nitrogen oxide in total PM
standard_name = tendency_of_atmosphere_mass_content_of_nitrogen_oxide_dry_aerosol_particles_due_to_wet_deposition
var_type = wet deposition flux
unit = mg m-2 d-1
minimum = 0
maximum = 10000
dimensions = time,lat,lon
comments_and_purpose = Verification of nitrogen budget. Verification of aerosol budget and speciation.


[wetho2no2]
var_name = wetho2no2
description = Wet deposition of Peroxynitric acid in total PM
standard_name = tendency_of_atmosphere_mass_content_of_peroxynitric_acid_dry_aerosol_particles_due_to_wet_deposition
var_type = wet deposition flux
unit = mg m-2 d-1
minimum = 0
maximum = 10000
dimensions = time,lat,lon

[wetpm10]
var_name = wetpm10
description = Wet deposition of PM10 mass
standard_name = tendency_of_atmosphere_mass_content_of_pm10_dry_aerosol_particles_due_to_wet_deposition
var_type = dry deposition flux
unit = mg m-2 d-1
minimum = 0
maximum = 10000
dimensions = time,lat,lon
comments_and_purpose = unit according to EBAS DB, not according to CF convention (uses kg m-2 s-1)

[wetpm25]
var_name = wetpm25
description = Wet deposition of PM2.5 mass
standard_name = tendency_of_atmosphere_mass_content_of_pm25_dry_aerosol_particles_due_to_wet_deposition
var_type = dry deposition flux
unit = mg m-2 d-1
minimum = 0
maximum = 10000
dimensions = time,lat,lon

# proxy Dry Dep

# Oxidized nitrogen based dry dep

[proxydryoxn]
description=proxy dry deposition of oxidized nitrogen mass
unit = mg N m-2 d-1
minimum=0

[proxydryno2]
description=proxy dry deposition of NO2
unit = mg N m-2 d-1
minimum=0

[proxydryno2no2]
description=proxy dry deposition of NO2NO2
unit = mg N m-2 d-1
minimum=0

[proxydryhono]
description=proxy dry deposition of HONO
unit = mg N m-2 d-1
minimum=0

[proxydryn2o5]
description=proxy dry deposition of N2O5
unit = mg N m-2 d-1
minimum=0

[proxydryhno3]
description=proxy dry deposition of HNO3
unit = mg N m-2 d-1
minimum=0

[proxydryno3c]
description=proxy dry deposition of NO3 Coarse
unit = mg N m-2 d-1
minimum=0

[proxydryno3f]
description=proxy dry deposition of NO3 Fine
unit = mg N m-2 d-1
minimum=0
# Reduced nitrogen based dry dep

[proxydryrdn]
description=proxy dry deposition of reduced Nitrogen mass
unit = mg N m-2 d-1
minimum=0

[proxydrynh3]
description=proxy dry deposition of NH3
unit = mg N m-2 d-1
minimum=0

[proxydrynh4]
description=proxy dry deposition of NH4
unit = mg N m-2 d-1
minimum=0

# Sulpher Based dry dep

[proxydryoxs]
description=proxy dry deposition of total sulphur mass
unit = mg S m-2 d-1
minimum=0

[proxydryss]
description=proxy dry deposition of sea salt mass
unit = mg m-2 d-1
minimum=0

[proxydryna]
description=proxy dry deposition of sodium mass
unit = mg m-2 d-1
minimum=0

[dryna]
description=proxy dry deposition of sodium mass
unit = mg m-2 d-1
minimum=0

[proxydryso2]
description=proxy dry deposition of SO2
unit = mg S m-2 d-1
minimum=0

[proxydryso4]
description=proxy dry deposition of SO4
unit = mg S m-2 d-1
minimum=0

# Other proxy dry dep

[proxydryo3]
description=proxy dry deposition of O3
unit = mg m-2 d-1
minimum=0

[proxydrypm10]
description=proxy dry deposition of PM10
unit = mg m-2 d-1
minimum=0


[proxydrypm25]
description=proxy dry deposition of PM25
unit = mg m-2 d-1
minimum=0

[drypm25]
description=Dry deposition of PM25
unit = mg m-2 d-1
minimum=0

# proxy wet Dep

# Oxidized nitrogen based wet dep

[proxywetoxn]
description=proxy wet deposition of oxidized nitrogen mass
unit = mg N m-2 d-1
minimum=0

[proxywetno2]
description=proxy wet deposition of NO2
unit = mg N m-2 d-1
minimum=0

[proxywetno2no2]
description=proxy wet deposition of NO2NO2
unit = mg N m-2 d-1
minimum=0

[proxywethono]
description=proxy wet deposition of HONO
unit = mg N m-2 d-1
minimum=0

[proxywetn2o5]
description=proxy wet deposition of N2O5
unit = mg N m-2 d-1
minimum=0

[proxywethno3]
description=proxy wet deposition of HNO3
unit = mg N m-2 d-1
minimum=0

[proxywetno3c]
description=proxy wet deposition of NO3 Coarse
unit = mg N m-2 d-1
minimum=0

[proxywetno3f]
description=proxy wet deposition of NO3 Fine
unit = mg N m-2 d-1
minimum=0
# Reduced nitrogen based wet dep

[proxywetrdn]
description=proxy wet deposition of reduced Nitrogen mass
unit = mg N m-2 d-1
minimum=0

[proxywetnh3]
description=proxy wet deposition of NH3
unit = mg N m-2 d-1
minimum=0

[proxywetnh4]
description=proxy wet deposition of NH4
unit = mg N m-2 d-1
minimum=0

# Sulpher Based wet dep

[proxywetoxs]
description=proxy wet deposition of total sulphur mass
unit = mg S m-2 d-1
minimum=0

[proxywetso2]
description=proxy wet deposition of SO2
unit = mg S m-2 d-1
minimum=0

[proxywetso4]
description=proxy wet deposition of SO4
unit = mg S m-2 d-1
minimum=0

# Other proxy wet dep

[proxyweto3]
description=proxy wet deposition of O3
unit = mg m-2 d-1
minimum=0

[proxywetpm10]
description=proxy wet deposition of PM10
unit = mg m-2 d-1
minimum=0


[proxywetpm25]
description=proxy wet deposition of PM25
unit = mg m-2 d-1
minimum=0
>>>>>>> 16a0d2b0
<|MERGE_RESOLUTION|>--- conflicted
+++ resolved
@@ -5596,37 +5596,6 @@
 dimensions = time,lev,station
 comments_and_purpose = For physics evaluation and chemistry interpretation above stations' locations.
 
-<<<<<<< HEAD
-
-[concCocFine]
-description=Mass concentration of fine organic carbon
-unit = ug C m-3
-
-[concecFine]
-description=Mass concentration of fine elemental carbon
-unit = ug m-3
-
-[concocCoarse]
-description=Mass concentration of coarse organic carbon
-unit = ug m-3
-
-[concCecCoarse]
-description=Mass concentration of coarse elemental carbon
-unit = ug C m-3x
-
-[concCocpm10]
-description=Mass concentration of organic carbon in PM2.5
-unit = ug C m-3
-
-[concCecpm10]
-description=Mass concentration of elemental carbon in PM2.5
-unit = ug C m-3
-
-
-[conclevoglucosan]
-description=Mass concentration of Levoglucosan
-unit = ug m-3
-=======
 [ratpm10pm25]
 description = ratio of pm10 and pm25
 unit = 1
@@ -5977,4 +5946,33 @@
 description=proxy wet deposition of PM25
 unit = mg m-2 d-1
 minimum=0
->>>>>>> 16a0d2b0
+
+
+[concCocFine]
+description=Mass concentration of fine organic carbon
+unit = ug C m-3
+
+[concecFine]
+description=Mass concentration of fine elemental carbon
+unit = ug m-3
+
+[concocCoarse]
+description=Mass concentration of coarse organic carbon
+unit = ug m-3
+
+[concCecCoarse]
+description=Mass concentration of coarse elemental carbon
+unit = ug C m-3x
+
+[concCocpm10]
+description=Mass concentration of organic carbon in PM2.5
+unit = ug C m-3
+
+[concCecpm10]
+description=Mass concentration of elemental carbon in PM2.5
+unit = ug C m-3
+
+
+[conclevoglucosan]
+description=Mass concentration of Levoglucosan
+unit = ug m-3