--- conflicted
+++ resolved
@@ -1,12 +1,6 @@
 import matplotlib
 import matplotlib.pyplot as plt
 import numpy as np
-<<<<<<< HEAD
-from matplotlib import colormaps
-
-# from matplotlib.cm import get_cmap
-=======
->>>>>>> 86f590d4
 from matplotlib.colors import Normalize
 from scipy.stats import kendalltau
 from scipy.stats.mstats import theilslopes
@@ -24,12 +18,7 @@
 class TrendsEngine:
     """Trend computation engine (does not need to be instantiated)"""
 
-<<<<<<< HEAD
-    # CMAP = get_cmap("bwr")
-    CMAP = colormaps["bwr"]
-=======
     CMAP = matplotlib.colormaps["bwr"]
->>>>>>> 86f590d4
     NORM = Normalize(-10, 10)
 
     @staticmethod
@@ -218,6 +207,7 @@
             ax.plot(self.monthly, label="monthly", c="#4d4d4d")
         ax.plot(self.get_yearly(season), " ok", label="yearly")
         if period in self.periods_avail:
+
             (s_data, s_period, td, tp, tdstr, tpstr) = self._get_trend_data(season, period)
 
             ax.plot(s_data, "-", color=self.get_trend_color(td), label="trend", lw=2)
