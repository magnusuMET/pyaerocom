--- conflicted
+++ resolved
@@ -401,10 +401,12 @@
         """
         if what == 'model':
             data_id = self.model_id
+            data_dir = self.model_data_dir
         else:
             data_id = self.obs_id
+            data_dir = self.obs_data_dir
         reader_class = self._get_gridded_reader_class(what=what)
-        reader = reader_class(data_id=data_id)
+        reader = reader_class(data_id=data_id, data_dir=data_dir)
         if hasattr(reader, 'filepath'):
             reader.filepath = self.filepath
         return reader
@@ -512,12 +514,7 @@
         if 'use_input_var' in kwargs:
             use_input_var = kwargs.pop('use_input_var')
 
-<<<<<<< HEAD
         reader = self.instantiate_gridded_reader(what='model')
-=======
-        reader = ReadGridded(self.model_id,
-                             data_dir=self.model_data_dir)
->>>>>>> 5b928696
         if use_input_var:
             var = var_name
         else:
@@ -740,16 +737,8 @@
         print_log.info('PREPARING colocation of {} vs. {}'
                        .format(self.model_id, self.obs_id))
 
-<<<<<<< HEAD
         model_reader = self.instantiate_gridded_reader(what='model')
-        obs_reader = ReadUngridded(self.obs_id)
-=======
-        model_reader = ReadGridded(self.model_id,
-                                   data_dir=self.model_data_dir)
-
-        obs_reader = ReadUngridded(self.obs_id,
-                                   data_dir=self.obs_data_dir)
->>>>>>> 5b928696
+        obs_reader = ReadUngridded(self.obs_id, data_dir=self.obs_data_dir)
 
         _oreader = obs_reader.get_reader(self.obs_id)
 
@@ -947,13 +936,8 @@
             self._infer_start_stop(model_reader)
 
         start, stop = start_stop(self.start, self.stop)
-<<<<<<< HEAD
         model_reader = self.instantiate_gridded_reader(what='model')
         obs_reader = self.instantiate_gridded_reader(what='obs')
-=======
-        obs_reader = ReadGridded(self.obs_id,
-                                 data_dir=self.obs_data_dir)
->>>>>>> 5b928696
 
         if 'obs_filters' in self:
             obs_filters = self._eval_obs_filters()
@@ -1225,7 +1209,4 @@
     col.run(reanalyse_existing=True)
 
     data = col.data[MODEL_ID]['od550aer']
-    data.plot_scatter(loglog=True)
-
-
-
+    data.plot_scatter(loglog=True)