--- conflicted
+++ resolved
@@ -51,16 +51,13 @@
     pyaerocom
     pyaerocom.io
     pyaerocom.io.cams2_83
+    pyaerocom.data
     pyaerocom.plot
     pyaerocom.tools
     pyaerocom.aeroval
     pyaerocom.scripts
-<<<<<<< HEAD
     pyaerocom.scripts.CAMS2_83
 include_package_data = True
-=======
-    pyaerocom.data
->>>>>>> 4a3cf5fa
 zip_safe = False
 
 [options.entry_points]
